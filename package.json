{
    "name": "@modelcontextprotocol/sdk",
    "version": "1.20.1",
    "description": "Model Context Protocol implementation for TypeScript",
    "license": "MIT",
    "author": "Anthropic, PBC (https://anthropic.com)",
    "homepage": "https://modelcontextprotocol.io",
    "bugs": "https://github.com/modelcontextprotocol/typescript-sdk/issues",
    "type": "module",
    "repository": {
        "type": "git",
        "url": "git+https://github.com/modelcontextprotocol/typescript-sdk.git"
    },
    "engines": {
        "node": ">=18"
    },
    "keywords": [
        "modelcontextprotocol",
        "mcp"
    ],
    "exports": {
        ".": {
            "import": "./dist/esm/index.js",
            "require": "./dist/cjs/index.js"
        },
        "./client": {
            "import": "./dist/esm/client/index.js",
            "require": "./dist/cjs/client/index.js"
        },
        "./server": {
            "import": "./dist/esm/server/index.js",
            "require": "./dist/cjs/server/index.js"
        },
        "./*": {
            "import": "./dist/esm/*",
            "require": "./dist/cjs/*"
        }
    },
    "typesVersions": {
        "*": {
            "*": [
                "./dist/esm/*"
            ]
        }
    },
    "files": [
        "dist"
    ],
    "scripts": {
        "fetch:spec-types": "curl -o spec.types.ts https://raw.githubusercontent.com/modelcontextprotocol/modelcontextprotocol/refs/heads/main/schema/draft/schema.ts",
        "build": "npm run build:esm && npm run build:cjs",
        "build:esm": "mkdir -p dist/esm && echo '{\"type\": \"module\"}' > dist/esm/package.json && tsc -p tsconfig.prod.json",
        "build:esm:w": "npm run build:esm -- -w",
        "build:cjs": "mkdir -p dist/cjs && echo '{\"type\": \"commonjs\"}' > dist/cjs/package.json && tsc -p tsconfig.cjs.json",
        "build:cjs:w": "npm run build:cjs -- -w",
        "examples:simple-server:w": "tsx --watch src/examples/server/simpleStreamableHttp.ts --oauth",
        "prepack": "npm run build:esm && npm run build:cjs",
        "lint": "eslint src/ && prettier --check .",
        "lint:fix": "eslint src/ --fix && prettier --write .",
        "test": "npm run fetch:spec-types && jest",
        "start": "npm run server",
        "server": "tsx watch --clear-screen=false src/cli.ts server",
        "client": "tsx src/cli.ts client"
    },
    "dependencies": {
        "ajv": "^6.12.6",
        "content-type": "^1.0.5",
        "cors": "^2.8.5",
        "cross-spawn": "^7.0.5",
        "eventsource": "^3.0.2",
        "eventsource-parser": "^3.0.0",
        "express": "^5.0.1",
        "express-rate-limit": "^7.5.0",
        "pkce-challenge": "^5.0.0",
        "raw-body": "^3.0.0",
        "zod": "^3.23.8",
        "zod-to-json-schema": "^3.24.1"
    },
    "devDependencies": {
        "@eslint/js": "^9.8.0",
        "@jest-mock/express": "^3.0.0",
        "@types/content-type": "^1.1.8",
        "@types/cors": "^2.8.17",
        "@types/cross-spawn": "^6.0.6",
        "@types/eslint__js": "^8.42.3",
        "@types/eventsource": "^1.1.15",
        "@types/express": "^5.0.0",
        "@types/jest": "^29.5.12",
        "@types/node": "^22.0.2",
        "@types/supertest": "^6.0.2",
        "@types/ws": "^8.5.12",
        "eslint": "^9.8.0",
        "eslint-config-prettier": "^10.1.8",
        "prettier": "3.6.2",
        "jest": "^29.7.0",
        "supertest": "^7.0.0",
        "ts-jest": "^29.2.4",
        "tsx": "^4.16.5",
        "typescript": "^5.5.4",
        "typescript-eslint": "^8.0.0",
        "ws": "^8.18.0"
    },
    "resolutions": {
        "strip-ansi": "6.0.1"
    }
<<<<<<< HEAD
  },
  "files": [
    "dist"
  ],
  "scripts": {
    "fetch:spec-types": "curl -o spec.types.ts https://raw.githubusercontent.com/modelcontextprotocol/modelcontextprotocol/refs/heads/main/schema/draft/schema.ts",
    "build": "npm run build:esm && npm run build:cjs",
    "build:esm": "mkdir -p dist/esm && echo '{\"type\": \"module\"}' > dist/esm/package.json && tsc -p tsconfig.prod.json",
    "build:esm:w": "npm run build:esm -- -w",
    "build:cjs": "mkdir -p dist/cjs && echo '{\"type\": \"commonjs\"}' > dist/cjs/package.json && tsc -p tsconfig.cjs.json",
    "build:cjs:w": "npm run build:cjs -- -w",
    "examples:simple-server:w": "tsx --watch src/examples/server/simpleStreamableHttp.ts --oauth",
    "prepack": "npm run build:esm && npm run build:cjs",
    "lint": "eslint src/",
    "test": "npm run fetch:spec-types && jest",
    "start": "npm run server",
    "server": "tsx watch --clear-screen=false src/cli.ts server",
    "client": "tsx src/cli.ts client"
  },
  "dependencies": {
    "ajv": "^6.12.6",
    "content-type": "^1.0.5",
    "cors": "^2.8.5",
    "cross-spawn": "^7.0.5",
    "eventsource": "^3.0.2",
    "eventsource-parser": "^3.0.0",
    "express": "^5.0.1",
    "express-rate-limit": "^7.5.0",
    "pkce-challenge": "^5.0.0",
    "raw-body": "^3.0.0",
    "zod": "^4.1.9"
  },
  "devDependencies": {
    "@eslint/js": "^9.8.0",
    "@jest-mock/express": "^3.0.0",
    "@types/content-type": "^1.1.8",
    "@types/cors": "^2.8.17",
    "@types/cross-spawn": "^6.0.6",
    "@types/eslint__js": "^8.42.3",
    "@types/eventsource": "^1.1.15",
    "@types/express": "^5.0.0",
    "@types/jest": "^29.5.12",
    "@types/node": "^22.0.2",
    "@types/supertest": "^6.0.2",
    "@types/ws": "^8.5.12",
    "eslint": "^9.8.0",
    "jest": "^29.7.0",
    "supertest": "^7.0.0",
    "ts-jest": "^29.2.4",
    "tsx": "^4.16.5",
    "typescript": "^5.5.4",
    "typescript-eslint": "^8.0.0",
    "ws": "^8.18.0"
  },
  "resolutions": {
    "strip-ansi": "6.0.1"
  }
=======
>>>>>>> c5430959
}<|MERGE_RESOLUTION|>--- conflicted
+++ resolved
@@ -73,7 +73,7 @@
         "express-rate-limit": "^7.5.0",
         "pkce-challenge": "^5.0.0",
         "raw-body": "^3.0.0",
-        "zod": "^3.23.8",
+        "zod": "^4.1.12",
         "zod-to-json-schema": "^3.24.1"
     },
     "devDependencies": {
@@ -91,8 +91,8 @@
         "@types/ws": "^8.5.12",
         "eslint": "^9.8.0",
         "eslint-config-prettier": "^10.1.8",
+        "jest": "^29.7.0",
         "prettier": "3.6.2",
-        "jest": "^29.7.0",
         "supertest": "^7.0.0",
         "ts-jest": "^29.2.4",
         "tsx": "^4.16.5",
@@ -103,64 +103,4 @@
     "resolutions": {
         "strip-ansi": "6.0.1"
     }
-<<<<<<< HEAD
-  },
-  "files": [
-    "dist"
-  ],
-  "scripts": {
-    "fetch:spec-types": "curl -o spec.types.ts https://raw.githubusercontent.com/modelcontextprotocol/modelcontextprotocol/refs/heads/main/schema/draft/schema.ts",
-    "build": "npm run build:esm && npm run build:cjs",
-    "build:esm": "mkdir -p dist/esm && echo '{\"type\": \"module\"}' > dist/esm/package.json && tsc -p tsconfig.prod.json",
-    "build:esm:w": "npm run build:esm -- -w",
-    "build:cjs": "mkdir -p dist/cjs && echo '{\"type\": \"commonjs\"}' > dist/cjs/package.json && tsc -p tsconfig.cjs.json",
-    "build:cjs:w": "npm run build:cjs -- -w",
-    "examples:simple-server:w": "tsx --watch src/examples/server/simpleStreamableHttp.ts --oauth",
-    "prepack": "npm run build:esm && npm run build:cjs",
-    "lint": "eslint src/",
-    "test": "npm run fetch:spec-types && jest",
-    "start": "npm run server",
-    "server": "tsx watch --clear-screen=false src/cli.ts server",
-    "client": "tsx src/cli.ts client"
-  },
-  "dependencies": {
-    "ajv": "^6.12.6",
-    "content-type": "^1.0.5",
-    "cors": "^2.8.5",
-    "cross-spawn": "^7.0.5",
-    "eventsource": "^3.0.2",
-    "eventsource-parser": "^3.0.0",
-    "express": "^5.0.1",
-    "express-rate-limit": "^7.5.0",
-    "pkce-challenge": "^5.0.0",
-    "raw-body": "^3.0.0",
-    "zod": "^4.1.9"
-  },
-  "devDependencies": {
-    "@eslint/js": "^9.8.0",
-    "@jest-mock/express": "^3.0.0",
-    "@types/content-type": "^1.1.8",
-    "@types/cors": "^2.8.17",
-    "@types/cross-spawn": "^6.0.6",
-    "@types/eslint__js": "^8.42.3",
-    "@types/eventsource": "^1.1.15",
-    "@types/express": "^5.0.0",
-    "@types/jest": "^29.5.12",
-    "@types/node": "^22.0.2",
-    "@types/supertest": "^6.0.2",
-    "@types/ws": "^8.5.12",
-    "eslint": "^9.8.0",
-    "jest": "^29.7.0",
-    "supertest": "^7.0.0",
-    "ts-jest": "^29.2.4",
-    "tsx": "^4.16.5",
-    "typescript": "^5.5.4",
-    "typescript-eslint": "^8.0.0",
-    "ws": "^8.18.0"
-  },
-  "resolutions": {
-    "strip-ansi": "6.0.1"
-  }
-=======
->>>>>>> c5430959
 }