on:
    push:
        branches:
            - main
    pull_request:
    release:
        types: [published]

concurrency:
    group: ${{ github.workflow }}-${{ github.ref }}
    cancel-in-progress: true

jobs:
    build:
        runs-on: ubuntu-latest

        steps:
            - uses: actions/checkout@v4
            - uses: actions/setup-node@v4
              with:
                  node-version: 24
                  cache: npm

            - run: npm ci
            - run: npm run check
            - run: npm run build
<<<<<<< HEAD
            - run: npm run lint
=======
            - run: npm test
>>>>>>> 806d7cf9

    test:
        runs-on: ubuntu-latest
        strategy:
            fail-fast: false
            matrix:
                node-version: [18, 24]

        steps:
            - uses: actions/checkout@v4
            - uses: actions/setup-node@v4
              with:
                  node-version: ${{ matrix.node-version }}
                  cache: npm

            - run: npm ci
            - run: npm test

    publish:
        runs-on: ubuntu-latest
        if: github.event_name == 'release'
        environment: release
        needs: [build, test]

        permissions:
            contents: read
            id-token: write

        steps:
            - uses: actions/checkout@v4
            - uses: actions/setup-node@v4
              with:
                  node-version: 24
                  cache: npm
                  registry-url: 'https://registry.npmjs.org'

            - run: npm ci

            - run: npm publish --provenance --access public
              env:
                  NODE_AUTH_TOKEN: ${{ secrets.NPM_TOKEN }}<|MERGE_RESOLUTION|>--- conflicted
+++ resolved
@@ -24,11 +24,7 @@
             - run: npm ci
             - run: npm run check
             - run: npm run build
-<<<<<<< HEAD
-            - run: npm run lint
-=======
             - run: npm test
->>>>>>> 806d7cf9
 
     test:
         runs-on: ubuntu-latest
