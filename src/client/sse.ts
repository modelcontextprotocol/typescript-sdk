import { EventSource, type ErrorEvent, type EventSourceInit } from 'eventsource';
import { Transport, FetchLike, createFetchWithInit } from '../shared/transport.js';
import { JSONRPCMessage, JSONRPCMessageSchema } from '../types.js';
<<<<<<< HEAD
import { auth, AuthResult, extractResourceMetadataUrl, OAuthClientProvider, UnauthorizedError } from './auth.js';
import { createUserAgentProvider, UserAgentProvider } from '../shared/userAgent.js';
=======
import { auth, AuthResult, extractWWWAuthenticateParams, OAuthClientProvider, UnauthorizedError } from './auth.js';
>>>>>>> 2a55dfd5

export class SseError extends Error {
    constructor(
        public readonly code: number | undefined,
        message: string | undefined,
        public readonly event: ErrorEvent
    ) {
        super(`SSE error: ${message}`);
    }
}

/**
 * Configuration options for the `SSEClientTransport`.
 */
export type SSEClientTransportOptions = {
    /**
     * An OAuth client provider to use for authentication.
     *
     * When an `authProvider` is specified and the SSE connection is started:
     * 1. The connection is attempted with any existing access token from the `authProvider`.
     * 2. If the access token has expired, the `authProvider` is used to refresh the token.
     * 3. If token refresh fails or no access token exists, and auth is required, `OAuthClientProvider.redirectToAuthorization` is called, and an `UnauthorizedError` will be thrown from `connect`/`start`.
     *
     * After the user has finished authorizing via their user agent, and is redirected back to the MCP client application, call `SSEClientTransport.finishAuth` with the authorization code before retrying the connection.
     *
     * If an `authProvider` is not provided, and auth is required, an `UnauthorizedError` will be thrown.
     *
     * `UnauthorizedError` might also be thrown when sending any message over the SSE transport, indicating that the session has expired, and needs to be re-authed and reconnected.
     */
    authProvider?: OAuthClientProvider;

    /**
     * Customizes the initial SSE request to the server (the request that begins the stream).
     *
     * NOTE: Setting this property will prevent an `Authorization` header from
     * being automatically attached to the SSE request, if an `authProvider` is
     * also given. This can be worked around by setting the `Authorization` header
     * manually.
     */
    eventSourceInit?: EventSourceInit;

    /**
     * Customizes recurring POST requests to the server.
     */
    requestInit?: RequestInit;

    /**
     * Custom fetch implementation used for all network requests.
     */
    fetch?: FetchLike;

    /**
     * User agent provider for the connection.
     */
    userAgentProvider?: UserAgentProvider;
};

/**
 * Client transport for SSE: this will connect to a server using Server-Sent Events for receiving
 * messages and make separate POST requests for sending messages.
 * @deprecated SSEClientTransport is deprecated. Prefer to use StreamableHTTPClientTransport where possible instead. Note that because some servers are still using SSE, clients may need to support both transports during the migration period.
 */
export class SSEClientTransport implements Transport {
    private _eventSource?: EventSource;
    private _endpoint?: URL;
    private _abortController?: AbortController;
    private _url: URL;
    private _resourceMetadataUrl?: URL;
    private _scope?: string;
    private _eventSourceInit?: EventSourceInit;
    private _requestInit?: RequestInit;
    private _authProvider?: OAuthClientProvider;
    private _fetch?: FetchLike;
    private _fetchWithInit: FetchLike;
    private _protocolVersion?: string;
    private _userAgentProvider: UserAgentProvider;

    onclose?: () => void;
    onerror?: (error: Error) => void;
    onmessage?: (message: JSONRPCMessage) => void;

    constructor(url: URL, opts?: SSEClientTransportOptions) {
        this._url = url;
        this._resourceMetadataUrl = undefined;
        this._scope = undefined;
        this._eventSourceInit = opts?.eventSourceInit;
        this._requestInit = opts?.requestInit;
        this._authProvider = opts?.authProvider;
        this._fetch = opts?.fetch;
<<<<<<< HEAD
        this._userAgentProvider = opts?.userAgentProvider ?? createUserAgentProvider();
=======
        this._fetchWithInit = createFetchWithInit(opts?.fetch, opts?.requestInit);
>>>>>>> 2a55dfd5
    }

    private async _authThenStart(): Promise<void> {
        if (!this._authProvider) {
            throw new UnauthorizedError('No auth provider');
        }

        let result: AuthResult;
        try {
            result = await auth(this._authProvider, {
                serverUrl: this._url,
                resourceMetadataUrl: this._resourceMetadataUrl,
<<<<<<< HEAD
                fetchFn: this._fetch,
                userAgentProvider: this._userAgentProvider
=======
                scope: this._scope,
                fetchFn: this._fetchWithInit
>>>>>>> 2a55dfd5
            });
        } catch (error) {
            this.onerror?.(error as Error);
            throw error;
        }

        if (result !== 'AUTHORIZED') {
            throw new UnauthorizedError();
        }

        return await this._startOrAuth();
    }

    private async _commonHeaders(): Promise<Headers> {
        const headers: HeadersInit = {};
        if (this._authProvider) {
            const tokens = await this._authProvider.tokens();
            if (tokens) {
                headers['Authorization'] = `Bearer ${tokens.access_token}`;
            }
        }
        if (this._protocolVersion) {
            headers['mcp-protocol-version'] = this._protocolVersion;
        }

        headers['user-agent'] = await this._userAgentProvider();

        return new Headers({ ...headers, ...this._requestInit?.headers });
    }

    private _startOrAuth(): Promise<void> {
        const fetchImpl = (this?._eventSourceInit?.fetch ?? this._fetch ?? fetch) as typeof fetch;
        return new Promise((resolve, reject) => {
            this._eventSource = new EventSource(this._url.href, {
                ...this._eventSourceInit,
                fetch: async (url, init) => {
                    const headers = await this._commonHeaders();
                    headers.set('Accept', 'text/event-stream');
                    const response = await fetchImpl(url, {
                        ...init,
                        headers
                    });

                    if (response.status === 401 && response.headers.has('www-authenticate')) {
                        const { resourceMetadataUrl, scope } = extractWWWAuthenticateParams(response);
                        this._resourceMetadataUrl = resourceMetadataUrl;
                        this._scope = scope;
                    }

                    return response;
                }
            });
            this._abortController = new AbortController();

            this._eventSource.onerror = event => {
                if (event.code === 401 && this._authProvider) {
                    this._authThenStart().then(resolve, reject);
                    return;
                }

                const error = new SseError(event.code, event.message, event);
                reject(error);
                this.onerror?.(error);
            };

            this._eventSource.onopen = () => {
                // The connection is open, but we need to wait for the endpoint to be received.
            };

            this._eventSource.addEventListener('endpoint', (event: Event) => {
                const messageEvent = event as MessageEvent;

                try {
                    this._endpoint = new URL(messageEvent.data, this._url);
                    if (this._endpoint.origin !== this._url.origin) {
                        throw new Error(`Endpoint origin does not match connection origin: ${this._endpoint.origin}`);
                    }
                } catch (error) {
                    reject(error);
                    this.onerror?.(error as Error);

                    void this.close();
                    return;
                }

                resolve();
            });

            this._eventSource.onmessage = (event: Event) => {
                const messageEvent = event as MessageEvent;
                let message: JSONRPCMessage;
                try {
                    message = JSONRPCMessageSchema.parse(JSON.parse(messageEvent.data));
                } catch (error) {
                    this.onerror?.(error as Error);
                    return;
                }

                this.onmessage?.(message);
            };
        });
    }

    async start() {
        if (this._eventSource) {
            throw new Error('SSEClientTransport already started! If using Client class, note that connect() calls start() automatically.');
        }

        return await this._startOrAuth();
    }

    /**
     * Call this method after the user has finished authorizing via their user agent and is redirected back to the MCP client application. This will exchange the authorization code for an access token, enabling the next connection attempt to successfully auth.
     */
    async finishAuth(authorizationCode: string): Promise<void> {
        if (!this._authProvider) {
            throw new UnauthorizedError('No auth provider');
        }

        const result = await auth(this._authProvider, {
            serverUrl: this._url,
            authorizationCode,
            resourceMetadataUrl: this._resourceMetadataUrl,
<<<<<<< HEAD
            fetchFn: this._fetch,
            userAgentProvider: this._userAgentProvider
=======
            scope: this._scope,
            fetchFn: this._fetchWithInit
>>>>>>> 2a55dfd5
        });
        if (result !== 'AUTHORIZED') {
            throw new UnauthorizedError('Failed to authorize');
        }
    }

    async close(): Promise<void> {
        this._abortController?.abort();
        this._eventSource?.close();
        this.onclose?.();
    }

    async send(message: JSONRPCMessage): Promise<void> {
        if (!this._endpoint) {
            throw new Error('Not connected');
        }

        try {
            const headers = await this._commonHeaders();
            headers.set('content-type', 'application/json');
            const init = {
                ...this._requestInit,
                method: 'POST',
                headers,
                body: JSON.stringify(message),
                signal: this._abortController?.signal
            };

            const response = await (this._fetch ?? fetch)(this._endpoint, init);
            if (!response.ok) {
                if (response.status === 401 && this._authProvider) {
                    const { resourceMetadataUrl, scope } = extractWWWAuthenticateParams(response);
                    this._resourceMetadataUrl = resourceMetadataUrl;
                    this._scope = scope;

                    const result = await auth(this._authProvider, {
                        serverUrl: this._url,
                        resourceMetadataUrl: this._resourceMetadataUrl,
<<<<<<< HEAD
                        fetchFn: this._fetch,
                        userAgentProvider: this._userAgentProvider
=======
                        scope: this._scope,
                        fetchFn: this._fetchWithInit
>>>>>>> 2a55dfd5
                    });
                    if (result !== 'AUTHORIZED') {
                        throw new UnauthorizedError();
                    }

                    // Purposely _not_ awaited, so we don't call onerror twice
                    return this.send(message);
                }

                const text = await response.text().catch(() => null);
                throw new Error(`Error POSTing to endpoint (HTTP ${response.status}): ${text}`);
            }
        } catch (error) {
            this.onerror?.(error as Error);
            throw error;
        }
    }

    setProtocolVersion(version: string): void {
        this._protocolVersion = version;
    }
}<|MERGE_RESOLUTION|>--- conflicted
+++ resolved
@@ -1,12 +1,8 @@
 import { EventSource, type ErrorEvent, type EventSourceInit } from 'eventsource';
 import { Transport, FetchLike, createFetchWithInit } from '../shared/transport.js';
 import { JSONRPCMessage, JSONRPCMessageSchema } from '../types.js';
-<<<<<<< HEAD
-import { auth, AuthResult, extractResourceMetadataUrl, OAuthClientProvider, UnauthorizedError } from './auth.js';
+import { auth, AuthResult, extractWWWAuthenticateParams, OAuthClientProvider, UnauthorizedError } from './auth.js';
 import { createUserAgentProvider, UserAgentProvider } from '../shared/userAgent.js';
-=======
-import { auth, AuthResult, extractWWWAuthenticateParams, OAuthClientProvider, UnauthorizedError } from './auth.js';
->>>>>>> 2a55dfd5
 
 export class SseError extends Error {
     constructor(
@@ -96,11 +92,8 @@
         this._requestInit = opts?.requestInit;
         this._authProvider = opts?.authProvider;
         this._fetch = opts?.fetch;
-<<<<<<< HEAD
+        this._fetchWithInit = createFetchWithInit(opts?.fetch, opts?.requestInit);
         this._userAgentProvider = opts?.userAgentProvider ?? createUserAgentProvider();
-=======
-        this._fetchWithInit = createFetchWithInit(opts?.fetch, opts?.requestInit);
->>>>>>> 2a55dfd5
     }
 
     private async _authThenStart(): Promise<void> {
@@ -113,13 +106,9 @@
             result = await auth(this._authProvider, {
                 serverUrl: this._url,
                 resourceMetadataUrl: this._resourceMetadataUrl,
-<<<<<<< HEAD
-                fetchFn: this._fetch,
+                scope: this._scope,
+                fetchFn: this._fetchWithInit,
                 userAgentProvider: this._userAgentProvider
-=======
-                scope: this._scope,
-                fetchFn: this._fetchWithInit
->>>>>>> 2a55dfd5
             });
         } catch (error) {
             this.onerror?.(error as Error);
@@ -243,13 +232,9 @@
             serverUrl: this._url,
             authorizationCode,
             resourceMetadataUrl: this._resourceMetadataUrl,
-<<<<<<< HEAD
-            fetchFn: this._fetch,
+            scope: this._scope,
+            fetchFn: this._fetchWithInit,
             userAgentProvider: this._userAgentProvider
-=======
-            scope: this._scope,
-            fetchFn: this._fetchWithInit
->>>>>>> 2a55dfd5
         });
         if (result !== 'AUTHORIZED') {
             throw new UnauthorizedError('Failed to authorize');
@@ -288,13 +273,9 @@
                     const result = await auth(this._authProvider, {
                         serverUrl: this._url,
                         resourceMetadataUrl: this._resourceMetadataUrl,
-<<<<<<< HEAD
-                        fetchFn: this._fetch,
+                        scope: this._scope,
+                        fetchFn: this._fetchWithInit,
                         userAgentProvider: this._userAgentProvider
-=======
-                        scope: this._scope,
-                        fetchFn: this._fetchWithInit
->>>>>>> 2a55dfd5
                     });
                     if (result !== 'AUTHORIZED') {
                         throw new UnauthorizedError();
