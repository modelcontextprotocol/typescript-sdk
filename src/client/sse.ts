--- conflicted
+++ resolved
@@ -1,15 +1,12 @@
-<<<<<<< HEAD
 import { EventSource, type ErrorEvent, type EventSourceInit } from "eventsource";
 import { Transport, FetchLike } from "../shared/transport.js";
 import { JSONRPCMessage, JSONRPCMessageSchema } from "../types.js";
 import { auth, AuthResult, extractResourceMetadataUrl, OAuthClientProvider, UnauthorizedError } from "./auth.js";
 import { normalizeHeaders } from "../shared/headers.js";
-=======
 import { EventSource, type ErrorEvent, type EventSourceInit } from 'eventsource';
 import { Transport, FetchLike, createFetchWithInit } from '../shared/transport.js';
 import { JSONRPCMessage, JSONRPCMessageSchema } from '../types.js';
 import { auth, AuthResult, extractWWWAuthenticateParams, OAuthClientProvider, UnauthorizedError } from './auth.js';
->>>>>>> cca6ba05
 
 export class SseError extends Error {
     constructor(
@@ -96,7 +93,6 @@
         this._fetchWithInit = createFetchWithInit(opts?.fetch, opts?.requestInit);
     }
 
-<<<<<<< HEAD
     return await this._startOrAuth();
   }
 
@@ -150,11 +146,9 @@
 
           this._authThenStart().then(resolve, reject);
           return;
-=======
     private async _authThenStart(): Promise<void> {
         if (!this._authProvider) {
             throw new UnauthorizedError('No auth provider');
->>>>>>> cca6ba05
         }
 
         let result: AuthResult;
