--- conflicted
+++ resolved
@@ -106,15 +106,10 @@
     return await this._startOrAuth();
   }
 
-<<<<<<< HEAD
-  private async _commonHeaders(): Promise<Headers> {
-    const headers: HeadersInit = {};
-=======
   private async _commonHeaders(): Promise<HeadersInit> {
     const headers = {
       ...this._requestInit?.headers,
     } as HeadersInit & Record<string, string>;
->>>>>>> 1ac2e592
     if (this._authProvider) {
       const tokens = await this._authProvider.tokens();
       if (tokens) {
@@ -135,21 +130,11 @@
     return new Promise((resolve, reject) => {
       this._eventSource = new EventSource(
         this._url.href,
-<<<<<<< HEAD
-        this._eventSourceInit ?? {
+        {
+          ...this._eventSourceInit,
           fetch: async (url, init) => {
             const headers = await this._commonHeaders();
             headers.set("Accept", "text/event-stream");
-            return fetch(url, {
-              ...init,
-              headers,
-            })
-          }
-=======
-        {
-          ...this._eventSourceInit,
-          fetch: async (url, init) => {
-            const headers = await this._commonHeaders()
             const response = await fetchImpl(url, {
               ...init,
               headers: new Headers({
@@ -164,7 +149,6 @@
 
             return response
           },
->>>>>>> 1ac2e592
         },
       );
       this._abortController = new AbortController();
@@ -257,12 +241,7 @@
     }
 
     try {
-<<<<<<< HEAD
       const headers = await this._commonHeaders();
-=======
-      const commonHeaders = await this._commonHeaders();
-      const headers = new Headers(commonHeaders);
->>>>>>> 1ac2e592
       headers.set("content-type", "application/json");
       const init = {
         ...this._requestInit,
