/* eslint-disable @typescript-eslint/no-unused-vars */
/* eslint-disable no-constant-binary-expression */
/* eslint-disable @typescript-eslint/no-unused-expressions */
<<<<<<< HEAD
import { Client } from './index.js';
import * as z from 'zod/v4';
=======
import { Client, getSupportedElicitationModes } from './index.js';
import { z } from 'zod';
>>>>>>> 2e67eb55
import {
    RequestSchema,
    NotificationSchema,
    ResultSchema,
    LATEST_PROTOCOL_VERSION,
    SUPPORTED_PROTOCOL_VERSIONS,
    InitializeRequestSchema,
    ListResourcesRequestSchema,
    ListToolsRequestSchema,
    CallToolRequestSchema,
    CreateMessageRequestSchema,
    ElicitRequestSchema,
    ListRootsRequestSchema,
    ErrorCode
} from '../types.js';
import { Transport } from '../shared/transport.js';
import { Server } from '../server/index.js';
import { InMemoryTransport } from '../inMemory.js';

/***
 * Test: Initialize with Matching Protocol Version
 */
test('should initialize with matching protocol version', async () => {
    const clientTransport: Transport = {
        start: vi.fn().mockResolvedValue(undefined),
        close: vi.fn().mockResolvedValue(undefined),
        send: vi.fn().mockImplementation(message => {
            if (message.method === 'initialize') {
                clientTransport.onmessage?.({
                    jsonrpc: '2.0',
                    id: message.id,
                    result: {
                        protocolVersion: LATEST_PROTOCOL_VERSION,
                        capabilities: {},
                        serverInfo: {
                            name: 'test',
                            version: '1.0'
                        },
                        instructions: 'test instructions'
                    }
                });
            }
            return Promise.resolve();
        })
    };

    const client = new Client(
        {
            name: 'test client',
            version: '1.0'
        },
        {
            capabilities: {
                sampling: {}
            }
        }
    );

    await client.connect(clientTransport);

    // Should have sent initialize with latest version
    expect(clientTransport.send).toHaveBeenCalledWith(
        expect.objectContaining({
            method: 'initialize',
            params: expect.objectContaining({
                protocolVersion: LATEST_PROTOCOL_VERSION
            })
        }),
        expect.objectContaining({
            relatedRequestId: undefined
        })
    );

    // Should have the instructions returned
    expect(client.getInstructions()).toEqual('test instructions');
});

/***
 * Test: Initialize with Supported Older Protocol Version
 */
test('should initialize with supported older protocol version', async () => {
    const OLD_VERSION = SUPPORTED_PROTOCOL_VERSIONS[1];
    const clientTransport: Transport = {
        start: vi.fn().mockResolvedValue(undefined),
        close: vi.fn().mockResolvedValue(undefined),
        send: vi.fn().mockImplementation(message => {
            if (message.method === 'initialize') {
                clientTransport.onmessage?.({
                    jsonrpc: '2.0',
                    id: message.id,
                    result: {
                        protocolVersion: OLD_VERSION,
                        capabilities: {},
                        serverInfo: {
                            name: 'test',
                            version: '1.0'
                        }
                    }
                });
            }
            return Promise.resolve();
        })
    };

    const client = new Client(
        {
            name: 'test client',
            version: '1.0'
        },
        {
            capabilities: {
                sampling: {}
            }
        }
    );

    await client.connect(clientTransport);

    // Connection should succeed with the older version
    expect(client.getServerVersion()).toEqual({
        name: 'test',
        version: '1.0'
    });

    // Expect no instructions
    expect(client.getInstructions()).toBeUndefined();
});

/***
 * Test: Reject Unsupported Protocol Version
 */
test('should reject unsupported protocol version', async () => {
    const clientTransport: Transport = {
        start: vi.fn().mockResolvedValue(undefined),
        close: vi.fn().mockResolvedValue(undefined),
        send: vi.fn().mockImplementation(message => {
            if (message.method === 'initialize') {
                clientTransport.onmessage?.({
                    jsonrpc: '2.0',
                    id: message.id,
                    result: {
                        protocolVersion: 'invalid-version',
                        capabilities: {},
                        serverInfo: {
                            name: 'test',
                            version: '1.0'
                        }
                    }
                });
            }
            return Promise.resolve();
        })
    };

    const client = new Client(
        {
            name: 'test client',
            version: '1.0'
        },
        {
            capabilities: {
                sampling: {}
            }
        }
    );

    await expect(client.connect(clientTransport)).rejects.toThrow("Server's protocol version is not supported: invalid-version");

    expect(clientTransport.close).toHaveBeenCalled();
});

/***
 * Test: Connect New Client to Old Supported Server Version
 */
test('should connect new client to old, supported server version', async () => {
    const OLD_VERSION = SUPPORTED_PROTOCOL_VERSIONS[1];
    const server = new Server(
        {
            name: 'test server',
            version: '1.0'
        },
        {
            capabilities: {
                resources: {},
                tools: {}
            }
        }
    );

    server.setRequestHandler(InitializeRequestSchema, _request => ({
        protocolVersion: OLD_VERSION,
        capabilities: {
            resources: {},
            tools: {}
        },
        serverInfo: {
            name: 'old server',
            version: '1.0'
        }
    }));

    server.setRequestHandler(ListResourcesRequestSchema, () => ({
        resources: []
    }));

    server.setRequestHandler(ListToolsRequestSchema, () => ({
        tools: []
    }));

    const [clientTransport, serverTransport] = InMemoryTransport.createLinkedPair();

    const client = new Client(
        {
            name: 'new client',
            version: '1.0'
        },
        {
            capabilities: {
                sampling: {}
            },
            enforceStrictCapabilities: true
        }
    );

    await Promise.all([client.connect(clientTransport), server.connect(serverTransport)]);

    expect(client.getServerVersion()).toEqual({
        name: 'old server',
        version: '1.0'
    });
});

/***
 * Test: Version Negotiation with Old Client and Newer Server
 */
test('should negotiate version when client is old, and newer server supports its version', async () => {
    const OLD_VERSION = SUPPORTED_PROTOCOL_VERSIONS[1];
    const server = new Server(
        {
            name: 'new server',
            version: '1.0'
        },
        {
            capabilities: {
                resources: {},
                tools: {}
            }
        }
    );

    server.setRequestHandler(InitializeRequestSchema, _request => ({
        protocolVersion: LATEST_PROTOCOL_VERSION,
        capabilities: {
            resources: {},
            tools: {}
        },
        serverInfo: {
            name: 'new server',
            version: '1.0'
        }
    }));

    server.setRequestHandler(ListResourcesRequestSchema, () => ({
        resources: []
    }));

    server.setRequestHandler(ListToolsRequestSchema, () => ({
        tools: []
    }));

    const [clientTransport, serverTransport] = InMemoryTransport.createLinkedPair();

    const client = new Client(
        {
            name: 'old client',
            version: '1.0'
        },
        {
            capabilities: {
                sampling: {}
            },
            enforceStrictCapabilities: true
        }
    );

    await Promise.all([client.connect(clientTransport), server.connect(serverTransport)]);

    expect(client.getServerVersion()).toEqual({
        name: 'new server',
        version: '1.0'
    });
});

/***
 * Test: Throw when Old Client and Server Version Mismatch
 */
test("should throw when client is old, and server doesn't support its version", async () => {
    const OLD_VERSION = SUPPORTED_PROTOCOL_VERSIONS[1];
    const FUTURE_VERSION = 'FUTURE_VERSION';
    const server = new Server(
        {
            name: 'new server',
            version: '1.0'
        },
        {
            capabilities: {
                resources: {},
                tools: {}
            }
        }
    );

    server.setRequestHandler(InitializeRequestSchema, _request => ({
        protocolVersion: FUTURE_VERSION,
        capabilities: {
            resources: {},
            tools: {}
        },
        serverInfo: {
            name: 'new server',
            version: '1.0'
        }
    }));

    server.setRequestHandler(ListResourcesRequestSchema, () => ({
        resources: []
    }));

    server.setRequestHandler(ListToolsRequestSchema, () => ({
        tools: []
    }));

    const [clientTransport, serverTransport] = InMemoryTransport.createLinkedPair();

    const client = new Client(
        {
            name: 'old client',
            version: '1.0'
        },
        {
            capabilities: {
                sampling: {}
            },
            enforceStrictCapabilities: true
        }
    );

    await Promise.all([
        expect(client.connect(clientTransport)).rejects.toThrow("Server's protocol version is not supported: FUTURE_VERSION"),
        server.connect(serverTransport)
    ]);
});

/***
 * Test: Respect Server Capabilities
 */
test('should respect server capabilities', async () => {
    const server = new Server(
        {
            name: 'test server',
            version: '1.0'
        },
        {
            capabilities: {
                resources: {},
                tools: {}
            }
        }
    );

    server.setRequestHandler(InitializeRequestSchema, _request => ({
        protocolVersion: LATEST_PROTOCOL_VERSION,
        capabilities: {
            resources: {},
            tools: {}
        },
        serverInfo: {
            name: 'test',
            version: '1.0'
        }
    }));

    server.setRequestHandler(ListResourcesRequestSchema, () => ({
        resources: []
    }));

    server.setRequestHandler(ListToolsRequestSchema, () => ({
        tools: []
    }));

    const [clientTransport, serverTransport] = InMemoryTransport.createLinkedPair();

    const client = new Client(
        {
            name: 'test client',
            version: '1.0'
        },
        {
            capabilities: {
                sampling: {}
            },
            enforceStrictCapabilities: true
        }
    );

    await Promise.all([client.connect(clientTransport), server.connect(serverTransport)]);

    // Server supports resources and tools, but not prompts
    expect(client.getServerCapabilities()).toEqual({
        resources: {},
        tools: {}
    });

    // These should work
    await expect(client.listResources()).resolves.not.toThrow();
    await expect(client.listTools()).resolves.not.toThrow();

    // These should throw because prompts, logging, and completions are not supported
    await expect(client.listPrompts()).rejects.toThrow('Server does not support prompts');
    await expect(client.setLoggingLevel('error')).rejects.toThrow('Server does not support logging');
    await expect(
        client.complete({
            ref: { type: 'ref/prompt', name: 'test' },
            argument: { name: 'test', value: 'test' }
        })
    ).rejects.toThrow('Server does not support completions');
});

/***
 * Test: Respect Client Notification Capabilities
 */
test('should respect client notification capabilities', async () => {
    const server = new Server(
        {
            name: 'test server',
            version: '1.0'
        },
        {
            capabilities: {}
        }
    );

    const client = new Client(
        {
            name: 'test client',
            version: '1.0'
        },
        {
            capabilities: {
                roots: {
                    listChanged: true
                }
            }
        }
    );

    const [clientTransport, serverTransport] = InMemoryTransport.createLinkedPair();

    await Promise.all([client.connect(clientTransport), server.connect(serverTransport)]);

    // This should work because the client has the roots.listChanged capability
    await expect(client.sendRootsListChanged()).resolves.not.toThrow();

    // Create a new client without the roots.listChanged capability
    const clientWithoutCapability = new Client(
        {
            name: 'test client without capability',
            version: '1.0'
        },
        {
            capabilities: {},
            enforceStrictCapabilities: true
        }
    );

    await clientWithoutCapability.connect(clientTransport);

    // This should throw because the client doesn't have the roots.listChanged capability
    await expect(clientWithoutCapability.sendRootsListChanged()).rejects.toThrow(/^Client does not support/);
});

/***
 * Test: Respect Server Notification Capabilities
 */
test('should respect server notification capabilities', async () => {
    const server = new Server(
        {
            name: 'test server',
            version: '1.0'
        },
        {
            capabilities: {
                logging: {},
                resources: {
                    listChanged: true
                }
            }
        }
    );

    const client = new Client(
        {
            name: 'test client',
            version: '1.0'
        },
        {
            capabilities: {}
        }
    );

    const [clientTransport, serverTransport] = InMemoryTransport.createLinkedPair();

    await Promise.all([client.connect(clientTransport), server.connect(serverTransport)]);

    // These should work because the server has the corresponding capabilities
    await expect(server.sendLoggingMessage({ level: 'info', data: 'Test' })).resolves.not.toThrow();
    await expect(server.sendResourceListChanged()).resolves.not.toThrow();

    // This should throw because the server doesn't have the tools capability
    await expect(server.sendToolListChanged()).rejects.toThrow('Server does not support notifying of tool list changes');
});

/***
 * Test: Only Allow setRequestHandler for Declared Capabilities
 */
test('should only allow setRequestHandler for declared capabilities', () => {
    const client = new Client(
        {
            name: 'test client',
            version: '1.0'
        },
        {
            capabilities: {
                sampling: {}
            }
        }
    );

    // This should work because sampling is a declared capability
    expect(() => {
        client.setRequestHandler(CreateMessageRequestSchema, () => ({
            model: 'test-model',
            role: 'assistant',
            content: {
                type: 'text',
                text: 'Test response'
            }
        }));
    }).not.toThrow();

    // This should throw because roots listing is not a declared capability
    expect(() => {
        client.setRequestHandler(ListRootsRequestSchema, () => ({}));
    }).toThrow('Client does not support roots capability');
});

test('should allow setRequestHandler for declared elicitation capability', () => {
    const client = new Client(
        {
            name: 'test-client',
            version: '1.0.0'
        },
        {
            capabilities: {
                elicitation: {}
            }
        }
    );

    // This should work because elicitation is a declared capability
    expect(() => {
        client.setRequestHandler(ElicitRequestSchema, () => ({
            action: 'accept',
            content: {
                username: 'test-user',
                confirmed: true
            }
        }));
    }).not.toThrow();

    // This should throw because sampling is not a declared capability
    expect(() => {
        client.setRequestHandler(CreateMessageRequestSchema, () => ({
            model: 'test-model',
            role: 'assistant',
            content: {
                type: 'text',
                text: 'Test response'
            }
        }));
    }).toThrow('Client does not support sampling capability');
});

test('should accept form-mode elicitation request when client advertises empty elicitation object (back-compat)', async () => {
    const server = new Server(
        {
            name: 'test server',
            version: '1.0'
        },
        {
            capabilities: {
                prompts: {},
                resources: {},
                tools: {},
                logging: {}
            }
        }
    );

    const client = new Client(
        {
            name: 'test client',
            version: '1.0'
        },
        {
            capabilities: {
                elicitation: {}
            }
        }
    );

    // Set up client handler for form-mode elicitation
    client.setRequestHandler(ElicitRequestSchema, request => {
        expect(request.params.mode).toBe('form');
        return {
            action: 'accept',
            content: {
                username: 'test-user',
                confirmed: true
            }
        };
    });

    const [clientTransport, serverTransport] = InMemoryTransport.createLinkedPair();

    await Promise.all([client.connect(clientTransport), server.connect(serverTransport)]);

    // Server should be able to send form-mode elicitation request
    // This works because getSupportedElicitationModes defaults to form mode
    // when neither form nor url are explicitly declared
    const result = await server.elicitInput({
        mode: 'form',
        message: 'Please provide your username',
        requestedSchema: {
            type: 'object',
            properties: {
                username: {
                    type: 'string',
                    title: 'Username',
                    description: 'Your username'
                },
                confirmed: {
                    type: 'boolean',
                    title: 'Confirm',
                    description: 'Please confirm',
                    default: false
                }
            },
            required: ['username']
        }
    });

    expect(result.action).toBe('accept');
    expect(result.content).toEqual({
        username: 'test-user',
        confirmed: true
    });
});

test('should reject form-mode elicitation when client only supports URL mode', async () => {
    const client = new Client(
        {
            name: 'test-client',
            version: '1.0.0'
        },
        {
            capabilities: {
                elicitation: {
                    url: {}
                }
            }
        }
    );

    const handler = vi.fn().mockResolvedValue({
        action: 'cancel'
    });
    client.setRequestHandler(ElicitRequestSchema, handler);

    const [clientTransport, serverTransport] = InMemoryTransport.createLinkedPair();

    let resolveResponse: ((message: unknown) => void) | undefined;
    const responsePromise = new Promise<unknown>(resolve => {
        resolveResponse = resolve;
    });

    serverTransport.onmessage = async message => {
        if ('method' in message) {
            if (message.method === 'initialize') {
                if (!('id' in message) || message.id === undefined) {
                    throw new Error('Expected initialize request to include an id');
                }
                const messageId = message.id;
                await serverTransport.send({
                    jsonrpc: '2.0',
                    id: messageId,
                    result: {
                        protocolVersion: LATEST_PROTOCOL_VERSION,
                        capabilities: {},
                        serverInfo: {
                            name: 'test-server',
                            version: '1.0.0'
                        }
                    }
                });
            } else if (message.method === 'notifications/initialized') {
                // ignore
            }
        } else {
            resolveResponse?.(message);
        }
    };

    await client.connect(clientTransport);

    // Server shouldn't send this, because the client capabilities
    // only advertised URL mode. Test that it's rejected by the client:
    const requestId = 1;
    await serverTransport.send({
        jsonrpc: '2.0',
        id: requestId,
        method: 'elicitation/create',
        params: {
            mode: 'form',
            message: 'Provide your username',
            requestedSchema: {
                type: 'object',
                properties: {
                    username: {
                        type: 'string'
                    }
                }
            }
        }
    });

    const response = (await responsePromise) as { id: number; error: { code: number; message: string } };

    expect(response.id).toBe(requestId);
    expect(response.error.code).toBe(ErrorCode.InvalidParams);
    expect(response.error.message).toContain('Client does not support form-mode elicitation requests');
    expect(handler).not.toHaveBeenCalled();

    await client.close();
});

test('should reject URL-mode elicitation when client only supports form mode', async () => {
    const client = new Client(
        {
            name: 'test-client',
            version: '1.0.0'
        },
        {
            capabilities: {
                elicitation: {
                    form: {}
                }
            }
        }
    );

    const handler = vi.fn().mockResolvedValue({
        action: 'cancel'
    });
    client.setRequestHandler(ElicitRequestSchema, handler);

    const [clientTransport, serverTransport] = InMemoryTransport.createLinkedPair();

    let resolveResponse: ((message: unknown) => void) | undefined;
    const responsePromise = new Promise<unknown>(resolve => {
        resolveResponse = resolve;
    });

    serverTransport.onmessage = async message => {
        if ('method' in message) {
            if (message.method === 'initialize') {
                if (!('id' in message) || message.id === undefined) {
                    throw new Error('Expected initialize request to include an id');
                }
                const messageId = message.id;
                await serverTransport.send({
                    jsonrpc: '2.0',
                    id: messageId,
                    result: {
                        protocolVersion: LATEST_PROTOCOL_VERSION,
                        capabilities: {},
                        serverInfo: {
                            name: 'test-server',
                            version: '1.0.0'
                        }
                    }
                });
            } else if (message.method === 'notifications/initialized') {
                // ignore
            }
        } else {
            resolveResponse?.(message);
        }
    };

    await client.connect(clientTransport);

    // Server shouldn't send this, because the client capabilities
    // only advertised form mode. Test that it's rejected by the client:
    const requestId = 2;
    await serverTransport.send({
        jsonrpc: '2.0',
        id: requestId,
        method: 'elicitation/create',
        params: {
            mode: 'url',
            message: 'Open the authorization page',
            elicitationId: 'elicitation-123',
            url: 'https://example.com/authorize'
        }
    });

    const response = (await responsePromise) as { id: number; error: { code: number; message: string } };

    expect(response.id).toBe(requestId);
    expect(response.error.code).toBe(ErrorCode.InvalidParams);
    expect(response.error.message).toContain('Client does not support URL-mode elicitation requests');
    expect(handler).not.toHaveBeenCalled();

    await client.close();
});

test('should apply defaults for form-mode elicitation when applyDefaults is enabled', async () => {
    const server = new Server(
        {
            name: 'test server',
            version: '1.0'
        },
        {
            capabilities: {
                prompts: {},
                resources: {},
                tools: {},
                logging: {}
            }
        }
    );

    const client = new Client(
        {
            name: 'test client',
            version: '1.0'
        },
        {
            capabilities: {
                elicitation: {
                    form: {
                        applyDefaults: true
                    }
                }
            }
        }
    );

    client.setRequestHandler(ElicitRequestSchema, request => {
        expect(request.params.mode).toBe('form');
        return {
            action: 'accept',
            content: {}
        };
    });

    const [clientTransport, serverTransport] = InMemoryTransport.createLinkedPair();

    await Promise.all([client.connect(clientTransport), server.connect(serverTransport)]);

    const result = await server.elicitInput({
        mode: 'form',
        message: 'Please confirm your preferences',
        requestedSchema: {
            type: 'object',
            properties: {
                confirmed: {
                    type: 'boolean',
                    default: true
                }
            }
        }
    });

    expect(result.action).toBe('accept');
    expect(result.content).toEqual({
        confirmed: true
    });

    await client.close();
});

/***
 * Test: Type Checking
 * Test that custom request/notification/result schemas can be used with the Client class.
 */
test('should typecheck', () => {
    const GetWeatherRequestSchema = RequestSchema.extend({
        method: z.literal('weather/get'),
        params: z.object({
            city: z.string()
        })
    });

    const GetForecastRequestSchema = RequestSchema.extend({
        method: z.literal('weather/forecast'),
        params: z.object({
            city: z.string(),
            days: z.number()
        })
    });

    const WeatherForecastNotificationSchema = NotificationSchema.extend({
        method: z.literal('weather/alert'),
        params: z.object({
            severity: z.enum(['warning', 'watch']),
            message: z.string()
        })
    });

    const WeatherRequestSchema = GetWeatherRequestSchema.or(GetForecastRequestSchema);
    const WeatherNotificationSchema = WeatherForecastNotificationSchema;
    const WeatherResultSchema = ResultSchema.extend({
        temperature: z.number(),
        conditions: z.string()
    });

    type WeatherRequest = z.infer<typeof WeatherRequestSchema>;
    type WeatherNotification = z.infer<typeof WeatherNotificationSchema>;
    type WeatherResult = z.infer<typeof WeatherResultSchema>;

    // Create a typed Client for weather data
    const weatherClient = new Client<WeatherRequest, WeatherNotification, WeatherResult>(
        {
            name: 'WeatherClient',
            version: '1.0.0'
        },
        {
            capabilities: {
                sampling: {}
            }
        }
    );

    // Typecheck that only valid weather requests/notifications/results are allowed
    false &&
        weatherClient.request(
            {
                method: 'weather/get',
                params: {
                    city: 'Seattle'
                }
            },
            WeatherResultSchema
        );

    false &&
        weatherClient.notification({
            method: 'weather/alert',
            params: {
                severity: 'warning',
                message: 'Storm approaching'
            }
        });
});

/***
 * Test: Handle Client Cancelling a Request
 */
test('should handle client cancelling a request', async () => {
    const server = new Server(
        {
            name: 'test server',
            version: '1.0'
        },
        {
            capabilities: {
                resources: {}
            }
        }
    );

    // Set up server to delay responding to listResources
    server.setRequestHandler(ListResourcesRequestSchema, async (request, extra) => {
        await new Promise(resolve => setTimeout(resolve, 1000));
        return {
            resources: []
        };
    });

    const [clientTransport, serverTransport] = InMemoryTransport.createLinkedPair();

    const client = new Client(
        {
            name: 'test client',
            version: '1.0'
        },
        {
            capabilities: {}
        }
    );

    await Promise.all([client.connect(clientTransport), server.connect(serverTransport)]);

    // Set up abort controller
    const controller = new AbortController();

    // Issue request but cancel it immediately
    const listResourcesPromise = client.listResources(undefined, {
        signal: controller.signal
    });
    controller.abort('Cancelled by test');

    // Request should be rejected
    await expect(listResourcesPromise).rejects.toBe('Cancelled by test');
});

/***
 * Test: Handle Request Timeout
 */
test('should handle request timeout', async () => {
    const server = new Server(
        {
            name: 'test server',
            version: '1.0'
        },
        {
            capabilities: {
                resources: {}
            }
        }
    );

    // Set up server with a delayed response
    server.setRequestHandler(ListResourcesRequestSchema, async (_request, extra) => {
        const timer = new Promise(resolve => {
            const timeout = setTimeout(resolve, 100);
            extra.signal.addEventListener('abort', () => clearTimeout(timeout));
        });

        await timer;
        return {
            resources: []
        };
    });

    const [clientTransport, serverTransport] = InMemoryTransport.createLinkedPair();

    const client = new Client(
        {
            name: 'test client',
            version: '1.0'
        },
        {
            capabilities: {}
        }
    );

    await Promise.all([client.connect(clientTransport), server.connect(serverTransport)]);

    // Request with 0 msec timeout should fail immediately
    await expect(client.listResources(undefined, { timeout: 0 })).rejects.toMatchObject({
        code: ErrorCode.RequestTimeout
    });
});

describe('outputSchema validation', () => {
    /***
     * Test: Validate structuredContent Against outputSchema
     */
    test('should validate structuredContent against outputSchema', async () => {
        const server = new Server(
            {
                name: 'test-server',
                version: '1.0.0'
            },
            {
                capabilities: {
                    tools: {}
                }
            }
        );

        // Set up server handlers
        server.setRequestHandler(InitializeRequestSchema, async request => ({
            protocolVersion: request.params.protocolVersion,
            capabilities: {},
            serverInfo: {
                name: 'test-server',
                version: '1.0.0'
            }
        }));

        server.setRequestHandler(ListToolsRequestSchema, async () => ({
            tools: [
                {
                    name: 'test-tool',
                    description: 'A test tool',
                    inputSchema: {
                        type: 'object',
                        properties: {}
                    },
                    outputSchema: {
                        type: 'object',
                        properties: {
                            result: { type: 'string' },
                            count: { type: 'number' }
                        },
                        required: ['result', 'count'],
                        additionalProperties: false
                    }
                }
            ]
        }));

        server.setRequestHandler(CallToolRequestSchema, async request => {
            if (request.params.name === 'test-tool') {
                return {
                    structuredContent: { result: 'success', count: 42 }
                };
            }
            throw new Error('Unknown tool');
        });

        const client = new Client({
            name: 'test-client',
            version: '1.0.0'
        });

        const [clientTransport, serverTransport] = InMemoryTransport.createLinkedPair();

        await Promise.all([client.connect(clientTransport), server.connect(serverTransport)]);

        // List tools to cache the schemas
        await client.listTools();

        // Call the tool - should validate successfully
        const result = await client.callTool({ name: 'test-tool' });
        expect(result.structuredContent).toEqual({ result: 'success', count: 42 });
    });

    /***
     * Test: Throw Error when structuredContent Does Not Match Schema
     */
    test('should throw error when structuredContent does not match schema', async () => {
        const server = new Server(
            {
                name: 'test-server',
                version: '1.0.0'
            },
            {
                capabilities: {
                    tools: {}
                }
            }
        );

        // Set up server handlers
        server.setRequestHandler(InitializeRequestSchema, async request => ({
            protocolVersion: request.params.protocolVersion,
            capabilities: {},
            serverInfo: {
                name: 'test-server',
                version: '1.0.0'
            }
        }));

        server.setRequestHandler(ListToolsRequestSchema, async () => ({
            tools: [
                {
                    name: 'test-tool',
                    description: 'A test tool',
                    inputSchema: {
                        type: 'object',
                        properties: {}
                    },
                    outputSchema: {
                        type: 'object',
                        properties: {
                            result: { type: 'string' },
                            count: { type: 'number' }
                        },
                        required: ['result', 'count'],
                        additionalProperties: false
                    }
                }
            ]
        }));

        server.setRequestHandler(CallToolRequestSchema, async request => {
            if (request.params.name === 'test-tool') {
                // Return invalid structured content (count is string instead of number)
                return {
                    structuredContent: { result: 'success', count: 'not a number' }
                };
            }
            throw new Error('Unknown tool');
        });

        const client = new Client({
            name: 'test-client',
            version: '1.0.0'
        });

        const [clientTransport, serverTransport] = InMemoryTransport.createLinkedPair();

        await Promise.all([client.connect(clientTransport), server.connect(serverTransport)]);

        // List tools to cache the schemas
        await client.listTools();

        // Call the tool - should throw validation error
        await expect(client.callTool({ name: 'test-tool' })).rejects.toThrow(/Structured content does not match the tool's output schema/);
    });

    /***
     * Test: Throw Error when Tool with outputSchema Returns No structuredContent
     */
    test('should throw error when tool with outputSchema returns no structuredContent', async () => {
        const server = new Server(
            {
                name: 'test-server',
                version: '1.0.0'
            },
            {
                capabilities: {
                    tools: {}
                }
            }
        );

        // Set up server handlers
        server.setRequestHandler(InitializeRequestSchema, async request => ({
            protocolVersion: request.params.protocolVersion,
            capabilities: {},
            serverInfo: {
                name: 'test-server',
                version: '1.0.0'
            }
        }));

        server.setRequestHandler(ListToolsRequestSchema, async () => ({
            tools: [
                {
                    name: 'test-tool',
                    description: 'A test tool',
                    inputSchema: {
                        type: 'object',
                        properties: {}
                    },
                    outputSchema: {
                        type: 'object',
                        properties: {
                            result: { type: 'string' }
                        },
                        required: ['result']
                    }
                }
            ]
        }));

        server.setRequestHandler(CallToolRequestSchema, async request => {
            if (request.params.name === 'test-tool') {
                // Return content instead of structuredContent
                return {
                    content: [{ type: 'text', text: 'This should be structured content' }]
                };
            }
            throw new Error('Unknown tool');
        });

        const client = new Client({
            name: 'test-client',
            version: '1.0.0'
        });

        const [clientTransport, serverTransport] = InMemoryTransport.createLinkedPair();

        await Promise.all([client.connect(clientTransport), server.connect(serverTransport)]);

        // List tools to cache the schemas
        await client.listTools();

        // Call the tool - should throw error
        await expect(client.callTool({ name: 'test-tool' })).rejects.toThrow(
            /Tool test-tool has an output schema but did not return structured content/
        );
    });

    /***
     * Test: Handle Tools Without outputSchema Normally
     */
    test('should handle tools without outputSchema normally', async () => {
        const server = new Server(
            {
                name: 'test-server',
                version: '1.0.0'
            },
            {
                capabilities: {
                    tools: {}
                }
            }
        );

        // Set up server handlers
        server.setRequestHandler(InitializeRequestSchema, async request => ({
            protocolVersion: request.params.protocolVersion,
            capabilities: {},
            serverInfo: {
                name: 'test-server',
                version: '1.0.0'
            }
        }));

        server.setRequestHandler(ListToolsRequestSchema, async () => ({
            tools: [
                {
                    name: 'test-tool',
                    description: 'A test tool',
                    inputSchema: {
                        type: 'object',
                        properties: {}
                    }
                    // No outputSchema
                }
            ]
        }));

        server.setRequestHandler(CallToolRequestSchema, async request => {
            if (request.params.name === 'test-tool') {
                // Return regular content
                return {
                    content: [{ type: 'text', text: 'Normal response' }]
                };
            }
            throw new Error('Unknown tool');
        });

        const client = new Client({
            name: 'test-client',
            version: '1.0.0'
        });

        const [clientTransport, serverTransport] = InMemoryTransport.createLinkedPair();

        await Promise.all([client.connect(clientTransport), server.connect(serverTransport)]);

        // List tools to cache the schemas
        await client.listTools();

        // Call the tool - should work normally without validation
        const result = await client.callTool({ name: 'test-tool' });
        expect(result.content).toEqual([{ type: 'text', text: 'Normal response' }]);
    });

    /***
     * Test: Handle Complex JSON Schema Validation
     */
    test('should handle complex JSON schema validation', async () => {
        const server = new Server(
            {
                name: 'test-server',
                version: '1.0.0'
            },
            {
                capabilities: {
                    tools: {}
                }
            }
        );

        // Set up server handlers
        server.setRequestHandler(InitializeRequestSchema, async request => ({
            protocolVersion: request.params.protocolVersion,
            capabilities: {},
            serverInfo: {
                name: 'test-server',
                version: '1.0.0'
            }
        }));

        server.setRequestHandler(ListToolsRequestSchema, async () => ({
            tools: [
                {
                    name: 'complex-tool',
                    description: 'A tool with complex schema',
                    inputSchema: {
                        type: 'object',
                        properties: {}
                    },
                    outputSchema: {
                        type: 'object',
                        properties: {
                            name: { type: 'string', minLength: 3 },
                            age: { type: 'integer', minimum: 0, maximum: 120 },
                            active: { type: 'boolean' },
                            tags: {
                                type: 'array',
                                items: { type: 'string' },
                                minItems: 1
                            },
                            metadata: {
                                type: 'object',
                                properties: {
                                    created: { type: 'string' }
                                },
                                required: ['created']
                            }
                        },
                        required: ['name', 'age', 'active', 'tags', 'metadata'],
                        additionalProperties: false
                    }
                }
            ]
        }));

        server.setRequestHandler(CallToolRequestSchema, async request => {
            if (request.params.name === 'complex-tool') {
                return {
                    structuredContent: {
                        name: 'John Doe',
                        age: 30,
                        active: true,
                        tags: ['user', 'admin'],
                        metadata: {
                            created: '2023-01-01T00:00:00Z'
                        }
                    }
                };
            }
            throw new Error('Unknown tool');
        });

        const client = new Client({
            name: 'test-client',
            version: '1.0.0'
        });

        const [clientTransport, serverTransport] = InMemoryTransport.createLinkedPair();

        await Promise.all([client.connect(clientTransport), server.connect(serverTransport)]);

        // List tools to cache the schemas
        await client.listTools();

        // Call the tool - should validate successfully
        const result = await client.callTool({ name: 'complex-tool' });
        expect(result.structuredContent).toBeDefined();
        const structuredContent = result.structuredContent as { name: string; age: number };
        expect(structuredContent.name).toBe('John Doe');
        expect(structuredContent.age).toBe(30);
    });

    /***
     * Test: Fail Validation with Additional Properties When Not Allowed
     */
    test('should fail validation with additional properties when not allowed', async () => {
        const server = new Server(
            {
                name: 'test-server',
                version: '1.0.0'
            },
            {
                capabilities: {
                    tools: {}
                }
            }
        );

        // Set up server handlers
        server.setRequestHandler(InitializeRequestSchema, async request => ({
            protocolVersion: request.params.protocolVersion,
            capabilities: {},
            serverInfo: {
                name: 'test-server',
                version: '1.0.0'
            }
        }));

        server.setRequestHandler(ListToolsRequestSchema, async () => ({
            tools: [
                {
                    name: 'strict-tool',
                    description: 'A tool with strict schema',
                    inputSchema: {
                        type: 'object',
                        properties: {}
                    },
                    outputSchema: {
                        type: 'object',
                        properties: {
                            name: { type: 'string' }
                        },
                        required: ['name'],
                        additionalProperties: false
                    }
                }
            ]
        }));

        server.setRequestHandler(CallToolRequestSchema, async request => {
            if (request.params.name === 'strict-tool') {
                // Return structured content with extra property
                return {
                    structuredContent: {
                        name: 'John',
                        extraField: 'not allowed'
                    }
                };
            }
            throw new Error('Unknown tool');
        });

        const client = new Client({
            name: 'test-client',
            version: '1.0.0'
        });

        const [clientTransport, serverTransport] = InMemoryTransport.createLinkedPair();

        await Promise.all([client.connect(clientTransport), server.connect(serverTransport)]);

        // List tools to cache the schemas
        await client.listTools();

        // Call the tool - should throw validation error due to additional property
        await expect(client.callTool({ name: 'strict-tool' })).rejects.toThrow(
            /Structured content does not match the tool's output schema/
        );
    });
});

describe('getSupportedElicitationModes', () => {
    test('should support nothing when capabilities are undefined', () => {
        const result = getSupportedElicitationModes(undefined);
        expect(result.supportsFormMode).toBe(false);
        expect(result.supportsUrlMode).toBe(false);
    });

    test('should default to form mode when capabilities are an empty object', () => {
        const result = getSupportedElicitationModes({});
        expect(result.supportsFormMode).toBe(true);
        expect(result.supportsUrlMode).toBe(false);
    });

    test('should support form mode when form is explicitly declared', () => {
        const result = getSupportedElicitationModes({ form: {} });
        expect(result.supportsFormMode).toBe(true);
        expect(result.supportsUrlMode).toBe(false);
    });

    test('should support url mode when url is explicitly declared', () => {
        const result = getSupportedElicitationModes({ url: {} });
        expect(result.supportsFormMode).toBe(false);
        expect(result.supportsUrlMode).toBe(true);
    });

    test('should support both modes when both are explicitly declared', () => {
        const result = getSupportedElicitationModes({ form: {}, url: {} });
        expect(result.supportsFormMode).toBe(true);
        expect(result.supportsUrlMode).toBe(true);
    });

    test('should support form mode when form declares applyDefaults', () => {
        const result = getSupportedElicitationModes({ form: { applyDefaults: true } });
        expect(result.supportsFormMode).toBe(true);
        expect(result.supportsUrlMode).toBe(false);
    });
});<|MERGE_RESOLUTION|>--- conflicted
+++ resolved
@@ -1,13 +1,8 @@
 /* eslint-disable @typescript-eslint/no-unused-vars */
 /* eslint-disable no-constant-binary-expression */
 /* eslint-disable @typescript-eslint/no-unused-expressions */
-<<<<<<< HEAD
-import { Client } from './index.js';
+import { Client, getSupportedElicitationModes } from './index.js';
 import * as z from 'zod/v4';
-=======
-import { Client, getSupportedElicitationModes } from './index.js';
-import { z } from 'zod';
->>>>>>> 2e67eb55
 import {
     RequestSchema,
     NotificationSchema,
