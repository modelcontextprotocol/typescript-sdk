--- conflicted
+++ resolved
@@ -8,16 +8,10 @@
     refreshAuthorization,
     registerClient,
     discoverOAuthProtectedResourceMetadata,
-<<<<<<< HEAD
-    extractResourceMetadataUrl,
-    auth,
-    type OAuthClientProvider
-=======
     extractWWWAuthenticateParams,
     auth,
     type OAuthClientProvider,
     selectClientAuthMethod
->>>>>>> 11f04e1b
 } from './auth.js';
 import { ServerError } from '../server/auth/errors.js';
 import { AuthorizationServerMetadata } from '../shared/auth.js';
@@ -32,11 +26,7 @@
         mockFetch.mockReset();
     });
 
-<<<<<<< HEAD
-    describe('extractResourceMetadataUrl', () => {
-=======
     describe('extractWWWAuthenticateParams', () => {
->>>>>>> 11f04e1b
         it('returns resource metadata url when present', async () => {
             const resourceUrl = 'https://resource.example.com/.well-known/oauth-protected-resource';
             const mockResponse = {
@@ -45,41 +35,6 @@
                 }
             } as unknown as Response;
 
-<<<<<<< HEAD
-            expect(extractResourceMetadataUrl(mockResponse)).toEqual(new URL(resourceUrl));
-        });
-
-        it('returns undefined if not bearer', async () => {
-            const resourceUrl = 'https://resource.example.com/.well-known/oauth-protected-resource';
-            const mockResponse = {
-                headers: {
-                    get: jest.fn(name => (name === 'WWW-Authenticate' ? `Basic realm="mcp", resource_metadata="${resourceUrl}"` : null))
-                }
-            } as unknown as Response;
-
-            expect(extractResourceMetadataUrl(mockResponse)).toBeUndefined();
-        });
-
-        it('returns undefined if resource_metadata not present', async () => {
-            const mockResponse = {
-                headers: {
-                    get: jest.fn(name => (name === 'WWW-Authenticate' ? `Basic realm="mcp"` : null))
-                }
-            } as unknown as Response;
-
-            expect(extractResourceMetadataUrl(mockResponse)).toBeUndefined();
-        });
-
-        it('returns undefined on invalid url', async () => {
-            const resourceUrl = 'invalid-url';
-            const mockResponse = {
-                headers: {
-                    get: jest.fn(name => (name === 'WWW-Authenticate' ? `Basic realm="mcp", resource_metadata="${resourceUrl}"` : null))
-                }
-            } as unknown as Response;
-
-            expect(extractResourceMetadataUrl(mockResponse)).toBeUndefined();
-=======
             expect(extractWWWAuthenticateParams(mockResponse)).toEqual({ resourceMetadataUrl: new URL(resourceUrl) });
         });
 
@@ -130,7 +85,6 @@
             } as unknown as Response;
 
             expect(extractWWWAuthenticateParams(mockResponse)).toEqual({ scope: scope });
->>>>>>> 11f04e1b
         });
     });
 
@@ -139,8 +93,6 @@
             resource: 'https://resource.example.com',
             authorization_servers: ['https://auth.example.com']
         };
-<<<<<<< HEAD
-=======
 
         it('returns metadata when discovery succeeds', async () => {
             mockFetch.mockResolvedValueOnce({
@@ -471,7 +423,6 @@
             response_types_supported: ['code'],
             code_challenge_methods_supported: ['S256']
         };
->>>>>>> 11f04e1b
 
         it('returns metadata when discovery succeeds', async () => {
             mockFetch.mockResolvedValueOnce({
@@ -480,74 +431,6 @@
                 json: async () => validMetadata
             });
 
-<<<<<<< HEAD
-            const metadata = await discoverOAuthProtectedResourceMetadata('https://resource.example.com');
-            expect(metadata).toEqual(validMetadata);
-            const calls = mockFetch.mock.calls;
-            expect(calls.length).toBe(1);
-            const [url] = calls[0];
-            expect(url.toString()).toBe('https://resource.example.com/.well-known/oauth-protected-resource');
-        });
-
-        it('returns metadata when first fetch fails but second without MCP header succeeds', async () => {
-            // Set up a counter to control behavior
-            let callCount = 0;
-
-            // Mock implementation that changes behavior based on call count
-            mockFetch.mockImplementation((_url, _options) => {
-                callCount++;
-
-                if (callCount === 1) {
-                    // First call with MCP header - fail with TypeError (simulating CORS error)
-                    // We need to use TypeError specifically because that's what the implementation checks for
-                    return Promise.reject(new TypeError('Network error'));
-                } else {
-                    // Second call without header - succeed
-                    return Promise.resolve({
-                        ok: true,
-                        status: 200,
-                        json: async () => validMetadata
-                    });
-                }
-            });
-
-            // Should succeed with the second call
-            const metadata = await discoverOAuthProtectedResourceMetadata('https://resource.example.com');
-            expect(metadata).toEqual(validMetadata);
-
-            // Verify both calls were made
-            expect(mockFetch).toHaveBeenCalledTimes(2);
-
-            // Verify first call had MCP header
-            expect(mockFetch.mock.calls[0][1]?.headers).toHaveProperty('MCP-Protocol-Version');
-        });
-
-        it('throws an error when all fetch attempts fail', async () => {
-            // Set up a counter to control behavior
-            let callCount = 0;
-
-            // Mock implementation that changes behavior based on call count
-            mockFetch.mockImplementation((_url, _options) => {
-                callCount++;
-
-                if (callCount === 1) {
-                    // First call - fail with TypeError
-                    return Promise.reject(new TypeError('First failure'));
-                } else {
-                    // Second call - fail with different error
-                    return Promise.reject(new Error('Second failure'));
-                }
-            });
-
-            // Should fail with the second error
-            await expect(discoverOAuthProtectedResourceMetadata('https://resource.example.com')).rejects.toThrow('Second failure');
-
-            // Verify both calls were made
-            expect(mockFetch).toHaveBeenCalledTimes(2);
-        });
-
-        it('throws on 404 errors', async () => {
-=======
             const metadata = await discoverOAuthMetadata('https://auth.example.com');
             expect(metadata).toEqual(validMetadata);
             const calls = mockFetch.mock.calls;
@@ -579,114 +462,18 @@
 
         it('falls back to root discovery when path-aware discovery returns 404', async () => {
             // First call (path-aware) returns 404
->>>>>>> 11f04e1b
             mockFetch.mockResolvedValueOnce({
                 ok: false,
                 status: 404
             });
 
-<<<<<<< HEAD
-            await expect(discoverOAuthProtectedResourceMetadata('https://resource.example.com')).rejects.toThrow(
-                'Resource server does not implement OAuth 2.0 Protected Resource Metadata.'
-            );
-        });
-
-        it('throws on non-404 errors', async () => {
-            mockFetch.mockResolvedValueOnce({
-                ok: false,
-                status: 500
-            });
-
-            await expect(discoverOAuthProtectedResourceMetadata('https://resource.example.com')).rejects.toThrow('HTTP 500');
-        });
-
-        it('validates metadata schema', async () => {
-            mockFetch.mockResolvedValueOnce({
-                ok: true,
-                status: 200,
-                json: async () => ({
-                    // Missing required fields
-                    scopes_supported: ['email', 'mcp']
-                })
-            });
-
-            await expect(discoverOAuthProtectedResourceMetadata('https://resource.example.com')).rejects.toThrow();
-        });
-
-        it('returns metadata when discovery succeeds with path', async () => {
-=======
             // Second call (root fallback) succeeds
->>>>>>> 11f04e1b
             mockFetch.mockResolvedValueOnce({
                 ok: true,
                 status: 200,
                 json: async () => validMetadata
             });
 
-<<<<<<< HEAD
-            const metadata = await discoverOAuthProtectedResourceMetadata('https://resource.example.com/path/name');
-            expect(metadata).toEqual(validMetadata);
-            const calls = mockFetch.mock.calls;
-            expect(calls.length).toBe(1);
-            const [url] = calls[0];
-            expect(url.toString()).toBe('https://resource.example.com/.well-known/oauth-protected-resource/path/name');
-        });
-
-        it('preserves query parameters in path-aware discovery', async () => {
-            mockFetch.mockResolvedValueOnce({
-                ok: true,
-                status: 200,
-                json: async () => validMetadata
-            });
-
-            const metadata = await discoverOAuthProtectedResourceMetadata('https://resource.example.com/path?param=value');
-            expect(metadata).toEqual(validMetadata);
-            const calls = mockFetch.mock.calls;
-            expect(calls.length).toBe(1);
-            const [url] = calls[0];
-            expect(url.toString()).toBe('https://resource.example.com/.well-known/oauth-protected-resource/path?param=value');
-        });
-
-        it.each([400, 401, 403, 404, 410, 422, 429])(
-            'falls back to root discovery when path-aware discovery returns %d',
-            async statusCode => {
-                // First call (path-aware) returns 4xx
-                mockFetch.mockResolvedValueOnce({
-                    ok: false,
-                    status: statusCode
-                });
-
-                // Second call (root fallback) succeeds
-                mockFetch.mockResolvedValueOnce({
-                    ok: true,
-                    status: 200,
-                    json: async () => validMetadata
-                });
-
-                const metadata = await discoverOAuthProtectedResourceMetadata('https://resource.example.com/path/name');
-                expect(metadata).toEqual(validMetadata);
-
-                const calls = mockFetch.mock.calls;
-                expect(calls.length).toBe(2);
-
-                // First call should be path-aware
-                const [firstUrl, firstOptions] = calls[0];
-                expect(firstUrl.toString()).toBe('https://resource.example.com/.well-known/oauth-protected-resource/path/name');
-                expect(firstOptions.headers).toEqual({
-                    'MCP-Protocol-Version': LATEST_PROTOCOL_VERSION
-                });
-
-                // Second call should be root fallback
-                const [secondUrl, secondOptions] = calls[1];
-                expect(secondUrl.toString()).toBe('https://resource.example.com/.well-known/oauth-protected-resource');
-                expect(secondOptions.headers).toEqual({
-                    'MCP-Protocol-Version': LATEST_PROTOCOL_VERSION
-                });
-            }
-        );
-
-        it('throws error when both path-aware and root discovery return 404', async () => {
-=======
             const metadata = await discoverOAuthMetadata('https://auth.example.com/path/name');
             expect(metadata).toEqual(validMetadata);
 
@@ -709,7 +496,6 @@
         });
 
         it('returns undefined when both path-aware and root discovery return 404', async () => {
->>>>>>> 11f04e1b
             // First call (path-aware) returns 404
             mockFetch.mockResolvedValueOnce({
                 ok: false,
@@ -722,87 +508,45 @@
                 status: 404
             });
 
-<<<<<<< HEAD
-            await expect(discoverOAuthProtectedResourceMetadata('https://resource.example.com/path/name')).rejects.toThrow(
-                'Resource server does not implement OAuth 2.0 Protected Resource Metadata.'
-            );
-=======
             const metadata = await discoverOAuthMetadata('https://auth.example.com/path/name');
             expect(metadata).toBeUndefined();
->>>>>>> 11f04e1b
 
             const calls = mockFetch.mock.calls;
             expect(calls.length).toBe(2);
         });
 
-<<<<<<< HEAD
-        it('throws error on 500 status and does not fallback', async () => {
-            // First call (path-aware) returns 500
+        it('does not fallback when the original URL is already at root path', async () => {
+            // First call (path-aware for root) returns 404
             mockFetch.mockResolvedValueOnce({
                 ok: false,
-                status: 500
-            });
-
-            await expect(discoverOAuthProtectedResourceMetadata('https://resource.example.com/path/name')).rejects.toThrow();
+                status: 404
+            });
+
+            const metadata = await discoverOAuthMetadata('https://auth.example.com/');
+            expect(metadata).toBeUndefined();
 
             const calls = mockFetch.mock.calls;
             expect(calls.length).toBe(1); // Should not attempt fallback
-        });
-
-=======
->>>>>>> 11f04e1b
-        it('does not fallback when the original URL is already at root path', async () => {
-            // First call (path-aware for root) returns 404
+
+            const [url] = calls[0];
+            expect(url.toString()).toBe('https://auth.example.com/.well-known/oauth-authorization-server');
+        });
+
+        it('does not fallback when the original URL has no path', async () => {
+            // First call (path-aware for no path) returns 404
             mockFetch.mockResolvedValueOnce({
                 ok: false,
                 status: 404
             });
 
-<<<<<<< HEAD
-            await expect(discoverOAuthProtectedResourceMetadata('https://resource.example.com/')).rejects.toThrow(
-                'Resource server does not implement OAuth 2.0 Protected Resource Metadata.'
-            );
-=======
-            const metadata = await discoverOAuthMetadata('https://auth.example.com/');
+            const metadata = await discoverOAuthMetadata('https://auth.example.com');
             expect(metadata).toBeUndefined();
->>>>>>> 11f04e1b
 
             const calls = mockFetch.mock.calls;
             expect(calls.length).toBe(1); // Should not attempt fallback
 
             const [url] = calls[0];
-<<<<<<< HEAD
-            expect(url.toString()).toBe('https://resource.example.com/.well-known/oauth-protected-resource');
-=======
             expect(url.toString()).toBe('https://auth.example.com/.well-known/oauth-authorization-server');
->>>>>>> 11f04e1b
-        });
-
-        it('does not fallback when the original URL has no path', async () => {
-            // First call (path-aware for no path) returns 404
-            mockFetch.mockResolvedValueOnce({
-                ok: false,
-                status: 404
-            });
-
-<<<<<<< HEAD
-            await expect(discoverOAuthProtectedResourceMetadata('https://resource.example.com')).rejects.toThrow(
-                'Resource server does not implement OAuth 2.0 Protected Resource Metadata.'
-            );
-=======
-            const metadata = await discoverOAuthMetadata('https://auth.example.com');
-            expect(metadata).toBeUndefined();
->>>>>>> 11f04e1b
-
-            const calls = mockFetch.mock.calls;
-            expect(calls.length).toBe(1); // Should not attempt fallback
-
-            const [url] = calls[0];
-<<<<<<< HEAD
-            expect(url.toString()).toBe('https://resource.example.com/.well-known/oauth-protected-resource');
-=======
-            expect(url.toString()).toBe('https://auth.example.com/.well-known/oauth-authorization-server');
->>>>>>> 11f04e1b
         });
 
         it('falls back when path-aware discovery encounters CORS error', async () => {
@@ -822,11 +566,7 @@
                 json: async () => validMetadata
             });
 
-<<<<<<< HEAD
-            const metadata = await discoverOAuthProtectedResourceMetadata('https://resource.example.com/deep/path');
-=======
             const metadata = await discoverOAuthMetadata('https://auth.example.com/deep/path');
->>>>>>> 11f04e1b
             expect(metadata).toEqual(validMetadata);
 
             const calls = mockFetch.mock.calls;
@@ -834,20 +574,12 @@
 
             // Final call should be root fallback
             const [lastUrl, lastOptions] = calls[2];
-<<<<<<< HEAD
-            expect(lastUrl.toString()).toBe('https://resource.example.com/.well-known/oauth-protected-resource');
-=======
             expect(lastUrl.toString()).toBe('https://auth.example.com/.well-known/oauth-authorization-server');
->>>>>>> 11f04e1b
             expect(lastOptions.headers).toEqual({
                 'MCP-Protocol-Version': LATEST_PROTOCOL_VERSION
             });
         });
 
-<<<<<<< HEAD
-        it('does not fallback when resourceMetadataUrl is provided', async () => {
-            // Call with explicit URL returns 404
-=======
         it('returns metadata when first fetch fails but second without MCP header succeeds', async () => {
             // Set up a counter to control behavior
             let callCount = 0;
@@ -919,25 +651,11 @@
         });
 
         it('returns undefined when discovery endpoint returns 404', async () => {
->>>>>>> 11f04e1b
             mockFetch.mockResolvedValueOnce({
                 ok: false,
                 status: 404
             });
 
-<<<<<<< HEAD
-            await expect(
-                discoverOAuthProtectedResourceMetadata('https://resource.example.com/path', {
-                    resourceMetadataUrl: 'https://custom.example.com/metadata'
-                })
-            ).rejects.toThrow('Resource server does not implement OAuth 2.0 Protected Resource Metadata.');
-
-            const calls = mockFetch.mock.calls;
-            expect(calls.length).toBe(1); // Should not attempt fallback when explicit URL is provided
-
-            const [url] = calls[0];
-            expect(url.toString()).toBe('https://custom.example.com/metadata');
-=======
             const metadata = await discoverOAuthMetadata('https://auth.example.com');
             expect(metadata).toBeUndefined();
         });
@@ -960,22 +678,16 @@
             );
 
             await expect(discoverOAuthMetadata('https://auth.example.com')).rejects.toThrow();
->>>>>>> 11f04e1b
         });
 
         it('supports overriding the fetch function used for requests', async () => {
             const validMetadata = {
-<<<<<<< HEAD
-                resource: 'https://resource.example.com',
-                authorization_servers: ['https://auth.example.com']
-=======
                 issuer: 'https://auth.example.com',
                 authorization_endpoint: 'https://auth.example.com/authorize',
                 token_endpoint: 'https://auth.example.com/token',
                 registration_endpoint: 'https://auth.example.com/register',
                 response_types_supported: ['code'],
                 code_challenge_methods_supported: ['S256']
->>>>>>> 11f04e1b
             };
 
             const customFetch = jest.fn().mockResolvedValue({
@@ -984,32 +696,20 @@
                 json: async () => validMetadata
             });
 
-<<<<<<< HEAD
-            const metadata = await discoverOAuthProtectedResourceMetadata('https://resource.example.com', undefined, customFetch);
-=======
             const metadata = await discoverOAuthMetadata('https://auth.example.com', {}, customFetch);
->>>>>>> 11f04e1b
 
             expect(metadata).toEqual(validMetadata);
             expect(customFetch).toHaveBeenCalledTimes(1);
             expect(mockFetch).not.toHaveBeenCalled();
 
             const [url, options] = customFetch.mock.calls[0];
-<<<<<<< HEAD
-            expect(url.toString()).toBe('https://resource.example.com/.well-known/oauth-protected-resource');
-=======
             expect(url.toString()).toBe('https://auth.example.com/.well-known/oauth-authorization-server');
->>>>>>> 11f04e1b
             expect(options.headers).toEqual({
                 'MCP-Protocol-Version': LATEST_PROTOCOL_VERSION
             });
         });
     });
 
-<<<<<<< HEAD
-    describe('discoverOAuthMetadata', () => {
-        const validMetadata = {
-=======
     describe('buildDiscoveryUrls', () => {
         it('generates correct URLs for server without path', () => {
             const urls = buildDiscoveryUrls('https://auth.example.com');
@@ -1057,7 +757,6 @@
 
     describe('discoverAuthorizationServerMetadata', () => {
         const validOAuthMetadata = {
->>>>>>> 11f04e1b
             issuer: 'https://auth.example.com',
             authorization_endpoint: 'https://auth.example.com/authorize',
             token_endpoint: 'https://auth.example.com/token',
@@ -1066,349 +765,6 @@
             code_challenge_methods_supported: ['S256']
         };
 
-<<<<<<< HEAD
-        it('returns metadata when discovery succeeds', async () => {
-            mockFetch.mockResolvedValueOnce({
-                ok: true,
-                status: 200,
-                json: async () => validMetadata
-            });
-
-            const metadata = await discoverOAuthMetadata('https://auth.example.com');
-            expect(metadata).toEqual(validMetadata);
-            const calls = mockFetch.mock.calls;
-            expect(calls.length).toBe(1);
-            const [url, options] = calls[0];
-            expect(url.toString()).toBe('https://auth.example.com/.well-known/oauth-authorization-server');
-            expect(options.headers).toEqual({
-                'MCP-Protocol-Version': LATEST_PROTOCOL_VERSION
-            });
-        });
-
-        it('returns metadata when discovery succeeds with path', async () => {
-            mockFetch.mockResolvedValueOnce({
-                ok: true,
-                status: 200,
-                json: async () => validMetadata
-            });
-
-            const metadata = await discoverOAuthMetadata('https://auth.example.com/path/name');
-            expect(metadata).toEqual(validMetadata);
-            const calls = mockFetch.mock.calls;
-            expect(calls.length).toBe(1);
-            const [url, options] = calls[0];
-            expect(url.toString()).toBe('https://auth.example.com/.well-known/oauth-authorization-server/path/name');
-            expect(options.headers).toEqual({
-                'MCP-Protocol-Version': LATEST_PROTOCOL_VERSION
-            });
-        });
-
-        it('falls back to root discovery when path-aware discovery returns 404', async () => {
-            // First call (path-aware) returns 404
-            mockFetch.mockResolvedValueOnce({
-                ok: false,
-                status: 404
-            });
-
-            // Second call (root fallback) succeeds
-            mockFetch.mockResolvedValueOnce({
-                ok: true,
-                status: 200,
-                json: async () => validMetadata
-            });
-
-            const metadata = await discoverOAuthMetadata('https://auth.example.com/path/name');
-            expect(metadata).toEqual(validMetadata);
-
-            const calls = mockFetch.mock.calls;
-            expect(calls.length).toBe(2);
-
-            // First call should be path-aware
-            const [firstUrl, firstOptions] = calls[0];
-            expect(firstUrl.toString()).toBe('https://auth.example.com/.well-known/oauth-authorization-server/path/name');
-            expect(firstOptions.headers).toEqual({
-                'MCP-Protocol-Version': LATEST_PROTOCOL_VERSION
-            });
-
-            // Second call should be root fallback
-            const [secondUrl, secondOptions] = calls[1];
-            expect(secondUrl.toString()).toBe('https://auth.example.com/.well-known/oauth-authorization-server');
-            expect(secondOptions.headers).toEqual({
-                'MCP-Protocol-Version': LATEST_PROTOCOL_VERSION
-            });
-        });
-
-        it('returns undefined when both path-aware and root discovery return 404', async () => {
-            // First call (path-aware) returns 404
-            mockFetch.mockResolvedValueOnce({
-                ok: false,
-                status: 404
-            });
-
-            // Second call (root fallback) also returns 404
-            mockFetch.mockResolvedValueOnce({
-                ok: false,
-                status: 404
-            });
-
-            const metadata = await discoverOAuthMetadata('https://auth.example.com/path/name');
-            expect(metadata).toBeUndefined();
-
-            const calls = mockFetch.mock.calls;
-            expect(calls.length).toBe(2);
-        });
-
-        it('does not fallback when the original URL is already at root path', async () => {
-            // First call (path-aware for root) returns 404
-            mockFetch.mockResolvedValueOnce({
-                ok: false,
-                status: 404
-            });
-
-            const metadata = await discoverOAuthMetadata('https://auth.example.com/');
-            expect(metadata).toBeUndefined();
-
-            const calls = mockFetch.mock.calls;
-            expect(calls.length).toBe(1); // Should not attempt fallback
-
-            const [url] = calls[0];
-            expect(url.toString()).toBe('https://auth.example.com/.well-known/oauth-authorization-server');
-        });
-
-        it('does not fallback when the original URL has no path', async () => {
-            // First call (path-aware for no path) returns 404
-            mockFetch.mockResolvedValueOnce({
-                ok: false,
-                status: 404
-            });
-
-            const metadata = await discoverOAuthMetadata('https://auth.example.com');
-            expect(metadata).toBeUndefined();
-
-            const calls = mockFetch.mock.calls;
-            expect(calls.length).toBe(1); // Should not attempt fallback
-
-            const [url] = calls[0];
-            expect(url.toString()).toBe('https://auth.example.com/.well-known/oauth-authorization-server');
-        });
-
-        it('falls back when path-aware discovery encounters CORS error', async () => {
-            // First call (path-aware) fails with TypeError (CORS)
-            mockFetch.mockImplementationOnce(() => Promise.reject(new TypeError('CORS error')));
-
-            // Retry path-aware without headers (simulating CORS retry)
-            mockFetch.mockResolvedValueOnce({
-                ok: false,
-                status: 404
-            });
-
-            // Second call (root fallback) succeeds
-            mockFetch.mockResolvedValueOnce({
-                ok: true,
-                status: 200,
-                json: async () => validMetadata
-            });
-
-            const metadata = await discoverOAuthMetadata('https://auth.example.com/deep/path');
-            expect(metadata).toEqual(validMetadata);
-
-            const calls = mockFetch.mock.calls;
-            expect(calls.length).toBe(3);
-
-            // Final call should be root fallback
-            const [lastUrl, lastOptions] = calls[2];
-            expect(lastUrl.toString()).toBe('https://auth.example.com/.well-known/oauth-authorization-server');
-            expect(lastOptions.headers).toEqual({
-                'MCP-Protocol-Version': LATEST_PROTOCOL_VERSION
-            });
-        });
-
-        it('returns metadata when first fetch fails but second without MCP header succeeds', async () => {
-            // Set up a counter to control behavior
-            let callCount = 0;
-
-            // Mock implementation that changes behavior based on call count
-            mockFetch.mockImplementation((_url, _options) => {
-                callCount++;
-
-                if (callCount === 1) {
-                    // First call with MCP header - fail with TypeError (simulating CORS error)
-                    // We need to use TypeError specifically because that's what the implementation checks for
-                    return Promise.reject(new TypeError('Network error'));
-                } else {
-                    // Second call without header - succeed
-                    return Promise.resolve({
-                        ok: true,
-                        status: 200,
-                        json: async () => validMetadata
-                    });
-                }
-            });
-
-            // Should succeed with the second call
-            const metadata = await discoverOAuthMetadata('https://auth.example.com');
-            expect(metadata).toEqual(validMetadata);
-
-            // Verify both calls were made
-            expect(mockFetch).toHaveBeenCalledTimes(2);
-
-            // Verify first call had MCP header
-            expect(mockFetch.mock.calls[0][1]?.headers).toHaveProperty('MCP-Protocol-Version');
-        });
-
-        it('throws an error when all fetch attempts fail', async () => {
-            // Set up a counter to control behavior
-            let callCount = 0;
-
-            // Mock implementation that changes behavior based on call count
-            mockFetch.mockImplementation((_url, _options) => {
-                callCount++;
-
-                if (callCount === 1) {
-                    // First call - fail with TypeError
-                    return Promise.reject(new TypeError('First failure'));
-                } else {
-                    // Second call - fail with different error
-                    return Promise.reject(new Error('Second failure'));
-                }
-            });
-
-            // Should fail with the second error
-            await expect(discoverOAuthMetadata('https://auth.example.com')).rejects.toThrow('Second failure');
-
-            // Verify both calls were made
-            expect(mockFetch).toHaveBeenCalledTimes(2);
-        });
-
-        it('returns undefined when both CORS requests fail in fetchWithCorsRetry', async () => {
-            // fetchWithCorsRetry tries with headers (fails with CORS), then retries without headers (also fails with CORS)
-            // simulating a 404 w/o headers set. We want this to return undefined, not throw TypeError
-            mockFetch.mockImplementation(() => {
-                // Both the initial request with headers and retry without headers fail with CORS TypeError
-                return Promise.reject(new TypeError('Failed to fetch'));
-            });
-
-            // This should return undefined (the desired behavior after the fix)
-            const metadata = await discoverOAuthMetadata('https://auth.example.com/path');
-            expect(metadata).toBeUndefined();
-        });
-
-        it('returns undefined when discovery endpoint returns 404', async () => {
-            mockFetch.mockResolvedValueOnce({
-                ok: false,
-                status: 404
-            });
-
-            const metadata = await discoverOAuthMetadata('https://auth.example.com');
-            expect(metadata).toBeUndefined();
-        });
-
-        it('throws on non-404 errors', async () => {
-            mockFetch.mockResolvedValueOnce(new Response(null, { status: 500 }));
-
-            await expect(discoverOAuthMetadata('https://auth.example.com')).rejects.toThrow('HTTP 500');
-        });
-
-        it('validates metadata schema', async () => {
-            mockFetch.mockResolvedValueOnce(
-                Response.json(
-                    {
-                        // Missing required fields
-                        issuer: 'https://auth.example.com'
-                    },
-                    { status: 200 }
-                )
-            );
-
-            await expect(discoverOAuthMetadata('https://auth.example.com')).rejects.toThrow();
-        });
-
-        it('supports overriding the fetch function used for requests', async () => {
-            const validMetadata = {
-                issuer: 'https://auth.example.com',
-                authorization_endpoint: 'https://auth.example.com/authorize',
-                token_endpoint: 'https://auth.example.com/token',
-                registration_endpoint: 'https://auth.example.com/register',
-                response_types_supported: ['code'],
-                code_challenge_methods_supported: ['S256']
-            };
-
-            const customFetch = jest.fn().mockResolvedValue({
-                ok: true,
-                status: 200,
-                json: async () => validMetadata
-            });
-
-            const metadata = await discoverOAuthMetadata('https://auth.example.com', {}, customFetch);
-
-            expect(metadata).toEqual(validMetadata);
-            expect(customFetch).toHaveBeenCalledTimes(1);
-            expect(mockFetch).not.toHaveBeenCalled();
-
-            const [url, options] = customFetch.mock.calls[0];
-            expect(url.toString()).toBe('https://auth.example.com/.well-known/oauth-authorization-server');
-            expect(options.headers).toEqual({
-                'MCP-Protocol-Version': LATEST_PROTOCOL_VERSION
-            });
-        });
-    });
-
-    describe('buildDiscoveryUrls', () => {
-        it('generates correct URLs for server without path', () => {
-            const urls = buildDiscoveryUrls('https://auth.example.com');
-
-            expect(urls).toHaveLength(2);
-            expect(urls.map(u => ({ url: u.url.toString(), type: u.type }))).toEqual([
-                {
-                    url: 'https://auth.example.com/.well-known/oauth-authorization-server',
-                    type: 'oauth'
-                },
-                {
-                    url: 'https://auth.example.com/.well-known/openid-configuration',
-                    type: 'oidc'
-                }
-            ]);
-        });
-
-        it('generates correct URLs for server with path', () => {
-            const urls = buildDiscoveryUrls('https://auth.example.com/tenant1');
-
-            expect(urls).toHaveLength(4);
-            expect(urls.map(u => ({ url: u.url.toString(), type: u.type }))).toEqual([
-                {
-                    url: 'https://auth.example.com/.well-known/oauth-authorization-server/tenant1',
-                    type: 'oauth'
-                },
-                {
-                    url: 'https://auth.example.com/.well-known/oauth-authorization-server',
-                    type: 'oauth'
-                },
-                {
-                    url: 'https://auth.example.com/.well-known/openid-configuration/tenant1',
-                    type: 'oidc'
-                },
-                {
-                    url: 'https://auth.example.com/tenant1/.well-known/openid-configuration',
-                    type: 'oidc'
-                }
-            ]);
-        });
-
-        it('handles URL object input', () => {
-            const urls = buildDiscoveryUrls(new URL('https://auth.example.com/tenant1'));
-
-            expect(urls).toHaveLength(4);
-            expect(urls[0].url.toString()).toBe('https://auth.example.com/.well-known/oauth-authorization-server/tenant1');
-        });
-    });
-
-    describe('discoverAuthorizationServerMetadata', () => {
-        const validOAuthMetadata = {
-            issuer: 'https://auth.example.com',
-            authorization_endpoint: 'https://auth.example.com/authorize',
-            token_endpoint: 'https://auth.example.com/token',
-            registration_endpoint: 'https://auth.example.com/register',
-=======
         const validOpenIdMetadata = {
             issuer: 'https://auth.example.com',
             authorization_endpoint: 'https://auth.example.com/authorize',
@@ -1416,20 +772,10 @@
             jwks_uri: 'https://auth.example.com/jwks',
             subject_types_supported: ['public'],
             id_token_signing_alg_values_supported: ['RS256'],
->>>>>>> 11f04e1b
             response_types_supported: ['code'],
             code_challenge_methods_supported: ['S256']
         };
 
-<<<<<<< HEAD
-        const validOpenIdMetadata = {
-            issuer: 'https://auth.example.com',
-            authorization_endpoint: 'https://auth.example.com/authorize',
-            token_endpoint: 'https://auth.example.com/token',
-            jwks_uri: 'https://auth.example.com/jwks',
-            subject_types_supported: ['public'],
-            id_token_signing_alg_values_supported: ['RS256'],
-=======
         it('tries URLs in order and returns first successful metadata', async () => {
             // First OAuth URL (path before well-known) fails with 404
             mockFetch.mockResolvedValueOnce({
@@ -1574,161 +920,10 @@
             issuer: 'https://auth.example.com',
             authorization_endpoint: 'https://auth.example.com/auth',
             token_endpoint: 'https://auth.example.com/tkn',
->>>>>>> 11f04e1b
             response_types_supported: ['code'],
             code_challenge_methods_supported: ['S256']
         };
 
-<<<<<<< HEAD
-        it('tries URLs in order and returns first successful metadata', async () => {
-            // First OAuth URL fails with 404
-            mockFetch.mockResolvedValueOnce({
-                ok: false,
-                status: 404
-            });
-
-            // Second OAuth URL (root) succeeds
-            mockFetch.mockResolvedValueOnce({
-                ok: true,
-                status: 200,
-                json: async () => validOAuthMetadata
-            });
-
-            const metadata = await discoverAuthorizationServerMetadata('https://auth.example.com/tenant1');
-
-            expect(metadata).toEqual(validOAuthMetadata);
-
-            // Verify it tried the URLs in the correct order
-            const calls = mockFetch.mock.calls;
-            expect(calls.length).toBe(2);
-            expect(calls[0][0].toString()).toBe('https://auth.example.com/.well-known/oauth-authorization-server/tenant1');
-            expect(calls[1][0].toString()).toBe('https://auth.example.com/.well-known/oauth-authorization-server');
-        });
-
-        it('throws error when OIDC provider does not support S256 PKCE', async () => {
-            // OAuth discovery fails
-            mockFetch.mockResolvedValueOnce({
-                ok: false,
-                status: 404
-            });
-
-            // OpenID Connect discovery succeeds but without S256 support
-            const invalidOpenIdMetadata = {
-                ...validOpenIdMetadata,
-                code_challenge_methods_supported: ['plain'] // Missing S256
-            };
-
-            mockFetch.mockResolvedValueOnce({
-                ok: true,
-                status: 200,
-                json: async () => invalidOpenIdMetadata
-            });
-
-            await expect(discoverAuthorizationServerMetadata('https://auth.example.com')).rejects.toThrow(
-                'does not support S256 code challenge method required by MCP specification'
-            );
-        });
-
-        it('continues on 4xx errors', async () => {
-            mockFetch.mockResolvedValueOnce({
-                ok: false,
-                status: 400
-            });
-
-            mockFetch.mockResolvedValueOnce({
-                ok: true,
-                status: 200,
-                json: async () => validOpenIdMetadata
-            });
-
-            const metadata = await discoverAuthorizationServerMetadata('https://mcp.example.com');
-
-            expect(metadata).toEqual(validOpenIdMetadata);
-        });
-
-        it('throws on non-4xx errors', async () => {
-            mockFetch.mockResolvedValueOnce({
-                ok: false,
-                status: 500
-            });
-
-            await expect(discoverAuthorizationServerMetadata('https://mcp.example.com')).rejects.toThrow('HTTP 500');
-        });
-
-        it('handles CORS errors with retry', async () => {
-            // First call fails with CORS
-            mockFetch.mockImplementationOnce(() => Promise.reject(new TypeError('CORS error')));
-
-            // Retry without headers succeeds
-            mockFetch.mockResolvedValueOnce({
-                ok: true,
-                status: 200,
-                json: async () => validOAuthMetadata
-            });
-
-            const metadata = await discoverAuthorizationServerMetadata('https://auth.example.com');
-
-            expect(metadata).toEqual(validOAuthMetadata);
-            const calls = mockFetch.mock.calls;
-            expect(calls.length).toBe(2);
-
-            // First call should have headers
-            expect(calls[0][1]?.headers).toHaveProperty('MCP-Protocol-Version');
-
-            // Second call should not have headers (CORS retry)
-            expect(calls[1][1]?.headers).toBeUndefined();
-        });
-
-        it('supports custom fetch function', async () => {
-            const customFetch = jest.fn().mockResolvedValue({
-                ok: true,
-                status: 200,
-                json: async () => validOAuthMetadata
-            });
-
-            const metadata = await discoverAuthorizationServerMetadata('https://auth.example.com', { fetchFn: customFetch });
-
-            expect(metadata).toEqual(validOAuthMetadata);
-            expect(customFetch).toHaveBeenCalledTimes(1);
-            expect(mockFetch).not.toHaveBeenCalled();
-        });
-
-        it('supports custom protocol version', async () => {
-            mockFetch.mockResolvedValueOnce({
-                ok: true,
-                status: 200,
-                json: async () => validOAuthMetadata
-            });
-
-            const metadata = await discoverAuthorizationServerMetadata('https://auth.example.com', { protocolVersion: '2025-01-01' });
-
-            expect(metadata).toEqual(validOAuthMetadata);
-            const calls = mockFetch.mock.calls;
-            const [, options] = calls[0];
-            expect(options.headers).toEqual({
-                'MCP-Protocol-Version': '2025-01-01'
-            });
-        });
-
-        it('returns undefined when all URLs fail with CORS errors', async () => {
-            // All fetch attempts fail with CORS errors (TypeError)
-            mockFetch.mockImplementation(() => Promise.reject(new TypeError('CORS error')));
-
-            const metadata = await discoverAuthorizationServerMetadata('https://auth.example.com/tenant1');
-
-            expect(metadata).toBeUndefined();
-
-            // Verify that all discovery URLs were attempted
-            expect(mockFetch).toHaveBeenCalledTimes(8); // 4 URLs × 2 attempts each (with and without headers)
-        });
-    });
-
-    describe('startAuthorization', () => {
-        const validMetadata = {
-            issuer: 'https://auth.example.com',
-            authorization_endpoint: 'https://auth.example.com/auth',
-            token_endpoint: 'https://auth.example.com/tkn',
-=======
         const validOpenIdMetadata = {
             issuer: 'https://auth.example.com',
             authorization_endpoint: 'https://auth.example.com/auth',
@@ -1736,7 +931,6 @@
             jwks_uri: 'https://auth.example.com/jwks',
             subject_types_supported: ['public'],
             id_token_signing_alg_values_supported: ['RS256'],
->>>>>>> 11f04e1b
             response_types_supported: ['code'],
             code_challenge_methods_supported: ['S256']
         };
@@ -1814,15 +1008,9 @@
             expect(authorizationUrl.searchParams.get('prompt')).toBe('consent');
         });
 
-<<<<<<< HEAD
-        it('uses metadata authorization_endpoint when provided', async () => {
-            const { authorizationUrl } = await startAuthorization('https://auth.example.com', {
-                metadata: validMetadata,
-=======
         it.each([validMetadata, validOpenIdMetadata])('uses metadata authorization_endpoint when provided', async baseMetadata => {
             const { authorizationUrl } = await startAuthorization('https://auth.example.com', {
                 metadata: baseMetadata,
->>>>>>> 11f04e1b
                 clientInformation: validClientInfo,
                 redirectUrl: 'http://localhost:3000/callback'
             });
@@ -1830,15 +1018,9 @@
             expect(authorizationUrl.toString()).toMatch(/^https:\/\/auth\.example\.com\/auth\?/);
         });
 
-<<<<<<< HEAD
-        it('validates response type support', async () => {
-            const metadata = {
-                ...validMetadata,
-=======
         it.each([validMetadata, validOpenIdMetadata])('validates response type support', async baseMetadata => {
             const metadata = {
                 ...baseMetadata,
->>>>>>> 11f04e1b
                 response_types_supported: ['token'] // Does not support 'code'
             };
 
@@ -1851,23 +1033,6 @@
             ).rejects.toThrow(/does not support response type/);
         });
 
-<<<<<<< HEAD
-        it('validates PKCE support', async () => {
-            const metadata = {
-                ...validMetadata,
-                response_types_supported: ['code'],
-                code_challenge_methods_supported: ['plain'] // Does not support 'S256'
-            };
-
-            await expect(
-                startAuthorization('https://auth.example.com', {
-                    metadata,
-                    clientInformation: validClientInfo,
-                    redirectUrl: 'http://localhost:3000/callback'
-                })
-            ).rejects.toThrow(/does not support code challenge method/);
-        });
-=======
         // https://github.com/modelcontextprotocol/typescript-sdk/issues/832
         it.each([validMetadata, validOpenIdMetadata])(
             'assumes supported code challenge methods includes S256 if absent',
@@ -1906,7 +1071,6 @@
                 ).rejects.toThrow(/does not support code challenge method/);
             }
         );
->>>>>>> 11f04e1b
     });
 
     describe('exchangeAuthorization', () => {
@@ -2286,7 +1450,6 @@
             );
         });
 
-<<<<<<< HEAD
         it('registers client with scopes_supported from resourceMetadata if scope is not provided', async () => {
             const resourceMetadata: OAuthProtectedResourceMetadata = {
                 scopes_supported: ['openid', 'profile'],
@@ -2329,8 +1492,6 @@
             );
         });
 
-=======
->>>>>>> 11f04e1b
         it('validates client information response schema', async () => {
             mockFetch.mockResolvedValueOnce({
                 ok: true,
@@ -2664,7 +1825,6 @@
             expect(body.get('refresh_token')).toBe('refresh123');
         });
 
-<<<<<<< HEAD
         it('uses scopes_supported from resource metadata if scope is not provided', async () => {
             // Mock successful metadata discovery - need to include protected resource metadata
             mockFetch.mockImplementation(url => {
@@ -2723,8 +1883,6 @@
             expect(authUrl.searchParams.get('scope')).toBe('openid profile');
         });
 
-=======
->>>>>>> 11f04e1b
         it('skips default PRM resource validation when custom validateResourceURL is provided', async () => {
             const mockValidateResourceURL = jest.fn().mockResolvedValue(undefined);
             const providerWithCustomValidation = {
