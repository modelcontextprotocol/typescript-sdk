import { LATEST_PROTOCOL_VERSION } from '../types.js';
import {
  discoverOAuthMetadata,
  startAuthorization,
  exchangeAuthorization,
  refreshAuthorization,
  registerClient,
  discoverOAuthProtectedResourceMetadata,
  extractResourceMetadataUrl,
  auth,
  type OAuthClientProvider,
} from "./auth.js";
<<<<<<< HEAD
import {ServerError} from "../server/auth/errors.js";
=======
import { OAuthMetadata } from '../shared/auth.js';
>>>>>>> cc9ea7fd

// Mock fetch globally
const mockFetch = jest.fn();
global.fetch = mockFetch;

describe("OAuth Authorization", () => {
  beforeEach(() => {
    mockFetch.mockReset();
  });

  describe("extractResourceMetadataUrl", () => {
    it("returns resource metadata url when present", async () => {
      const resourceUrl = "https://resource.example.com/.well-known/oauth-protected-resource"
      const mockResponse = {
        headers: {
          get: jest.fn((name) => name === "WWW-Authenticate" ? `Bearer realm="mcp", resource_metadata="${resourceUrl}"` : null),
        }
      } as unknown as Response

      expect(extractResourceMetadataUrl(mockResponse)).toEqual(new URL(resourceUrl));
    });

    it("returns undefined if not bearer", async () => {
      const resourceUrl = "https://resource.example.com/.well-known/oauth-protected-resource"
      const mockResponse = {
        headers: {
          get: jest.fn((name) => name === "WWW-Authenticate" ? `Basic realm="mcp", resource_metadata="${resourceUrl}"` : null),
        }
      } as unknown as Response

      expect(extractResourceMetadataUrl(mockResponse)).toBeUndefined();
    });

    it("returns undefined if resource_metadata not present", async () => {
      const mockResponse = {
        headers: {
          get: jest.fn((name) => name === "WWW-Authenticate" ? `Basic realm="mcp"` : null),
        }
      } as unknown as Response

      expect(extractResourceMetadataUrl(mockResponse)).toBeUndefined();
    });

    it("returns undefined on invalid url", async () => {
      const resourceUrl = "invalid-url"
      const mockResponse = {
        headers: {
          get: jest.fn((name) => name === "WWW-Authenticate" ? `Basic realm="mcp", resource_metadata="${resourceUrl}"` : null),
        }
      } as unknown as Response

      expect(extractResourceMetadataUrl(mockResponse)).toBeUndefined();
    });
  });

  describe("discoverOAuthProtectedResourceMetadata", () => {
    const validMetadata = {
      resource: "https://resource.example.com",
      authorization_servers: ["https://auth.example.com"],
    };

    it("returns metadata when discovery succeeds", async () => {
      mockFetch.mockResolvedValueOnce({
        ok: true,
        status: 200,
        json: async () => validMetadata,
      });

      const metadata = await discoverOAuthProtectedResourceMetadata("https://resource.example.com");
      expect(metadata).toEqual(validMetadata);
      const calls = mockFetch.mock.calls;
      expect(calls.length).toBe(1);
      const [url] = calls[0];
      expect(url.toString()).toBe("https://resource.example.com/.well-known/oauth-protected-resource");
    });

    it("returns metadata when first fetch fails but second without MCP header succeeds", async () => {
      // Set up a counter to control behavior
      let callCount = 0;

      // Mock implementation that changes behavior based on call count
      mockFetch.mockImplementation((_url, _options) => {
        callCount++;

        if (callCount === 1) {
          // First call with MCP header - fail with TypeError (simulating CORS error)
          // We need to use TypeError specifically because that's what the implementation checks for
          return Promise.reject(new TypeError("Network error"));
        } else {
          // Second call without header - succeed
          return Promise.resolve({
            ok: true,
            status: 200,
            json: async () => validMetadata
          });
        }
      });

      // Should succeed with the second call
      const metadata = await discoverOAuthProtectedResourceMetadata("https://resource.example.com");
      expect(metadata).toEqual(validMetadata);

      // Verify both calls were made
      expect(mockFetch).toHaveBeenCalledTimes(2);

      // Verify first call had MCP header
      expect(mockFetch.mock.calls[0][1]?.headers).toHaveProperty("MCP-Protocol-Version");
    });

    it("throws an error when all fetch attempts fail", async () => {
      // Set up a counter to control behavior
      let callCount = 0;

      // Mock implementation that changes behavior based on call count
      mockFetch.mockImplementation((_url, _options) => {
        callCount++;

        if (callCount === 1) {
          // First call - fail with TypeError
          return Promise.reject(new TypeError("First failure"));
        } else {
          // Second call - fail with different error
          return Promise.reject(new Error("Second failure"));
        }
      });

      // Should fail with the second error
      await expect(discoverOAuthProtectedResourceMetadata("https://resource.example.com"))
        .rejects.toThrow("Second failure");

      // Verify both calls were made
      expect(mockFetch).toHaveBeenCalledTimes(2);
    });

    it("throws on 404 errors", async () => {
      mockFetch.mockResolvedValueOnce({
        ok: false,
        status: 404,
      });

      await expect(discoverOAuthProtectedResourceMetadata("https://resource.example.com"))
        .rejects.toThrow("Resource server does not implement OAuth 2.0 Protected Resource Metadata.");
    });

    it("throws on non-404 errors", async () => {
      mockFetch.mockResolvedValueOnce({
        ok: false,
        status: 500,
      });

      await expect(discoverOAuthProtectedResourceMetadata("https://resource.example.com"))
        .rejects.toThrow("HTTP 500");
    });

    it("validates metadata schema", async () => {
      mockFetch.mockResolvedValueOnce({
        ok: true,
        status: 200,
        json: async () => ({
          // Missing required fields
          scopes_supported: ["email", "mcp"],
        }),
      });

      await expect(discoverOAuthProtectedResourceMetadata("https://resource.example.com"))
        .rejects.toThrow();
    });

    it("returns metadata when discovery succeeds with path", async () => {
      mockFetch.mockResolvedValueOnce({
        ok: true,
        status: 200,
        json: async () => validMetadata,
      });

      const metadata = await discoverOAuthProtectedResourceMetadata("https://resource.example.com/path/name");
      expect(metadata).toEqual(validMetadata);
      const calls = mockFetch.mock.calls;
      expect(calls.length).toBe(1);
      const [url] = calls[0];
      expect(url.toString()).toBe("https://resource.example.com/.well-known/oauth-protected-resource/path/name");
    });

    it("preserves query parameters in path-aware discovery", async () => {
      mockFetch.mockResolvedValueOnce({
        ok: true,
        status: 200,
        json: async () => validMetadata,
      });

      const metadata = await discoverOAuthProtectedResourceMetadata("https://resource.example.com/path?param=value");
      expect(metadata).toEqual(validMetadata);
      const calls = mockFetch.mock.calls;
      expect(calls.length).toBe(1);
      const [url] = calls[0];
      expect(url.toString()).toBe("https://resource.example.com/.well-known/oauth-protected-resource/path?param=value");
    });

    it("falls back to root discovery when path-aware discovery returns 404", async () => {
      // First call (path-aware) returns 404
      mockFetch.mockResolvedValueOnce({
        ok: false,
        status: 404,
      });
      
      // Second call (root fallback) succeeds
      mockFetch.mockResolvedValueOnce({
        ok: true,
        status: 200,
        json: async () => validMetadata,
      });

      const metadata = await discoverOAuthProtectedResourceMetadata("https://resource.example.com/path/name");
      expect(metadata).toEqual(validMetadata);
      
      const calls = mockFetch.mock.calls;
      expect(calls.length).toBe(2);
      
      // First call should be path-aware
      const [firstUrl, firstOptions] = calls[0];
      expect(firstUrl.toString()).toBe("https://resource.example.com/.well-known/oauth-protected-resource/path/name");
      expect(firstOptions.headers).toEqual({
        "MCP-Protocol-Version": LATEST_PROTOCOL_VERSION
      });
      
      // Second call should be root fallback
      const [secondUrl, secondOptions] = calls[1];
      expect(secondUrl.toString()).toBe("https://resource.example.com/.well-known/oauth-protected-resource");
      expect(secondOptions.headers).toEqual({
        "MCP-Protocol-Version": LATEST_PROTOCOL_VERSION
      });
    });

    it("throws error when both path-aware and root discovery return 404", async () => {
      // First call (path-aware) returns 404
      mockFetch.mockResolvedValueOnce({
        ok: false,
        status: 404,
      });
      
      // Second call (root fallback) also returns 404
      mockFetch.mockResolvedValueOnce({
        ok: false,
        status: 404,
      });

      await expect(discoverOAuthProtectedResourceMetadata("https://resource.example.com/path/name"))
        .rejects.toThrow("Resource server does not implement OAuth 2.0 Protected Resource Metadata.");
      
      const calls = mockFetch.mock.calls;
      expect(calls.length).toBe(2);
    });

    it("does not fallback when the original URL is already at root path", async () => {
      // First call (path-aware for root) returns 404
      mockFetch.mockResolvedValueOnce({
        ok: false,
        status: 404,
      });

      await expect(discoverOAuthProtectedResourceMetadata("https://resource.example.com/"))
        .rejects.toThrow("Resource server does not implement OAuth 2.0 Protected Resource Metadata.");
      
      const calls = mockFetch.mock.calls;
      expect(calls.length).toBe(1); // Should not attempt fallback
      
      const [url] = calls[0];
      expect(url.toString()).toBe("https://resource.example.com/.well-known/oauth-protected-resource");
    });

    it("does not fallback when the original URL has no path", async () => {
      // First call (path-aware for no path) returns 404
      mockFetch.mockResolvedValueOnce({
        ok: false,
        status: 404,
      });

      await expect(discoverOAuthProtectedResourceMetadata("https://resource.example.com"))
        .rejects.toThrow("Resource server does not implement OAuth 2.0 Protected Resource Metadata.");
      
      const calls = mockFetch.mock.calls;
      expect(calls.length).toBe(1); // Should not attempt fallback
      
      const [url] = calls[0];
      expect(url.toString()).toBe("https://resource.example.com/.well-known/oauth-protected-resource");
    });

    it("falls back when path-aware discovery encounters CORS error", async () => {
      // First call (path-aware) fails with TypeError (CORS)
      mockFetch.mockImplementationOnce(() => Promise.reject(new TypeError("CORS error")));
      
      // Retry path-aware without headers (simulating CORS retry)
      mockFetch.mockResolvedValueOnce({
        ok: false,
        status: 404,
      });
      
      // Second call (root fallback) succeeds
      mockFetch.mockResolvedValueOnce({
        ok: true,
        status: 200,
        json: async () => validMetadata,
      });

      const metadata = await discoverOAuthProtectedResourceMetadata("https://resource.example.com/deep/path");
      expect(metadata).toEqual(validMetadata);
      
      const calls = mockFetch.mock.calls;
      expect(calls.length).toBe(3);
      
      // Final call should be root fallback
      const [lastUrl, lastOptions] = calls[2];
      expect(lastUrl.toString()).toBe("https://resource.example.com/.well-known/oauth-protected-resource");
      expect(lastOptions.headers).toEqual({
        "MCP-Protocol-Version": LATEST_PROTOCOL_VERSION
      });
    });

    it("does not fallback when resourceMetadataUrl is provided", async () => {
      // Call with explicit URL returns 404
      mockFetch.mockResolvedValueOnce({
        ok: false,
        status: 404,
      });

      await expect(discoverOAuthProtectedResourceMetadata("https://resource.example.com/path", {
        resourceMetadataUrl: "https://custom.example.com/metadata"
      })).rejects.toThrow("Resource server does not implement OAuth 2.0 Protected Resource Metadata.");
      
      const calls = mockFetch.mock.calls;
      expect(calls.length).toBe(1); // Should not attempt fallback when explicit URL is provided
      
      const [url] = calls[0];
      expect(url.toString()).toBe("https://custom.example.com/metadata");
    });
  });

  describe("discoverOAuthMetadata", () => {
    const validMetadata = {
      issuer: "https://auth.example.com",
      authorization_endpoint: "https://auth.example.com/authorize",
      token_endpoint: "https://auth.example.com/token",
      registration_endpoint: "https://auth.example.com/register",
      response_types_supported: ["code"],
      code_challenge_methods_supported: ["S256"],
    };

    it("returns metadata when discovery succeeds", async () => {
      mockFetch.mockResolvedValueOnce({
        ok: true,
        status: 200,
        json: async () => validMetadata,
      });

      const metadata = await discoverOAuthMetadata("https://auth.example.com");
      expect(metadata).toEqual(validMetadata);
      const calls = mockFetch.mock.calls;
      expect(calls.length).toBe(1);
      const [url, options] = calls[0];
      expect(url.toString()).toBe("https://auth.example.com/.well-known/oauth-authorization-server");
      expect(options.headers).toEqual({
        "MCP-Protocol-Version": LATEST_PROTOCOL_VERSION
      });
    });

    it("returns metadata when discovery succeeds with path", async () => {
      mockFetch.mockResolvedValueOnce({
        ok: true,
        status: 200,
        json: async () => validMetadata,
      });

      const metadata = await discoverOAuthMetadata("https://auth.example.com/path/name");
      expect(metadata).toEqual(validMetadata);
      const calls = mockFetch.mock.calls;
      expect(calls.length).toBe(1);
      const [url, options] = calls[0];
      expect(url.toString()).toBe("https://auth.example.com/.well-known/oauth-authorization-server/path/name");
      expect(options.headers).toEqual({
        "MCP-Protocol-Version": LATEST_PROTOCOL_VERSION
      });
    });

    it("falls back to root discovery when path-aware discovery returns 404", async () => {
      // First call (path-aware) returns 404
      mockFetch.mockResolvedValueOnce({
        ok: false,
        status: 404,
      });

      // Second call (root fallback) succeeds
      mockFetch.mockResolvedValueOnce({
        ok: true,
        status: 200,
        json: async () => validMetadata,
      });

      const metadata = await discoverOAuthMetadata("https://auth.example.com/path/name");
      expect(metadata).toEqual(validMetadata);

      const calls = mockFetch.mock.calls;
      expect(calls.length).toBe(2);

      // First call should be path-aware
      const [firstUrl, firstOptions] = calls[0];
      expect(firstUrl.toString()).toBe("https://auth.example.com/.well-known/oauth-authorization-server/path/name");
      expect(firstOptions.headers).toEqual({
        "MCP-Protocol-Version": LATEST_PROTOCOL_VERSION
      });

      // Second call should be root fallback
      const [secondUrl, secondOptions] = calls[1];
      expect(secondUrl.toString()).toBe("https://auth.example.com/.well-known/oauth-authorization-server");
      expect(secondOptions.headers).toEqual({
        "MCP-Protocol-Version": LATEST_PROTOCOL_VERSION
      });
    });

    it("returns undefined when both path-aware and root discovery return 404", async () => {
      // First call (path-aware) returns 404
      mockFetch.mockResolvedValueOnce({
        ok: false,
        status: 404,
      });

      // Second call (root fallback) also returns 404
      mockFetch.mockResolvedValueOnce({
        ok: false,
        status: 404,
      });

      const metadata = await discoverOAuthMetadata("https://auth.example.com/path/name");
      expect(metadata).toBeUndefined();

      const calls = mockFetch.mock.calls;
      expect(calls.length).toBe(2);
    });

    it("does not fallback when the original URL is already at root path", async () => {
      // First call (path-aware for root) returns 404
      mockFetch.mockResolvedValueOnce({
        ok: false,
        status: 404,
      });

      const metadata = await discoverOAuthMetadata("https://auth.example.com/");
      expect(metadata).toBeUndefined();

      const calls = mockFetch.mock.calls;
      expect(calls.length).toBe(1); // Should not attempt fallback

      const [url] = calls[0];
      expect(url.toString()).toBe("https://auth.example.com/.well-known/oauth-authorization-server");
    });

    it("does not fallback when the original URL has no path", async () => {
      // First call (path-aware for no path) returns 404
      mockFetch.mockResolvedValueOnce({
        ok: false,
        status: 404,
      });

      const metadata = await discoverOAuthMetadata("https://auth.example.com");
      expect(metadata).toBeUndefined();

      const calls = mockFetch.mock.calls;
      expect(calls.length).toBe(1); // Should not attempt fallback

      const [url] = calls[0];
      expect(url.toString()).toBe("https://auth.example.com/.well-known/oauth-authorization-server");
    });

    it("falls back when path-aware discovery encounters CORS error", async () => {
      // First call (path-aware) fails with TypeError (CORS)
      mockFetch.mockImplementationOnce(() => Promise.reject(new TypeError("CORS error")));

      // Retry path-aware without headers (simulating CORS retry)
      mockFetch.mockResolvedValueOnce({
        ok: false,
        status: 404,
      });

      // Second call (root fallback) succeeds
      mockFetch.mockResolvedValueOnce({
        ok: true,
        status: 200,
        json: async () => validMetadata,
      });

      const metadata = await discoverOAuthMetadata("https://auth.example.com/deep/path");
      expect(metadata).toEqual(validMetadata);

      const calls = mockFetch.mock.calls;
      expect(calls.length).toBe(3);

      // Final call should be root fallback
      const [lastUrl, lastOptions] = calls[2];
      expect(lastUrl.toString()).toBe("https://auth.example.com/.well-known/oauth-authorization-server");
      expect(lastOptions.headers).toEqual({
        "MCP-Protocol-Version": LATEST_PROTOCOL_VERSION
      });
    });

    it("returns metadata when first fetch fails but second without MCP header succeeds", async () => {
      // Set up a counter to control behavior
      let callCount = 0;

      // Mock implementation that changes behavior based on call count
      mockFetch.mockImplementation((_url, _options) => {
        callCount++;

        if (callCount === 1) {
          // First call with MCP header - fail with TypeError (simulating CORS error)
          // We need to use TypeError specifically because that's what the implementation checks for
          return Promise.reject(new TypeError("Network error"));
        } else {
          // Second call without header - succeed
          return Promise.resolve({
            ok: true,
            status: 200,
            json: async () => validMetadata
          });
        }
      });

      // Should succeed with the second call
      const metadata = await discoverOAuthMetadata("https://auth.example.com");
      expect(metadata).toEqual(validMetadata);

      // Verify both calls were made
      expect(mockFetch).toHaveBeenCalledTimes(2);

      // Verify first call had MCP header
      expect(mockFetch.mock.calls[0][1]?.headers).toHaveProperty("MCP-Protocol-Version");
    });

    it("throws an error when all fetch attempts fail", async () => {
      // Set up a counter to control behavior
      let callCount = 0;

      // Mock implementation that changes behavior based on call count
      mockFetch.mockImplementation((_url, _options) => {
        callCount++;

        if (callCount === 1) {
          // First call - fail with TypeError
          return Promise.reject(new TypeError("First failure"));
        } else {
          // Second call - fail with different error
          return Promise.reject(new Error("Second failure"));
        }
      });

      // Should fail with the second error
      await expect(discoverOAuthMetadata("https://auth.example.com"))
        .rejects.toThrow("Second failure");

      // Verify both calls were made
      expect(mockFetch).toHaveBeenCalledTimes(2);
    });

    it("returns undefined when both CORS requests fail in fetchWithCorsRetry", async () => {
      // fetchWithCorsRetry tries with headers (fails with CORS), then retries without headers (also fails with CORS)
      // simulating a 404 w/o headers set. We want this to return undefined, not throw TypeError
      mockFetch.mockImplementation(() => {
        // Both the initial request with headers and retry without headers fail with CORS TypeError
        return Promise.reject(new TypeError("Failed to fetch"));
      });

      // This should return undefined (the desired behavior after the fix)
      const metadata = await discoverOAuthMetadata("https://auth.example.com/path");
      expect(metadata).toBeUndefined();
    });

    it("returns undefined when discovery endpoint returns 404", async () => {
      mockFetch.mockResolvedValueOnce({
        ok: false,
        status: 404,
      });

      const metadata = await discoverOAuthMetadata("https://auth.example.com");
      expect(metadata).toBeUndefined();
    });

    it("throws on non-404 errors", async () => {
      mockFetch.mockResolvedValueOnce(new Response(null, { status: 500 }));

      await expect(
        discoverOAuthMetadata("https://auth.example.com")
      ).rejects.toThrow("HTTP 500");
    });

    it("validates metadata schema", async () => {
      mockFetch.mockResolvedValueOnce(
        Response.json(
          {
            // Missing required fields
            issuer: "https://auth.example.com",
          },
          { status: 200 }
        )
      );

      await expect(
        discoverOAuthMetadata("https://auth.example.com")
      ).rejects.toThrow();
    });
  });

  describe("startAuthorization", () => {
    const validMetadata = {
      issuer: "https://auth.example.com",
      authorization_endpoint: "https://auth.example.com/auth",
      token_endpoint: "https://auth.example.com/tkn",
      response_types_supported: ["code"],
      code_challenge_methods_supported: ["S256"],
    };

    const validClientInfo = {
      client_id: "client123",
      client_secret: "secret123",
      redirect_uris: ["http://localhost:3000/callback"],
      client_name: "Test Client",
    };

    it("generates authorization URL with PKCE challenge", async () => {
      const { authorizationUrl, codeVerifier } = await startAuthorization(
        "https://auth.example.com",
        {
          metadata: undefined,
          clientInformation: validClientInfo,
          redirectUrl: "http://localhost:3000/callback",
          resource: new URL("https://api.example.com/mcp-server"),
        }
      );

      expect(authorizationUrl.toString()).toMatch(
        /^https:\/\/auth\.example\.com\/authorize\?/
      );
      expect(authorizationUrl.searchParams.get("response_type")).toBe("code");
      expect(authorizationUrl.searchParams.get("code_challenge")).toBe("test_challenge");
      expect(authorizationUrl.searchParams.get("code_challenge_method")).toBe(
        "S256"
      );
      expect(authorizationUrl.searchParams.get("redirect_uri")).toBe(
        "http://localhost:3000/callback"
      );
      expect(authorizationUrl.searchParams.get("resource")).toBe("https://api.example.com/mcp-server");
      expect(codeVerifier).toBe("test_verifier");
    });

    it("includes scope parameter when provided", async () => {
      const { authorizationUrl } = await startAuthorization(
        "https://auth.example.com",
        {
          clientInformation: validClientInfo,
          redirectUrl: "http://localhost:3000/callback",
          scope: "read write profile",
        }
      );

      expect(authorizationUrl.searchParams.get("scope")).toBe("read write profile");
    });

    it("excludes scope parameter when not provided", async () => {
      const { authorizationUrl } = await startAuthorization(
        "https://auth.example.com",
        {
          clientInformation: validClientInfo,
          redirectUrl: "http://localhost:3000/callback",
        }
      );

      expect(authorizationUrl.searchParams.has("scope")).toBe(false);
    });

    it("includes state parameter when provided", async () => {
      const { authorizationUrl } = await startAuthorization(
        "https://auth.example.com",
        {
          clientInformation: validClientInfo,
          redirectUrl: "http://localhost:3000/callback",
          state: "foobar",
        }
      );

      expect(authorizationUrl.searchParams.get("state")).toBe("foobar");
    });

    it("excludes state parameter when not provided", async () => {
      const { authorizationUrl } = await startAuthorization(
        "https://auth.example.com",
        {
          clientInformation: validClientInfo,
          redirectUrl: "http://localhost:3000/callback",
        }
      );

      expect(authorizationUrl.searchParams.has("state")).toBe(false);
    });

    // OpenID Connect requires that the user is prompted for consent if the scope includes 'offline_access'
    it("includes consent prompt parameter if scope includes 'offline_access'", async () => {
      const { authorizationUrl } = await startAuthorization(
          "https://auth.example.com",
          {
            clientInformation: validClientInfo,
            redirectUrl: "http://localhost:3000/callback",
            scope: "read write profile offline_access",
          }
      );

      expect(authorizationUrl.searchParams.get("prompt")).toBe("consent");
    });

    it("uses metadata authorization_endpoint when provided", async () => {
      const { authorizationUrl } = await startAuthorization(
        "https://auth.example.com",
        {
          metadata: validMetadata,
          clientInformation: validClientInfo,
          redirectUrl: "http://localhost:3000/callback",
        }
      );

      expect(authorizationUrl.toString()).toMatch(
        /^https:\/\/auth\.example\.com\/auth\?/
      );
    });

    it("validates response type support", async () => {
      const metadata = {
        ...validMetadata,
        response_types_supported: ["token"], // Does not support 'code'
      };

      await expect(
        startAuthorization("https://auth.example.com", {
          metadata,
          clientInformation: validClientInfo,
          redirectUrl: "http://localhost:3000/callback",
        })
      ).rejects.toThrow(/does not support response type/);
    });

    it("validates PKCE support", async () => {
      const metadata = {
        ...validMetadata,
        response_types_supported: ["code"],
        code_challenge_methods_supported: ["plain"], // Does not support 'S256'
      };

      await expect(
        startAuthorization("https://auth.example.com", {
          metadata,
          clientInformation: validClientInfo,
          redirectUrl: "http://localhost:3000/callback",
        })
      ).rejects.toThrow(/does not support code challenge method/);
    });
  });

  describe("exchangeAuthorization", () => {
    const validTokens = {
      access_token: "access123",
      token_type: "Bearer",
      expires_in: 3600,
      refresh_token: "refresh123",
    };

    const validMetadata = {
      issuer: "https://auth.example.com",
      authorization_endpoint: "https://auth.example.com/authorize",
      token_endpoint: "https://auth.example.com/token",
      response_types_supported: ["code"]
    };

    const validClientInfo = {
      client_id: "client123",
      client_secret: "secret123",
      redirect_uris: ["http://localhost:3000/callback"],
      client_name: "Test Client",
    };

    it("exchanges code for tokens", async () => {
      mockFetch.mockResolvedValueOnce({
        ok: true,
        status: 200,
        json: async () => validTokens,
      });

      const tokens = await exchangeAuthorization("https://auth.example.com", {
        clientInformation: validClientInfo,
        authorizationCode: "code123",
        codeVerifier: "verifier123",
        redirectUri: "http://localhost:3000/callback",
        resource: new URL("https://api.example.com/mcp-server"),
      });

      expect(tokens).toEqual(validTokens);
      expect(mockFetch).toHaveBeenCalledWith(
        expect.objectContaining({
          href: "https://auth.example.com/token",
        }),
        expect.objectContaining({
          method: "POST",
          headers: new Headers({
            "Content-Type": "application/x-www-form-urlencoded",
          }),
        })
      );

      const body = mockFetch.mock.calls[0][1].body as URLSearchParams;
      expect(body.get("grant_type")).toBe("authorization_code");
      expect(body.get("code")).toBe("code123");
      expect(body.get("code_verifier")).toBe("verifier123");
      expect(body.get("client_id")).toBe("client123");
      expect(body.get("client_secret")).toBe("secret123");
      expect(body.get("redirect_uri")).toBe("http://localhost:3000/callback");
      expect(body.get("resource")).toBe("https://api.example.com/mcp-server");
    });

    it("exchanges code for tokens with auth", async () => {
      mockFetch.mockResolvedValueOnce({
        ok: true,
        status: 200,
        json: async () => validTokens,
      });

      const tokens = await exchangeAuthorization("https://auth.example.com", {
        metadata: validMetadata,
        clientInformation: validClientInfo,
        authorizationCode: "code123",
        codeVerifier: "verifier123",
        redirectUri: "http://localhost:3000/callback",
        addClientAuthentication: (headers: Headers, params: URLSearchParams, url: string | URL, metadata: OAuthMetadata) => {
          headers.set("Authorization", "Basic " + btoa(validClientInfo.client_id + ":" + validClientInfo.client_secret));
          params.set("example_url", typeof url === 'string' ? url : url.toString());
          params.set("example_metadata", metadata.authorization_endpoint);
          params.set("example_param", "example_value");
        },
      });

      expect(tokens).toEqual(validTokens);
      expect(mockFetch).toHaveBeenCalledWith(
        expect.objectContaining({
          href: "https://auth.example.com/token",
        }),
        expect.objectContaining({
          method: "POST",
        })
      );

      const headers = mockFetch.mock.calls[0][1].headers as Headers;
      expect(headers.get("Content-Type")).toBe("application/x-www-form-urlencoded");
      expect(headers.get("Authorization")).toBe("Basic Y2xpZW50MTIzOnNlY3JldDEyMw==");
      const body = mockFetch.mock.calls[0][1].body as URLSearchParams;
      expect(body.get("grant_type")).toBe("authorization_code");
      expect(body.get("code")).toBe("code123");
      expect(body.get("code_verifier")).toBe("verifier123");
      expect(body.get("client_id")).toBeNull();
      expect(body.get("redirect_uri")).toBe("http://localhost:3000/callback");
      expect(body.get("example_url")).toBe("https://auth.example.com");
      expect(body.get("example_metadata")).toBe("https://auth.example.com/authorize");
      expect(body.get("example_param")).toBe("example_value");
      expect(body.get("client_secret")).toBeNull();
    });

    it("validates token response schema", async () => {
      mockFetch.mockResolvedValueOnce({
        ok: true,
        status: 200,
        json: async () => ({
          // Missing required fields
          access_token: "access123",
        }),
      });

      await expect(
        exchangeAuthorization("https://auth.example.com", {
          clientInformation: validClientInfo,
          authorizationCode: "code123",
          codeVerifier: "verifier123",
          redirectUri: "http://localhost:3000/callback",
        })
      ).rejects.toThrow();
    });

    it("throws on error response", async () => {
      mockFetch.mockResolvedValueOnce(
        Response.json(
          new ServerError("Token exchange failed").toResponseObject(),
          { status: 400 }
        )
      );

      await expect(
        exchangeAuthorization("https://auth.example.com", {
          clientInformation: validClientInfo,
          authorizationCode: "code123",
          codeVerifier: "verifier123",
          redirectUri: "http://localhost:3000/callback",
        })
      ).rejects.toThrow("Token exchange failed");
    });
  });

  describe("refreshAuthorization", () => {
    const validTokens = {
      access_token: "newaccess123",
      token_type: "Bearer",
      expires_in: 3600,
    }
    const validTokensWithNewRefreshToken = {
      ...validTokens,
      refresh_token: "newrefresh123",
    };

    const validMetadata = {
      issuer: "https://auth.example.com",
      authorization_endpoint: "https://auth.example.com/authorize",
      token_endpoint: "https://auth.example.com/token",
      response_types_supported: ["code"]
    };

    const validClientInfo = {
      client_id: "client123",
      client_secret: "secret123",
      redirect_uris: ["http://localhost:3000/callback"],
      client_name: "Test Client",
    };

    it("exchanges refresh token for new tokens", async () => {
      mockFetch.mockResolvedValueOnce({
        ok: true,
        status: 200,
        json: async () => validTokensWithNewRefreshToken,
      });

      const tokens = await refreshAuthorization("https://auth.example.com", {
        clientInformation: validClientInfo,
        refreshToken: "refresh123",
        resource: new URL("https://api.example.com/mcp-server"),
      });

      expect(tokens).toEqual(validTokensWithNewRefreshToken);
      expect(mockFetch).toHaveBeenCalledWith(
        expect.objectContaining({
          href: "https://auth.example.com/token",
        }),
        expect.objectContaining({
          method: "POST",
          headers: new Headers({
            "Content-Type": "application/x-www-form-urlencoded",
          }),
        })
      );

      const body = mockFetch.mock.calls[0][1].body as URLSearchParams;
      expect(body.get("grant_type")).toBe("refresh_token");
      expect(body.get("refresh_token")).toBe("refresh123");
      expect(body.get("client_id")).toBe("client123");
      expect(body.get("client_secret")).toBe("secret123");
      expect(body.get("resource")).toBe("https://api.example.com/mcp-server");
    });

    it("exchanges refresh token for new tokens with auth", async () => {
      mockFetch.mockResolvedValueOnce({
        ok: true,
        status: 200,
        json: async () => validTokensWithNewRefreshToken,
      });

      const tokens = await refreshAuthorization("https://auth.example.com", {
        metadata: validMetadata,
        clientInformation: validClientInfo,
        refreshToken: "refresh123",
        addClientAuthentication: (headers: Headers, params: URLSearchParams, url: string | URL, metadata?: OAuthMetadata) => {
          headers.set("Authorization", "Basic " + btoa(validClientInfo.client_id + ":" + validClientInfo.client_secret));
          params.set("example_url", typeof url === 'string' ? url : url.toString());
          params.set("example_metadata", metadata?.authorization_endpoint ?? '?');
          params.set("example_param", "example_value");
        },
      });

      expect(tokens).toEqual(validTokensWithNewRefreshToken);
      expect(mockFetch).toHaveBeenCalledWith(
        expect.objectContaining({
          href: "https://auth.example.com/token",
        }),
        expect.objectContaining({
          method: "POST",
        })
      );

      const headers = mockFetch.mock.calls[0][1].headers as Headers;
      expect(headers.get("Content-Type")).toBe("application/x-www-form-urlencoded");
      expect(headers.get("Authorization")).toBe("Basic Y2xpZW50MTIzOnNlY3JldDEyMw==");
      const body = mockFetch.mock.calls[0][1].body as URLSearchParams;
      expect(body.get("grant_type")).toBe("refresh_token");
      expect(body.get("refresh_token")).toBe("refresh123");
      expect(body.get("client_id")).toBeNull();
      expect(body.get("example_url")).toBe("https://auth.example.com");
      expect(body.get("example_metadata")).toBe("https://auth.example.com/authorize");
      expect(body.get("example_param")).toBe("example_value");
      expect(body.get("client_secret")).toBeNull();
    });

    it("exchanges refresh token for new tokens and keep existing refresh token if none is returned", async () => {
      mockFetch.mockResolvedValueOnce({
        ok: true,
        status: 200,
        json: async () => validTokens,
      });

      const refreshToken = "refresh123";
      const tokens = await refreshAuthorization("https://auth.example.com", {
        clientInformation: validClientInfo,
        refreshToken,
      });

      expect(tokens).toEqual({ refresh_token: refreshToken, ...validTokens });
    });

    it("validates token response schema", async () => {
      mockFetch.mockResolvedValueOnce({
        ok: true,
        status: 200,
        json: async () => ({
          // Missing required fields
          access_token: "newaccess123",
        }),
      });

      await expect(
        refreshAuthorization("https://auth.example.com", {
          clientInformation: validClientInfo,
          refreshToken: "refresh123",
        })
      ).rejects.toThrow();
    });

    it("throws on error response", async () => {
      mockFetch.mockResolvedValueOnce(
        Response.json(
          new ServerError("Token refresh failed").toResponseObject(),
          { status: 400 }
        )
      );

      await expect(
        refreshAuthorization("https://auth.example.com", {
          clientInformation: validClientInfo,
          refreshToken: "refresh123",
        })
      ).rejects.toThrow("Token refresh failed");
    });
  });

  describe("registerClient", () => {
    const validClientMetadata = {
      redirect_uris: ["http://localhost:3000/callback"],
      client_name: "Test Client",
    };

    const validClientInfo = {
      client_id: "client123",
      client_secret: "secret123",
      client_id_issued_at: 1612137600,
      client_secret_expires_at: 1612224000,
      ...validClientMetadata,
    };

    it("registers client and returns client information", async () => {
      mockFetch.mockResolvedValueOnce({
        ok: true,
        status: 200,
        json: async () => validClientInfo,
      });

      const clientInfo = await registerClient("https://auth.example.com", {
        clientMetadata: validClientMetadata,
      });

      expect(clientInfo).toEqual(validClientInfo);
      expect(mockFetch).toHaveBeenCalledWith(
        expect.objectContaining({
          href: "https://auth.example.com/register",
        }),
        expect.objectContaining({
          method: "POST",
          headers: {
            "Content-Type": "application/json",
          },
          body: JSON.stringify(validClientMetadata),
        })
      );
    });

    it("validates client information response schema", async () => {
      mockFetch.mockResolvedValueOnce({
        ok: true,
        status: 200,
        json: async () => ({
          // Missing required fields
          client_secret: "secret123",
        }),
      });

      await expect(
        registerClient("https://auth.example.com", {
          clientMetadata: validClientMetadata,
        })
      ).rejects.toThrow();
    });

    it("throws when registration endpoint not available in metadata", async () => {
      const metadata = {
        issuer: "https://auth.example.com",
        authorization_endpoint: "https://auth.example.com/authorize",
        token_endpoint: "https://auth.example.com/token",
        response_types_supported: ["code"],
      };

      await expect(
        registerClient("https://auth.example.com", {
          metadata,
          clientMetadata: validClientMetadata,
        })
      ).rejects.toThrow(/does not support dynamic client registration/);
    });

    it("throws on error response", async () => {
      mockFetch.mockResolvedValueOnce(
        Response.json(
          new ServerError("Dynamic client registration failed").toResponseObject(),
          { status: 400 }
        )
      );

      await expect(
        registerClient("https://auth.example.com", {
          clientMetadata: validClientMetadata,
        })
      ).rejects.toThrow("Dynamic client registration failed");
    });
  });

  describe("auth function", () => {
    const mockProvider: OAuthClientProvider = {
      get redirectUrl() { return "http://localhost:3000/callback"; },
      get clientMetadata() {
        return {
          redirect_uris: ["http://localhost:3000/callback"],
          client_name: "Test Client",
        };
      },
      clientInformation: jest.fn(),
      tokens: jest.fn(),
      saveTokens: jest.fn(),
      redirectToAuthorization: jest.fn(),
      saveCodeVerifier: jest.fn(),
      codeVerifier: jest.fn(),
    };

    beforeEach(() => {
      jest.clearAllMocks();
    });

    it("falls back to /.well-known/oauth-authorization-server when no protected-resource-metadata", async () => {
      // Setup: First call to protected resource metadata fails (404)
      // Second call to auth server metadata succeeds
      let callCount = 0;
      mockFetch.mockImplementation((url) => {
        callCount++;

        const urlString = url.toString();

        if (callCount === 1 && urlString.includes("/.well-known/oauth-protected-resource")) {
          // First call - protected resource metadata fails with 404
          return Promise.resolve({
            ok: false,
            status: 404,
          });
        } else if (callCount === 2 && urlString.includes("/.well-known/oauth-authorization-server")) {
          // Second call - auth server metadata succeeds
          return Promise.resolve({
            ok: true,
            status: 200,
            json: async () => ({
              issuer: "https://auth.example.com",
              authorization_endpoint: "https://auth.example.com/authorize",
              token_endpoint: "https://auth.example.com/token",
              registration_endpoint: "https://auth.example.com/register",
              response_types_supported: ["code"],
              code_challenge_methods_supported: ["S256"],
            }),
          });
        } else if (callCount === 3 && urlString.includes("/register")) {
          // Third call - client registration succeeds
          return Promise.resolve({
            ok: true,
            status: 200,
            json: async () => ({
              client_id: "test-client-id",
              client_secret: "test-client-secret",
              client_id_issued_at: 1612137600,
              client_secret_expires_at: 1612224000,
              redirect_uris: ["http://localhost:3000/callback"],
              client_name: "Test Client",
            }),
          });
        }

        return Promise.reject(new Error(`Unexpected fetch call: ${urlString}`));
      });

      // Mock provider methods
      (mockProvider.clientInformation as jest.Mock).mockResolvedValue(undefined);
      (mockProvider.tokens as jest.Mock).mockResolvedValue(undefined);
      mockProvider.saveClientInformation = jest.fn();

      // Call the auth function
      const result = await auth(mockProvider, {
        serverUrl: "https://resource.example.com",
      });

      // Verify the result
      expect(result).toBe("REDIRECT");

      // Verify the sequence of calls
      expect(mockFetch).toHaveBeenCalledTimes(3);

      // First call should be to protected resource metadata
      expect(mockFetch.mock.calls[0][0].toString()).toBe(
        "https://resource.example.com/.well-known/oauth-protected-resource"
      );

      // Second call should be to oauth metadata
      expect(mockFetch.mock.calls[1][0].toString()).toBe(
        "https://resource.example.com/.well-known/oauth-authorization-server"
      );
    });

    it("passes resource parameter through authorization flow", async () => {
      // Mock successful metadata discovery - need to include protected resource metadata
      mockFetch.mockImplementation((url) => {
        const urlString = url.toString();
        if (urlString.includes("/.well-known/oauth-protected-resource")) {
          return Promise.resolve({
            ok: true,
            status: 200,
            json: async () => ({
              resource: "https://api.example.com/mcp-server",
              authorization_servers: ["https://auth.example.com"],
            }),
          });
        } else if (urlString.includes("/.well-known/oauth-authorization-server")) {
          return Promise.resolve({
            ok: true,
            status: 200,
            json: async () => ({
              issuer: "https://auth.example.com",
              authorization_endpoint: "https://auth.example.com/authorize",
              token_endpoint: "https://auth.example.com/token",
              response_types_supported: ["code"],
              code_challenge_methods_supported: ["S256"],
            }),
          });
        }
        return Promise.resolve({ ok: false, status: 404 });
      });

      // Mock provider methods for authorization flow
      (mockProvider.clientInformation as jest.Mock).mockResolvedValue({
        client_id: "test-client",
        client_secret: "test-secret",
      });
      (mockProvider.tokens as jest.Mock).mockResolvedValue(undefined);
      (mockProvider.saveCodeVerifier as jest.Mock).mockResolvedValue(undefined);
      (mockProvider.redirectToAuthorization as jest.Mock).mockResolvedValue(undefined);

      // Call auth without authorization code (should trigger redirect)
      const result = await auth(mockProvider, {
        serverUrl: "https://api.example.com/mcp-server",
      });

      expect(result).toBe("REDIRECT");

      // Verify the authorization URL includes the resource parameter
      expect(mockProvider.redirectToAuthorization).toHaveBeenCalledWith(
        expect.objectContaining({
          searchParams: expect.any(URLSearchParams),
        })
      );

      const redirectCall = (mockProvider.redirectToAuthorization as jest.Mock).mock.calls[0];
      const authUrl: URL = redirectCall[0];
      expect(authUrl.searchParams.get("resource")).toBe("https://api.example.com/mcp-server");
    });

    it("includes resource in token exchange when authorization code is provided", async () => {
      // Mock successful metadata discovery and token exchange - need protected resource metadata
      mockFetch.mockImplementation((url) => {
        const urlString = url.toString();

        if (urlString.includes("/.well-known/oauth-protected-resource")) {
          return Promise.resolve({
            ok: true,
            status: 200,
            json: async () => ({
              resource: "https://api.example.com/mcp-server",
              authorization_servers: ["https://auth.example.com"],
            }),
          });
        } else if (urlString.includes("/.well-known/oauth-authorization-server")) {
          return Promise.resolve({
            ok: true,
            status: 200,
            json: async () => ({
              issuer: "https://auth.example.com",
              authorization_endpoint: "https://auth.example.com/authorize",
              token_endpoint: "https://auth.example.com/token",
              response_types_supported: ["code"],
              code_challenge_methods_supported: ["S256"],
            }),
          });
        } else if (urlString.includes("/token")) {
          return Promise.resolve({
            ok: true,
            status: 200,
            json: async () => ({
              access_token: "access123",
              token_type: "Bearer",
              expires_in: 3600,
              refresh_token: "refresh123",
            }),
          });
        }

        return Promise.resolve({ ok: false, status: 404 });
      });

      // Mock provider methods for token exchange
      (mockProvider.clientInformation as jest.Mock).mockResolvedValue({
        client_id: "test-client",
        client_secret: "test-secret",
      });
      (mockProvider.codeVerifier as jest.Mock).mockResolvedValue("test-verifier");
      (mockProvider.saveTokens as jest.Mock).mockResolvedValue(undefined);

      // Call auth with authorization code
      const result = await auth(mockProvider, {
        serverUrl: "https://api.example.com/mcp-server",
        authorizationCode: "auth-code-123",
      });

      expect(result).toBe("AUTHORIZED");

      // Find the token exchange call
      const tokenCall = mockFetch.mock.calls.find(call =>
        call[0].toString().includes("/token")
      );
      expect(tokenCall).toBeDefined();

      const body = tokenCall![1].body as URLSearchParams;
      expect(body.get("resource")).toBe("https://api.example.com/mcp-server");
      expect(body.get("code")).toBe("auth-code-123");
    });

    it("includes resource in token refresh", async () => {
      // Mock successful metadata discovery and token refresh - need protected resource metadata
      mockFetch.mockImplementation((url) => {
        const urlString = url.toString();

        if (urlString.includes("/.well-known/oauth-protected-resource")) {
          return Promise.resolve({
            ok: true,
            status: 200,
            json: async () => ({
              resource: "https://api.example.com/mcp-server",
              authorization_servers: ["https://auth.example.com"],
            }),
          });
        } else if (urlString.includes("/.well-known/oauth-authorization-server")) {
          return Promise.resolve({
            ok: true,
            status: 200,
            json: async () => ({
              issuer: "https://auth.example.com",
              authorization_endpoint: "https://auth.example.com/authorize",
              token_endpoint: "https://auth.example.com/token",
              response_types_supported: ["code"],
              code_challenge_methods_supported: ["S256"],
            }),
          });
        } else if (urlString.includes("/token")) {
          return Promise.resolve({
            ok: true,
            status: 200,
            json: async () => ({
              access_token: "new-access123",
              token_type: "Bearer",
              expires_in: 3600,
            }),
          });
        }

        return Promise.resolve({ ok: false, status: 404 });
      });

      // Mock provider methods for token refresh
      (mockProvider.clientInformation as jest.Mock).mockResolvedValue({
        client_id: "test-client",
        client_secret: "test-secret",
      });
      (mockProvider.tokens as jest.Mock).mockResolvedValue({
        access_token: "old-access",
        refresh_token: "refresh123",
      });
      (mockProvider.saveTokens as jest.Mock).mockResolvedValue(undefined);

      // Call auth with existing tokens (should trigger refresh)
      const result = await auth(mockProvider, {
        serverUrl: "https://api.example.com/mcp-server",
      });

      expect(result).toBe("AUTHORIZED");

      // Find the token refresh call
      const tokenCall = mockFetch.mock.calls.find(call =>
        call[0].toString().includes("/token")
      );
      expect(tokenCall).toBeDefined();

      const body = tokenCall![1].body as URLSearchParams;
      expect(body.get("resource")).toBe("https://api.example.com/mcp-server");
      expect(body.get("grant_type")).toBe("refresh_token");
      expect(body.get("refresh_token")).toBe("refresh123");
    });

    it("skips default PRM resource validation when custom validateResourceURL is provided", async () => {
      const mockValidateResourceURL = jest.fn().mockResolvedValue(undefined);
      const providerWithCustomValidation = {
        ...mockProvider,
        validateResourceURL: mockValidateResourceURL,
      };

      // Mock protected resource metadata with mismatched resource URL
      // This would normally throw an error in default validation, but should be skipped
      mockFetch.mockImplementation((url) => {
        const urlString = url.toString();

        if (urlString.includes("/.well-known/oauth-protected-resource")) {
          return Promise.resolve({
            ok: true,
            status: 200,
            json: async () => ({
              resource: "https://different-resource.example.com/mcp-server", // Mismatched resource
              authorization_servers: ["https://auth.example.com"],
            }),
          });
        } else if (urlString.includes("/.well-known/oauth-authorization-server")) {
          return Promise.resolve({
            ok: true,
            status: 200,
            json: async () => ({
              issuer: "https://auth.example.com",
              authorization_endpoint: "https://auth.example.com/authorize",
              token_endpoint: "https://auth.example.com/token",
              response_types_supported: ["code"],
              code_challenge_methods_supported: ["S256"],
            }),
          });
        }

        return Promise.resolve({ ok: false, status: 404 });
      });

      // Mock provider methods
      (providerWithCustomValidation.clientInformation as jest.Mock).mockResolvedValue({
        client_id: "test-client",
        client_secret: "test-secret",
      });
      (providerWithCustomValidation.tokens as jest.Mock).mockResolvedValue(undefined);
      (providerWithCustomValidation.saveCodeVerifier as jest.Mock).mockResolvedValue(undefined);
      (providerWithCustomValidation.redirectToAuthorization as jest.Mock).mockResolvedValue(undefined);

      // Call auth - should succeed despite resource mismatch because custom validation overrides default
      const result = await auth(providerWithCustomValidation, {
        serverUrl: "https://api.example.com/mcp-server",
      });

      expect(result).toBe("REDIRECT");

      // Verify custom validation method was called
      expect(mockValidateResourceURL).toHaveBeenCalledWith(
        new URL("https://api.example.com/mcp-server"),
        "https://different-resource.example.com/mcp-server"
      );
    });

    it("uses prefix of server URL from PRM resource as resource parameter", async () => {
      // Mock successful metadata discovery with resource URL that is a prefix of requested URL
      mockFetch.mockImplementation((url) => {
        const urlString = url.toString();

        if (urlString.includes("/.well-known/oauth-protected-resource")) {
          return Promise.resolve({
            ok: true,
            status: 200,
            json: async () => ({
              // Resource is a prefix of the requested server URL
              resource: "https://api.example.com/",
              authorization_servers: ["https://auth.example.com"],
            }),
          });
        } else if (urlString.includes("/.well-known/oauth-authorization-server")) {
          return Promise.resolve({
            ok: true,
            status: 200,
            json: async () => ({
              issuer: "https://auth.example.com",
              authorization_endpoint: "https://auth.example.com/authorize",
              token_endpoint: "https://auth.example.com/token",
              response_types_supported: ["code"],
              code_challenge_methods_supported: ["S256"],
            }),
          });
        }

        return Promise.resolve({ ok: false, status: 404 });
      });

      // Mock provider methods
      (mockProvider.clientInformation as jest.Mock).mockResolvedValue({
        client_id: "test-client",
        client_secret: "test-secret",
      });
      (mockProvider.tokens as jest.Mock).mockResolvedValue(undefined);
      (mockProvider.saveCodeVerifier as jest.Mock).mockResolvedValue(undefined);
      (mockProvider.redirectToAuthorization as jest.Mock).mockResolvedValue(undefined);

      // Call auth with a URL that has the resource as prefix
      const result = await auth(mockProvider, {
        serverUrl: "https://api.example.com/mcp-server/endpoint",
      });

      expect(result).toBe("REDIRECT");

      // Verify the authorization URL includes the resource parameter from PRM
      expect(mockProvider.redirectToAuthorization).toHaveBeenCalledWith(
        expect.objectContaining({
          searchParams: expect.any(URLSearchParams),
        })
      );

      const redirectCall = (mockProvider.redirectToAuthorization as jest.Mock).mock.calls[0];
      const authUrl: URL = redirectCall[0];
      // Should use the PRM's resource value, not the full requested URL
      expect(authUrl.searchParams.get("resource")).toBe("https://api.example.com/");
    });

    it("excludes resource parameter when Protected Resource Metadata is not present", async () => {
      // Mock metadata discovery where protected resource metadata is not available (404)
      // but authorization server metadata is available
      mockFetch.mockImplementation((url) => {
        const urlString = url.toString();

        if (urlString.includes("/.well-known/oauth-protected-resource")) {
          // Protected resource metadata not available
          return Promise.resolve({
            ok: false,
            status: 404,
          });
        } else if (urlString.includes("/.well-known/oauth-authorization-server")) {
          return Promise.resolve({
            ok: true,
            status: 200,
            json: async () => ({
              issuer: "https://auth.example.com",
              authorization_endpoint: "https://auth.example.com/authorize",
              token_endpoint: "https://auth.example.com/token",
              response_types_supported: ["code"],
              code_challenge_methods_supported: ["S256"],
            }),
          });
        }

        return Promise.resolve({ ok: false, status: 404 });
      });

      // Mock provider methods
      (mockProvider.clientInformation as jest.Mock).mockResolvedValue({
        client_id: "test-client",
        client_secret: "test-secret",
      });
      (mockProvider.tokens as jest.Mock).mockResolvedValue(undefined);
      (mockProvider.saveCodeVerifier as jest.Mock).mockResolvedValue(undefined);
      (mockProvider.redirectToAuthorization as jest.Mock).mockResolvedValue(undefined);

      // Call auth - should not include resource parameter
      const result = await auth(mockProvider, {
        serverUrl: "https://api.example.com/mcp-server",
      });

      expect(result).toBe("REDIRECT");

      // Verify the authorization URL does NOT include the resource parameter
      expect(mockProvider.redirectToAuthorization).toHaveBeenCalledWith(
        expect.objectContaining({
          searchParams: expect.any(URLSearchParams),
        })
      );

      const redirectCall = (mockProvider.redirectToAuthorization as jest.Mock).mock.calls[0];
      const authUrl: URL = redirectCall[0];
      // Resource parameter should not be present when PRM is not available
      expect(authUrl.searchParams.has("resource")).toBe(false);
    });

    it("excludes resource parameter in token exchange when Protected Resource Metadata is not present", async () => {
      // Mock metadata discovery - no protected resource metadata, but auth server metadata available
      mockFetch.mockImplementation((url) => {
        const urlString = url.toString();

        if (urlString.includes("/.well-known/oauth-protected-resource")) {
          return Promise.resolve({
            ok: false,
            status: 404,
          });
        } else if (urlString.includes("/.well-known/oauth-authorization-server")) {
          return Promise.resolve({
            ok: true,
            status: 200,
            json: async () => ({
              issuer: "https://auth.example.com",
              authorization_endpoint: "https://auth.example.com/authorize",
              token_endpoint: "https://auth.example.com/token",
              response_types_supported: ["code"],
              code_challenge_methods_supported: ["S256"],
            }),
          });
        } else if (urlString.includes("/token")) {
          return Promise.resolve({
            ok: true,
            status: 200,
            json: async () => ({
              access_token: "access123",
              token_type: "Bearer",
              expires_in: 3600,
              refresh_token: "refresh123",
            }),
          });
        }

        return Promise.resolve({ ok: false, status: 404 });
      });

      // Mock provider methods for token exchange
      (mockProvider.clientInformation as jest.Mock).mockResolvedValue({
        client_id: "test-client",
        client_secret: "test-secret",
      });
      (mockProvider.codeVerifier as jest.Mock).mockResolvedValue("test-verifier");
      (mockProvider.saveTokens as jest.Mock).mockResolvedValue(undefined);

      // Call auth with authorization code
      const result = await auth(mockProvider, {
        serverUrl: "https://api.example.com/mcp-server",
        authorizationCode: "auth-code-123",
      });

      expect(result).toBe("AUTHORIZED");

      // Find the token exchange call
      const tokenCall = mockFetch.mock.calls.find(call =>
        call[0].toString().includes("/token")
      );
      expect(tokenCall).toBeDefined();

      const body = tokenCall![1].body as URLSearchParams;
      // Resource parameter should not be present when PRM is not available
      expect(body.has("resource")).toBe(false);
      expect(body.get("code")).toBe("auth-code-123");
    });

    it("excludes resource parameter in token refresh when Protected Resource Metadata is not present", async () => {
      // Mock metadata discovery - no protected resource metadata, but auth server metadata available
      mockFetch.mockImplementation((url) => {
        const urlString = url.toString();

        if (urlString.includes("/.well-known/oauth-protected-resource")) {
          return Promise.resolve({
            ok: false,
            status: 404,
          });
        } else if (urlString.includes("/.well-known/oauth-authorization-server")) {
          return Promise.resolve({
            ok: true,
            status: 200,
            json: async () => ({
              issuer: "https://auth.example.com",
              authorization_endpoint: "https://auth.example.com/authorize",
              token_endpoint: "https://auth.example.com/token",
              response_types_supported: ["code"],
              code_challenge_methods_supported: ["S256"],
            }),
          });
        } else if (urlString.includes("/token")) {
          return Promise.resolve({
            ok: true,
            status: 200,
            json: async () => ({
              access_token: "new-access123",
              token_type: "Bearer",
              expires_in: 3600,
            }),
          });
        }

        return Promise.resolve({ ok: false, status: 404 });
      });

      // Mock provider methods for token refresh
      (mockProvider.clientInformation as jest.Mock).mockResolvedValue({
        client_id: "test-client",
        client_secret: "test-secret",
      });
      (mockProvider.tokens as jest.Mock).mockResolvedValue({
        access_token: "old-access",
        refresh_token: "refresh123",
      });
      (mockProvider.saveTokens as jest.Mock).mockResolvedValue(undefined);

      // Call auth with existing tokens (should trigger refresh)
      const result = await auth(mockProvider, {
        serverUrl: "https://api.example.com/mcp-server",
      });

      expect(result).toBe("AUTHORIZED");

      // Find the token refresh call
      const tokenCall = mockFetch.mock.calls.find(call =>
        call[0].toString().includes("/token")
      );
      expect(tokenCall).toBeDefined();

      const body = tokenCall![1].body as URLSearchParams;
      // Resource parameter should not be present when PRM is not available
      expect(body.has("resource")).toBe(false);
      expect(body.get("grant_type")).toBe("refresh_token");
      expect(body.get("refresh_token")).toBe("refresh123");
    });

    it("fetches AS metadata with path from serverUrl when PRM returns external AS", async () => {
      // Mock PRM discovery that returns an external AS
      mockFetch.mockImplementation((url) => {
        const urlString = url.toString();

        if (urlString === "https://my.resource.com/.well-known/oauth-protected-resource/path/name") {
          return Promise.resolve({
            ok: true,
            status: 200,
            json: async () => ({
              resource: "https://my.resource.com/",
              authorization_servers: ["https://auth.example.com/"],
            }),
          });
        } else if (urlString === "https://auth.example.com/.well-known/oauth-authorization-server/path/name") {
          // Path-aware discovery on AS with path from serverUrl
          return Promise.resolve({
            ok: true,
            status: 200,
            json: async () => ({
              issuer: "https://auth.example.com",
              authorization_endpoint: "https://auth.example.com/authorize",
              token_endpoint: "https://auth.example.com/token",
              response_types_supported: ["code"],
              code_challenge_methods_supported: ["S256"],
            }),
          });
        }

        return Promise.resolve({ ok: false, status: 404 });
      });

      // Mock provider methods
      (mockProvider.clientInformation as jest.Mock).mockResolvedValue({
        client_id: "test-client",
        client_secret: "test-secret",
      });
      (mockProvider.tokens as jest.Mock).mockResolvedValue(undefined);
      (mockProvider.saveCodeVerifier as jest.Mock).mockResolvedValue(undefined);
      (mockProvider.redirectToAuthorization as jest.Mock).mockResolvedValue(undefined);

      // Call auth with serverUrl that has a path
      const result = await auth(mockProvider, {
        serverUrl: "https://my.resource.com/path/name",
      });

      expect(result).toBe("REDIRECT");

      // Verify the correct URLs were fetched
      const calls = mockFetch.mock.calls;
      
      // First call should be to PRM
      expect(calls[0][0].toString()).toBe("https://my.resource.com/.well-known/oauth-protected-resource/path/name");
      
      // Second call should be to AS metadata with the path from serverUrl
      expect(calls[1][0].toString()).toBe("https://auth.example.com/.well-known/oauth-authorization-server/path/name");
    });
  });

  describe("exchangeAuthorization with multiple client authentication methods", () => {
    const validTokens = {
      access_token: "access123",
      token_type: "Bearer",
      expires_in: 3600,
      refresh_token: "refresh123",
    };

    const validClientInfo = {
      client_id: "client123",
      client_secret: "secret123",
      redirect_uris: ["http://localhost:3000/callback"],
      client_name: "Test Client",
    };

    const metadataWithBasicOnly = {
      issuer: "https://auth.example.com",
      authorization_endpoint: "https://auth.example.com/auth",
      token_endpoint: "https://auth.example.com/token",
      response_types_supported: ["code"],
      code_challenge_methods_supported: ["S256"],
      token_endpoint_auth_methods_supported: ["client_secret_basic"],
    };

    const metadataWithPostOnly = {
      ...metadataWithBasicOnly,
      token_endpoint_auth_methods_supported: ["client_secret_post"],
    };

    const metadataWithNoneOnly = {
      ...metadataWithBasicOnly,
      token_endpoint_auth_methods_supported: ["none"],
    };

    const metadataWithAllBuiltinMethods = {
      ...metadataWithBasicOnly,
      token_endpoint_auth_methods_supported: ["client_secret_basic", "client_secret_post", "none"],
    };

    it("uses HTTP Basic authentication when client_secret_basic is supported", async () => {
      mockFetch.mockResolvedValueOnce({
        ok: true,
        status: 200,
        json: async () => validTokens,
      });

      const tokens = await exchangeAuthorization("https://auth.example.com", {
        metadata: metadataWithBasicOnly,
        clientInformation: validClientInfo,
        authorizationCode: "code123",
        redirectUri: "http://localhost:3000/callback",
        codeVerifier: "verifier123",
      });

      expect(tokens).toEqual(validTokens);
      const request = mockFetch.mock.calls[0][1];

      // Check Authorization header
      const authHeader = request.headers.get("Authorization");
      const expected = "Basic " + btoa("client123:secret123");
      expect(authHeader).toBe(expected);

      const body = request.body as URLSearchParams;
      expect(body.get("client_id")).toBeNull();
      expect(body.get("client_secret")).toBeNull();
    });

    it("includes credentials in request body when client_secret_post is supported", async () => {
      mockFetch.mockResolvedValueOnce({
        ok: true,
        status: 200,
        json: async () => validTokens,
      });

      const tokens = await exchangeAuthorization("https://auth.example.com", {
        metadata: metadataWithPostOnly,
        clientInformation: validClientInfo,
        authorizationCode: "code123",
        redirectUri: "http://localhost:3000/callback",
        codeVerifier: "verifier123",
      });

      expect(tokens).toEqual(validTokens);
      const request = mockFetch.mock.calls[0][1];

      // Check no Authorization header
      expect(request.headers.get("Authorization")).toBeNull();

      const body = request.body as URLSearchParams;
      expect(body.get("client_id")).toBe("client123");
      expect(body.get("client_secret")).toBe("secret123");
    });

    it("it picks client_secret_basic when all builtin methods are supported", async () => {
      mockFetch.mockResolvedValueOnce({
        ok: true,
        status: 200,
        json: async () => validTokens,
      });

      const tokens = await exchangeAuthorization("https://auth.example.com", {
        metadata: metadataWithAllBuiltinMethods,
        clientInformation: validClientInfo,
        authorizationCode: "code123",
        redirectUri: "http://localhost:3000/callback",
        codeVerifier: "verifier123",
      });

      expect(tokens).toEqual(validTokens);
      const request = mockFetch.mock.calls[0][1];

      // Check Authorization header - should use Basic auth as it's the most secure
      const authHeader = request.headers.get("Authorization");
      const expected = "Basic " + btoa("client123:secret123");
      expect(authHeader).toBe(expected);

      // Credentials should not be in body when using Basic auth
      const body = request.body as URLSearchParams;
      expect(body.get("client_id")).toBeNull();
      expect(body.get("client_secret")).toBeNull();
    });

    it("uses public client authentication when none method is specified", async () => {
      mockFetch.mockResolvedValueOnce({
        ok: true,
        status: 200,
        json: async () => validTokens,
      });

      const clientInfoWithoutSecret = {
        client_id: "client123",
        redirect_uris: ["http://localhost:3000/callback"],
        client_name: "Test Client",
      };

      const tokens = await exchangeAuthorization("https://auth.example.com", {
        metadata: metadataWithNoneOnly,
        clientInformation: clientInfoWithoutSecret,
        authorizationCode: "code123",
        redirectUri: "http://localhost:3000/callback",
        codeVerifier: "verifier123",
      });

      expect(tokens).toEqual(validTokens);
      const request = mockFetch.mock.calls[0][1];

      // Check no Authorization header
      expect(request.headers.get("Authorization")).toBeNull();

      const body = request.body as URLSearchParams;
      expect(body.get("client_id")).toBe("client123");
      expect(body.get("client_secret")).toBeNull();
    });

    it("defaults to client_secret_post when no auth methods specified", async () => {
      mockFetch.mockResolvedValueOnce({
        ok: true,
        status: 200,
        json: async () => validTokens,
      });

      const tokens = await exchangeAuthorization("https://auth.example.com", {
        clientInformation: validClientInfo,
        authorizationCode: "code123",
        redirectUri: "http://localhost:3000/callback",
        codeVerifier: "verifier123",
      });

      expect(tokens).toEqual(validTokens);
      const request = mockFetch.mock.calls[0][1];

      // Check headers
      expect(request.headers.get("Content-Type")).toBe("application/x-www-form-urlencoded");
      expect(request.headers.get("Authorization")).toBeNull();

      const body = request.body as URLSearchParams;
      expect(body.get("client_id")).toBe("client123");
      expect(body.get("client_secret")).toBe("secret123");
    });
  });

  describe("refreshAuthorization with multiple client authentication methods", () => {
    const validTokens = {
      access_token: "newaccess123",
      token_type: "Bearer",
      expires_in: 3600,
      refresh_token: "newrefresh123",
    };

    const validClientInfo = {
      client_id: "client123",
      client_secret: "secret123",
      redirect_uris: ["http://localhost:3000/callback"],
      client_name: "Test Client",
    };

    const metadataWithBasicOnly = {
      issuer: "https://auth.example.com",
      authorization_endpoint: "https://auth.example.com/auth",
      token_endpoint: "https://auth.example.com/token",
      response_types_supported: ["code"],
      token_endpoint_auth_methods_supported: ["client_secret_basic"],
    };

    const metadataWithPostOnly = {
      ...metadataWithBasicOnly,
      token_endpoint_auth_methods_supported: ["client_secret_post"],
    };

    it("uses client_secret_basic for refresh token", async () => {
      mockFetch.mockResolvedValueOnce({
        ok: true,
        status: 200,
        json: async () => validTokens,
      });

      const tokens = await refreshAuthorization("https://auth.example.com", {
        metadata: metadataWithBasicOnly,
        clientInformation: validClientInfo,
        refreshToken: "refresh123",
      });

      expect(tokens).toEqual(validTokens);
      const request = mockFetch.mock.calls[0][1];

      // Check Authorization header
      const authHeader = request.headers.get("Authorization");
      const expected = "Basic " + btoa("client123:secret123");
      expect(authHeader).toBe(expected);

      const body = request.body as URLSearchParams;
      expect(body.get("client_id")).toBeNull();     // should not be in body
      expect(body.get("client_secret")).toBeNull(); // should not be in body
      expect(body.get("refresh_token")).toBe("refresh123");
    });

    it("uses client_secret_post for refresh token", async () => {
      mockFetch.mockResolvedValueOnce({
        ok: true,
        status: 200,
        json: async () => validTokens,
      });

      const tokens = await refreshAuthorization("https://auth.example.com", {
        metadata: metadataWithPostOnly,
        clientInformation: validClientInfo,
        refreshToken: "refresh123",
      });

      expect(tokens).toEqual(validTokens);
      const request = mockFetch.mock.calls[0][1];

      // Check no Authorization header
      expect(request.headers.get("Authorization")).toBeNull();

      const body = request.body as URLSearchParams;
      expect(body.get("client_id")).toBe("client123");
      expect(body.get("client_secret")).toBe("secret123");
      expect(body.get("refresh_token")).toBe("refresh123");
    });
  });

});<|MERGE_RESOLUTION|>--- conflicted
+++ resolved
@@ -10,11 +10,8 @@
   auth,
   type OAuthClientProvider,
 } from "./auth.js";
-<<<<<<< HEAD
 import {ServerError} from "../server/auth/errors.js";
-=======
 import { OAuthMetadata } from '../shared/auth.js';
->>>>>>> cc9ea7fd
 
 // Mock fetch globally
 const mockFetch = jest.fn();
