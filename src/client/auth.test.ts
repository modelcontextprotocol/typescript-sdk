import { LATEST_PROTOCOL_VERSION } from '../types.js';
import {
    discoverOAuthMetadata,
    discoverAuthorizationServerMetadata,
    buildDiscoveryUrls,
    startAuthorization,
    exchangeAuthorization,
    refreshAuthorization,
    registerClient,
    discoverOAuthProtectedResourceMetadata,
    extractWWWAuthenticateParams,
    auth,
    type OAuthClientProvider,
    selectClientAuthMethod,
    isHttpsUrl
} from './auth.js';
import { InvalidClientMetadataError, ServerError } from '../server/auth/errors.js';
import { AuthorizationServerMetadata } from '../shared/auth.js';
import { expect, vi, type Mock } from 'vitest';

// Mock pkce-challenge
vi.mock('pkce-challenge', () => ({
    default: () => ({
        code_verifier: 'test_verifier',
        code_challenge: 'test_challenge'
    })
}));

// Mock fetch globally
const mockFetch = vi.fn();
global.fetch = mockFetch;

const TEST_UA = 'test/1.0';
const userAgentProvider = () => Promise.resolve(TEST_UA);

describe('OAuth Authorization', () => {
    beforeEach(() => {
        mockFetch.mockReset();
    });

    describe('extractWWWAuthenticateParams', () => {
        it('returns resource metadata url when present', async () => {
            const resourceUrl = 'https://resource.example.com/.well-known/oauth-protected-resource';
            const mockResponse = {
                headers: {
                    get: vi.fn(name => (name === 'WWW-Authenticate' ? `Bearer realm="mcp", resource_metadata="${resourceUrl}"` : null))
                }
            } as unknown as Response;

            expect(extractWWWAuthenticateParams(mockResponse)).toEqual({ resourceMetadataUrl: new URL(resourceUrl) });
        });

        it('returns scope when present', async () => {
            const scope = 'read';
            const mockResponse = {
                headers: {
                    get: vi.fn(name => (name === 'WWW-Authenticate' ? `Bearer realm="mcp", scope="${scope}"` : null))
                }
            } as unknown as Response;

            expect(extractWWWAuthenticateParams(mockResponse)).toEqual({ scope: scope });
        });

        it('returns empty object if not bearer', async () => {
            const resourceUrl = 'https://resource.example.com/.well-known/oauth-protected-resource';
            const scope = 'read';
            const mockResponse = {
                headers: {
                    get: vi.fn(name =>
                        name === 'WWW-Authenticate' ? `Basic realm="mcp", resource_metadata="${resourceUrl}", scope="${scope}"` : null
                    )
                }
            } as unknown as Response;

            expect(extractWWWAuthenticateParams(mockResponse)).toEqual({});
        });

        it('returns empty object if resource_metadata and scope not present', async () => {
            const mockResponse = {
                headers: {
                    get: vi.fn(name => (name === 'WWW-Authenticate' ? `Bearer realm="mcp"` : null))
                }
            } as unknown as Response;

            expect(extractWWWAuthenticateParams(mockResponse)).toEqual({});
        });

        it('returns undefined resourceMetadataUrl on invalid url', async () => {
            const resourceUrl = 'invalid-url';
            const scope = 'read';
            const mockResponse = {
                headers: {
                    get: vi.fn(name =>
                        name === 'WWW-Authenticate' ? `Bearer realm="mcp", resource_metadata="${resourceUrl}", scope="${scope}"` : null
                    )
                }
            } as unknown as Response;

            expect(extractWWWAuthenticateParams(mockResponse)).toEqual({ scope: scope });
        });

        it('returns error when present', async () => {
            const mockResponse = {
                headers: {
                    get: vi.fn(name => (name === 'WWW-Authenticate' ? `Bearer error="insufficient_scope", scope="admin"` : null))
                }
            } as unknown as Response;

            expect(extractWWWAuthenticateParams(mockResponse)).toEqual({ error: 'insufficient_scope', scope: 'admin' });
        });
    });

    describe('discoverOAuthProtectedResourceMetadata', () => {
        const validMetadata = {
            resource: 'https://resource.example.com',
            authorization_servers: ['https://auth.example.com']
        };

        it('returns metadata when discovery succeeds', async () => {
            mockFetch.mockResolvedValueOnce({
                ok: true,
                status: 200,
                json: async () => validMetadata
            });

            const metadata = await discoverOAuthProtectedResourceMetadata('https://resource.example.com', userAgentProvider);
            expect(metadata).toEqual(validMetadata);
            const calls = mockFetch.mock.calls;
            expect(calls.length).toBe(1);
            const [url] = calls[0];
            expect(url.toString()).toBe('https://resource.example.com/.well-known/oauth-protected-resource');
        });

        it('returns metadata when first fetch fails but second without MCP header succeeds', async () => {
            // Set up a counter to control behavior
            let callCount = 0;

            // Mock implementation that changes behavior based on call count
            mockFetch.mockImplementation((_url, _options) => {
                callCount++;

                if (callCount === 1) {
                    // First call with MCP header - fail with TypeError (simulating CORS error)
                    // We need to use TypeError specifically because that's what the implementation checks for
                    return Promise.reject(new TypeError('Network error'));
                } else {
                    // Second call without header - succeed
                    return Promise.resolve({
                        ok: true,
                        status: 200,
                        json: async () => validMetadata
                    });
                }
            });

            // Should succeed with the second call
            const metadata = await discoverOAuthProtectedResourceMetadata('https://resource.example.com', userAgentProvider);
            expect(metadata).toEqual(validMetadata);

            // Verify both calls were made
            expect(mockFetch).toHaveBeenCalledTimes(2);

            // Verify first call had MCP header
            expect(mockFetch.mock.calls[0][1]?.headers).toHaveProperty('MCP-Protocol-Version');
        });

        it('throws an error when all fetch attempts fail', async () => {
            // Set up a counter to control behavior
            let callCount = 0;

            // Mock implementation that changes behavior based on call count
            mockFetch.mockImplementation((_url, _options) => {
                callCount++;

                if (callCount === 1) {
                    // First call - fail with TypeError
                    return Promise.reject(new TypeError('First failure'));
                } else {
                    // Second call - fail with different error
                    return Promise.reject(new Error('Second failure'));
                }
            });

            // Should fail with the second error
            await expect(discoverOAuthProtectedResourceMetadata('https://resource.example.com', userAgentProvider)).rejects.toThrow(
                'Second failure'
            );

            // Verify both calls were made
            expect(mockFetch).toHaveBeenCalledTimes(2);
        });

        it('throws on 404 errors', async () => {
            mockFetch.mockResolvedValueOnce({
                ok: false,
                status: 404
            });

            await expect(discoverOAuthProtectedResourceMetadata('https://resource.example.com', userAgentProvider)).rejects.toThrow(
                'Resource server does not implement OAuth 2.0 Protected Resource Metadata.'
            );
        });

        it('throws on non-404 errors', async () => {
            mockFetch.mockResolvedValueOnce({
                ok: false,
                status: 500
            });

            await expect(discoverOAuthProtectedResourceMetadata('https://resource.example.com', userAgentProvider)).rejects.toThrow(
                'HTTP 500'
            );
        });

        it('validates metadata schema', async () => {
            mockFetch.mockResolvedValueOnce({
                ok: true,
                status: 200,
                json: async () => ({
                    // Missing required fields
                    scopes_supported: ['email', 'mcp']
                })
            });

            await expect(discoverOAuthProtectedResourceMetadata('https://resource.example.com', userAgentProvider)).rejects.toThrow();
        });

        it('returns metadata when discovery succeeds with path', async () => {
            mockFetch.mockResolvedValueOnce({
                ok: true,
                status: 200,
                json: async () => validMetadata
            });

            const metadata = await discoverOAuthProtectedResourceMetadata('https://resource.example.com/path/name', userAgentProvider);
            expect(metadata).toEqual(validMetadata);
            const calls = mockFetch.mock.calls;
            expect(calls.length).toBe(1);
            const [url] = calls[0];
            expect(url.toString()).toBe('https://resource.example.com/.well-known/oauth-protected-resource/path/name');
        });

        it('preserves query parameters in path-aware discovery', async () => {
            mockFetch.mockResolvedValueOnce({
                ok: true,
                status: 200,
                json: async () => validMetadata
            });

            const metadata = await discoverOAuthProtectedResourceMetadata(
                'https://resource.example.com/path?param=value',
                userAgentProvider
            );
            expect(metadata).toEqual(validMetadata);
            const calls = mockFetch.mock.calls;
            expect(calls.length).toBe(1);
            const [url] = calls[0];
            expect(url.toString()).toBe('https://resource.example.com/.well-known/oauth-protected-resource/path?param=value');
        });

        it.each([400, 401, 403, 404, 410, 422, 429])(
            'falls back to root discovery when path-aware discovery returns %d',
            async statusCode => {
                // First call (path-aware) returns 4xx
                mockFetch.mockResolvedValueOnce({
                    ok: false,
                    status: statusCode
                });

                // Second call (root fallback) succeeds
                mockFetch.mockResolvedValueOnce({
                    ok: true,
                    status: 200,
                    json: async () => validMetadata
                });

                const metadata = await discoverOAuthProtectedResourceMetadata('https://resource.example.com/path/name', userAgentProvider);
                expect(metadata).toEqual(validMetadata);

                const calls = mockFetch.mock.calls;
                expect(calls.length).toBe(2);

                // First call should be path-aware
                const [firstUrl, firstOptions] = calls[0];
                expect(firstUrl.toString()).toBe('https://resource.example.com/.well-known/oauth-protected-resource/path/name');
                expect(firstOptions.headers).toEqual({
                    'MCP-Protocol-Version': LATEST_PROTOCOL_VERSION,
                    'User-Agent': TEST_UA
                });

                // Second call should be root fallback
                const [secondUrl, secondOptions] = calls[1];
                expect(secondUrl.toString()).toBe('https://resource.example.com/.well-known/oauth-protected-resource');
                expect(secondOptions.headers).toEqual({
                    'MCP-Protocol-Version': LATEST_PROTOCOL_VERSION,
                    'User-Agent': TEST_UA
                });
            }
        );

        it('throws error when both path-aware and root discovery return 404', async () => {
            // First call (path-aware) returns 404
            mockFetch.mockResolvedValueOnce({
                ok: false,
                status: 404
            });

            // Second call (root fallback) also returns 404
            mockFetch.mockResolvedValueOnce({
                ok: false,
                status: 404
            });

            await expect(
                discoverOAuthProtectedResourceMetadata('https://resource.example.com/path/name', userAgentProvider)
            ).rejects.toThrow('Resource server does not implement OAuth 2.0 Protected Resource Metadata.');

            const calls = mockFetch.mock.calls;
            expect(calls.length).toBe(2);
        });

        it('throws error on 500 status and does not fallback', async () => {
            // First call (path-aware) returns 500
            mockFetch.mockResolvedValueOnce({
                ok: false,
                status: 500
            });

            await expect(
                discoverOAuthProtectedResourceMetadata('https://resource.example.com/path/name', userAgentProvider)
            ).rejects.toThrow();

            const calls = mockFetch.mock.calls;
            expect(calls.length).toBe(1); // Should not attempt fallback
        });

        it('does not fallback when the original URL is already at root path', async () => {
            // First call (path-aware for root) returns 404
            mockFetch.mockResolvedValueOnce({
                ok: false,
                status: 404
            });

            await expect(discoverOAuthProtectedResourceMetadata('https://resource.example.com/', userAgentProvider)).rejects.toThrow(
                'Resource server does not implement OAuth 2.0 Protected Resource Metadata.'
            );

            const calls = mockFetch.mock.calls;
            expect(calls.length).toBe(1); // Should not attempt fallback

            const [url] = calls[0];
            expect(url.toString()).toBe('https://resource.example.com/.well-known/oauth-protected-resource');
        });

        it('does not fallback when the original URL has no path', async () => {
            // First call (path-aware for no path) returns 404
            mockFetch.mockResolvedValueOnce({
                ok: false,
                status: 404
            });

            await expect(discoverOAuthProtectedResourceMetadata('https://resource.example.com', userAgentProvider)).rejects.toThrow(
                'Resource server does not implement OAuth 2.0 Protected Resource Metadata.'
            );

            const calls = mockFetch.mock.calls;
            expect(calls.length).toBe(1); // Should not attempt fallback

            const [url] = calls[0];
            expect(url.toString()).toBe('https://resource.example.com/.well-known/oauth-protected-resource');
        });

        it('falls back when path-aware discovery encounters CORS error', async () => {
            // First call (path-aware) fails with TypeError (CORS)
            mockFetch.mockImplementationOnce(() => Promise.reject(new TypeError('CORS error')));

            // Retry path-aware without headers (simulating CORS retry)
            mockFetch.mockResolvedValueOnce({
                ok: false,
                status: 404
            });

            // Second call (root fallback) succeeds
            mockFetch.mockResolvedValueOnce({
                ok: true,
                status: 200,
                json: async () => validMetadata
            });

            const metadata = await discoverOAuthProtectedResourceMetadata('https://resource.example.com/deep/path', userAgentProvider);
            expect(metadata).toEqual(validMetadata);

            const calls = mockFetch.mock.calls;
            expect(calls.length).toBe(3);

            // Final call should be root fallback
            const [lastUrl, lastOptions] = calls[2];
            expect(lastUrl.toString()).toBe('https://resource.example.com/.well-known/oauth-protected-resource');
            expect(lastOptions.headers).toEqual({
                'MCP-Protocol-Version': LATEST_PROTOCOL_VERSION,
                'User-Agent': TEST_UA
            });
        });

        it('does not fallback when resourceMetadataUrl is provided', async () => {
            // Call with explicit URL returns 404
            mockFetch.mockResolvedValueOnce({
                ok: false,
                status: 404
            });

            await expect(
                discoverOAuthProtectedResourceMetadata('https://resource.example.com/path', userAgentProvider, {
                    resourceMetadataUrl: 'https://custom.example.com/metadata'
                })
            ).rejects.toThrow('Resource server does not implement OAuth 2.0 Protected Resource Metadata.');

            const calls = mockFetch.mock.calls;
            expect(calls.length).toBe(1); // Should not attempt fallback when explicit URL is provided

            const [url] = calls[0];
            expect(url.toString()).toBe('https://custom.example.com/metadata');
        });

        it('supports overriding the fetch function used for requests', async () => {
            const validMetadata = {
                resource: 'https://resource.example.com',
                authorization_servers: ['https://auth.example.com']
            };

            const customFetch = vi.fn().mockResolvedValue({
                ok: true,
                status: 200,
                json: async () => validMetadata
            });

            const metadata = await discoverOAuthProtectedResourceMetadata(
                'https://resource.example.com',
                userAgentProvider,
                undefined,
                customFetch
            );

            expect(metadata).toEqual(validMetadata);
            expect(customFetch).toHaveBeenCalledTimes(1);
            expect(mockFetch).not.toHaveBeenCalled();

            const [url, options] = customFetch.mock.calls[0];
            expect(url.toString()).toBe('https://resource.example.com/.well-known/oauth-protected-resource');
            expect(options.headers).toEqual({
                'MCP-Protocol-Version': LATEST_PROTOCOL_VERSION,
                'User-Agent': TEST_UA
            });
        });
    });

    describe('discoverOAuthMetadata', () => {
        const validMetadata = {
            issuer: 'https://auth.example.com',
            authorization_endpoint: 'https://auth.example.com/authorize',
            token_endpoint: 'https://auth.example.com/token',
            registration_endpoint: 'https://auth.example.com/register',
            response_types_supported: ['code'],
            code_challenge_methods_supported: ['S256']
        };

        it('returns metadata when discovery succeeds', async () => {
            mockFetch.mockResolvedValueOnce({
                ok: true,
                status: 200,
                json: async () => validMetadata
            });

            const metadata = await discoverOAuthMetadata('https://auth.example.com', userAgentProvider);
            expect(metadata).toEqual(validMetadata);
            const calls = mockFetch.mock.calls;
            expect(calls.length).toBe(1);
            const [url, options] = calls[0];
            expect(url.toString()).toBe('https://auth.example.com/.well-known/oauth-authorization-server');
            expect(options.headers).toEqual({
                'MCP-Protocol-Version': LATEST_PROTOCOL_VERSION,
                'User-Agent': TEST_UA
            });
        });

        it('returns metadata when discovery succeeds with path', async () => {
            mockFetch.mockResolvedValueOnce({
                ok: true,
                status: 200,
                json: async () => validMetadata
            });

            const metadata = await discoverOAuthMetadata('https://auth.example.com/path/name', userAgentProvider);
            expect(metadata).toEqual(validMetadata);
            const calls = mockFetch.mock.calls;
            expect(calls.length).toBe(1);
            const [url, options] = calls[0];
            expect(url.toString()).toBe('https://auth.example.com/.well-known/oauth-authorization-server/path/name');
            expect(options.headers).toEqual({
                'MCP-Protocol-Version': LATEST_PROTOCOL_VERSION,
                'User-Agent': TEST_UA
            });
        });

        it('falls back to root discovery when path-aware discovery returns 404', async () => {
            // First call (path-aware) returns 404
            mockFetch.mockResolvedValueOnce({
                ok: false,
                status: 404
            });

            // Second call (root fallback) succeeds
            mockFetch.mockResolvedValueOnce({
                ok: true,
                status: 200,
                json: async () => validMetadata
            });

            const metadata = await discoverOAuthMetadata('https://auth.example.com/path/name', userAgentProvider);
            expect(metadata).toEqual(validMetadata);

            const calls = mockFetch.mock.calls;
            expect(calls.length).toBe(2);

            // First call should be path-aware
            const [firstUrl, firstOptions] = calls[0];
            expect(firstUrl.toString()).toBe('https://auth.example.com/.well-known/oauth-authorization-server/path/name');
            expect(firstOptions.headers).toEqual({
                'MCP-Protocol-Version': LATEST_PROTOCOL_VERSION,
                'User-Agent': TEST_UA
            });

            // Second call should be root fallback
            const [secondUrl, secondOptions] = calls[1];
            expect(secondUrl.toString()).toBe('https://auth.example.com/.well-known/oauth-authorization-server');
            expect(secondOptions.headers).toEqual({
                'MCP-Protocol-Version': LATEST_PROTOCOL_VERSION,
                'User-Agent': TEST_UA
            });
        });

        it('returns undefined when both path-aware and root discovery return 404', async () => {
            // First call (path-aware) returns 404
            mockFetch.mockResolvedValueOnce({
                ok: false,
                status: 404
            });

            // Second call (root fallback) also returns 404
            mockFetch.mockResolvedValueOnce({
                ok: false,
                status: 404
            });

            const metadata = await discoverOAuthMetadata('https://auth.example.com/path/name', userAgentProvider);
            expect(metadata).toBeUndefined();

            const calls = mockFetch.mock.calls;
            expect(calls.length).toBe(2);
        });

        it('does not fallback when the original URL is already at root path', async () => {
            // First call (path-aware for root) returns 404
            mockFetch.mockResolvedValueOnce({
                ok: false,
                status: 404
            });

            const metadata = await discoverOAuthMetadata('https://auth.example.com/', userAgentProvider);
            expect(metadata).toBeUndefined();

            const calls = mockFetch.mock.calls;
            expect(calls.length).toBe(1); // Should not attempt fallback

            const [url] = calls[0];
            expect(url.toString()).toBe('https://auth.example.com/.well-known/oauth-authorization-server');
        });

        it('does not fallback when the original URL has no path', async () => {
            // First call (path-aware for no path) returns 404
            mockFetch.mockResolvedValueOnce({
                ok: false,
                status: 404
            });

            const metadata = await discoverOAuthMetadata('https://auth.example.com', userAgentProvider);
            expect(metadata).toBeUndefined();

            const calls = mockFetch.mock.calls;
            expect(calls.length).toBe(1); // Should not attempt fallback

            const [url] = calls[0];
            expect(url.toString()).toBe('https://auth.example.com/.well-known/oauth-authorization-server');
        });

        it('falls back when path-aware discovery encounters CORS error', async () => {
            // First call (path-aware) fails with TypeError (CORS)
            mockFetch.mockImplementationOnce(() => Promise.reject(new TypeError('CORS error')));

            // Retry path-aware without headers (simulating CORS retry)
            mockFetch.mockResolvedValueOnce({
                ok: false,
                status: 404
            });

            // Second call (root fallback) succeeds
            mockFetch.mockResolvedValueOnce({
                ok: true,
                status: 200,
                json: async () => validMetadata
            });

            const metadata = await discoverOAuthMetadata('https://auth.example.com/deep/path', userAgentProvider);
            expect(metadata).toEqual(validMetadata);

            const calls = mockFetch.mock.calls;
            expect(calls.length).toBe(3);

            // Final call should be root fallback
            const [lastUrl, lastOptions] = calls[2];
            expect(lastUrl.toString()).toBe('https://auth.example.com/.well-known/oauth-authorization-server');
            expect(lastOptions.headers).toEqual({
                'MCP-Protocol-Version': LATEST_PROTOCOL_VERSION,
                'User-Agent': TEST_UA
            });
        });

        it('returns metadata when first fetch fails but second without MCP header succeeds', async () => {
            // Set up a counter to control behavior
            let callCount = 0;

            // Mock implementation that changes behavior based on call count
            mockFetch.mockImplementation((_url, _options) => {
                callCount++;

                if (callCount === 1) {
                    // First call with MCP header - fail with TypeError (simulating CORS error)
                    // We need to use TypeError specifically because that's what the implementation checks for
                    return Promise.reject(new TypeError('Network error'));
                } else {
                    // Second call without header - succeed
                    return Promise.resolve({
                        ok: true,
                        status: 200,
                        json: async () => validMetadata
                    });
                }
            });

            // Should succeed with the second call
            const metadata = await discoverOAuthMetadata('https://auth.example.com', userAgentProvider);
            expect(metadata).toEqual(validMetadata);

            // Verify both calls were made
            expect(mockFetch).toHaveBeenCalledTimes(2);

            // Verify first call had MCP header
            expect(mockFetch.mock.calls[0][1]?.headers).toHaveProperty('MCP-Protocol-Version');
        });

        it('throws an error when all fetch attempts fail', async () => {
            // Set up a counter to control behavior
            let callCount = 0;

            // Mock implementation that changes behavior based on call count
            mockFetch.mockImplementation((_url, _options) => {
                callCount++;

                if (callCount === 1) {
                    // First call - fail with TypeError
                    return Promise.reject(new TypeError('First failure'));
                } else {
                    // Second call - fail with different error
                    return Promise.reject(new Error('Second failure'));
                }
            });

            // Should fail with the second error
            await expect(discoverOAuthMetadata('https://auth.example.com', userAgentProvider)).rejects.toThrow('Second failure');

            // Verify both calls were made
            expect(mockFetch).toHaveBeenCalledTimes(2);
        });

        it('returns undefined when both CORS requests fail in fetchWithCorsRetry', async () => {
            // fetchWithCorsRetry tries with headers (fails with CORS), then retries without headers (also fails with CORS)
            // simulating a 404 w/o headers set. We want this to return undefined, not throw TypeError
            mockFetch.mockImplementation(() => {
                // Both the initial request with headers and retry without headers fail with CORS TypeError
                return Promise.reject(new TypeError('Failed to fetch'));
            });

            // This should return undefined (the desired behavior after the fix)
            const metadata = await discoverOAuthMetadata('https://auth.example.com/path', userAgentProvider);
            expect(metadata).toBeUndefined();
        });

        it('returns undefined when discovery endpoint returns 404', async () => {
            mockFetch.mockResolvedValueOnce({
                ok: false,
                status: 404
            });

            const metadata = await discoverOAuthMetadata('https://auth.example.com', userAgentProvider);
            expect(metadata).toBeUndefined();
        });

        it('throws on non-404 errors', async () => {
            mockFetch.mockResolvedValueOnce(new Response(null, { status: 500 }));

            await expect(discoverOAuthMetadata('https://auth.example.com', userAgentProvider)).rejects.toThrow('HTTP 500');
        });

        it('validates metadata schema', async () => {
            mockFetch.mockResolvedValueOnce(
                Response.json(
                    {
                        // Missing required fields
                        issuer: 'https://auth.example.com'
                    },
                    { status: 200 }
                )
            );

            await expect(discoverOAuthMetadata('https://auth.example.com', userAgentProvider)).rejects.toThrow();
        });

        it('supports overriding the fetch function used for requests', async () => {
            const validMetadata = {
                issuer: 'https://auth.example.com',
                authorization_endpoint: 'https://auth.example.com/authorize',
                token_endpoint: 'https://auth.example.com/token',
                registration_endpoint: 'https://auth.example.com/register',
                response_types_supported: ['code'],
                code_challenge_methods_supported: ['S256']
            };

            const customFetch = vi.fn().mockResolvedValue({
                ok: true,
                status: 200,
                json: async () => validMetadata
            });

            const metadata = await discoverOAuthMetadata('https://auth.example.com', userAgentProvider, {}, customFetch);

            expect(metadata).toEqual(validMetadata);
            expect(customFetch).toHaveBeenCalledTimes(1);
            expect(mockFetch).not.toHaveBeenCalled();

            const [url, options] = customFetch.mock.calls[0];
            expect(url.toString()).toBe('https://auth.example.com/.well-known/oauth-authorization-server');
            expect(options.headers).toEqual({
                'MCP-Protocol-Version': LATEST_PROTOCOL_VERSION,
                'User-Agent': TEST_UA
            });
        });
    });

    describe('buildDiscoveryUrls', () => {
        it('generates correct URLs for server without path', () => {
            const urls = buildDiscoveryUrls('https://auth.example.com');

            expect(urls).toHaveLength(2);
            expect(urls.map(u => ({ url: u.url.toString(), type: u.type }))).toEqual([
                {
                    url: 'https://auth.example.com/.well-known/oauth-authorization-server',
                    type: 'oauth'
                },
                {
                    url: 'https://auth.example.com/.well-known/openid-configuration',
                    type: 'oidc'
                }
            ]);
        });

        it('generates correct URLs for server with path', () => {
            const urls = buildDiscoveryUrls('https://auth.example.com/tenant1');

            expect(urls).toHaveLength(3);
            expect(urls.map(u => ({ url: u.url.toString(), type: u.type }))).toEqual([
                {
                    url: 'https://auth.example.com/.well-known/oauth-authorization-server/tenant1',
                    type: 'oauth'
                },
                {
                    url: 'https://auth.example.com/.well-known/openid-configuration/tenant1',
                    type: 'oidc'
                },
                {
                    url: 'https://auth.example.com/tenant1/.well-known/openid-configuration',
                    type: 'oidc'
                }
            ]);
        });

        it('handles URL object input', () => {
            const urls = buildDiscoveryUrls(new URL('https://auth.example.com/tenant1'));

            expect(urls).toHaveLength(3);
            expect(urls[0].url.toString()).toBe('https://auth.example.com/.well-known/oauth-authorization-server/tenant1');
        });
    });

    describe('discoverAuthorizationServerMetadata', () => {
        const validOAuthMetadata = {
            issuer: 'https://auth.example.com',
            authorization_endpoint: 'https://auth.example.com/authorize',
            token_endpoint: 'https://auth.example.com/token',
            registration_endpoint: 'https://auth.example.com/register',
            response_types_supported: ['code'],
            code_challenge_methods_supported: ['S256']
        };

        const validOpenIdMetadata = {
            issuer: 'https://auth.example.com',
            authorization_endpoint: 'https://auth.example.com/authorize',
            token_endpoint: 'https://auth.example.com/token',
            jwks_uri: 'https://auth.example.com/jwks',
            subject_types_supported: ['public'],
            id_token_signing_alg_values_supported: ['RS256'],
            response_types_supported: ['code'],
            code_challenge_methods_supported: ['S256']
        };

        it('tries URLs in order and returns first successful metadata', async () => {
            // First OAuth URL (path before well-known) fails with 404
            mockFetch.mockResolvedValueOnce({
                ok: false,
                status: 404
            });

            // Second OIDC URL (path before well-known) succeeds
            mockFetch.mockResolvedValueOnce({
                ok: true,
                status: 200,
                json: async () => validOpenIdMetadata
            });

            const metadata = await discoverAuthorizationServerMetadata('https://auth.example.com/tenant1', userAgentProvider);

            expect(metadata).toEqual(validOpenIdMetadata);

            // Verify it tried the URLs in the correct order
            const calls = mockFetch.mock.calls;
            expect(calls.length).toBe(2);
            expect(calls[0][0].toString()).toBe('https://auth.example.com/.well-known/oauth-authorization-server/tenant1');
            expect(calls[1][0].toString()).toBe('https://auth.example.com/.well-known/openid-configuration/tenant1');
        });

        it('continues on 4xx errors', async () => {
            mockFetch.mockResolvedValueOnce({
                ok: false,
                status: 400
            });

            mockFetch.mockResolvedValueOnce({
                ok: true,
                status: 200,
                json: async () => validOpenIdMetadata
            });

            const metadata = await discoverAuthorizationServerMetadata('https://mcp.example.com', userAgentProvider);

            expect(metadata).toEqual(validOpenIdMetadata);
        });

        it('throws on non-4xx errors', async () => {
            mockFetch.mockResolvedValueOnce({
                ok: false,
                status: 500
            });

            await expect(discoverAuthorizationServerMetadata('https://mcp.example.com', userAgentProvider)).rejects.toThrow('HTTP 500');
        });

        it('handles CORS errors with retry', async () => {
            // First call fails with CORS
            mockFetch.mockImplementationOnce(() => Promise.reject(new TypeError('CORS error')));

            // Retry without headers succeeds
            mockFetch.mockResolvedValueOnce({
                ok: true,
                status: 200,
                json: async () => validOAuthMetadata
            });

            const metadata = await discoverAuthorizationServerMetadata('https://auth.example.com', userAgentProvider);

            expect(metadata).toEqual(validOAuthMetadata);
            const calls = mockFetch.mock.calls;
            expect(calls.length).toBe(2);

            // First call should have headers
            expect(calls[0][1]?.headers).toHaveProperty('MCP-Protocol-Version');

            // Second call should not have headers (CORS retry)
            expect(calls[1][1]?.headers).toBeUndefined();
        });

        it('supports custom fetch function', async () => {
            const customFetch = vi.fn().mockResolvedValue({
                ok: true,
                status: 200,
                json: async () => validOAuthMetadata
            });

            const metadata = await discoverAuthorizationServerMetadata('https://auth.example.com', userAgentProvider, {
                fetchFn: customFetch
            });

            expect(metadata).toEqual(validOAuthMetadata);
            expect(customFetch).toHaveBeenCalledTimes(1);
            expect(mockFetch).not.toHaveBeenCalled();
        });

        it('supports custom protocol version', async () => {
            mockFetch.mockResolvedValueOnce({
                ok: true,
                status: 200,
                json: async () => validOAuthMetadata
            });

            const metadata = await discoverAuthorizationServerMetadata('https://auth.example.com', userAgentProvider, {
                protocolVersion: '2025-01-01'
            });

            expect(metadata).toEqual(validOAuthMetadata);
            const calls = mockFetch.mock.calls;
            const [, options] = calls[0];
            expect(options.headers).toEqual({
                'MCP-Protocol-Version': '2025-01-01',
                Accept: 'application/json',
                'User-Agent': TEST_UA
            });
        });

        it('returns undefined when all URLs fail with CORS errors', async () => {
            // All fetch attempts fail with CORS errors (TypeError)
            mockFetch.mockImplementation(() => Promise.reject(new TypeError('CORS error')));

            const metadata = await discoverAuthorizationServerMetadata('https://auth.example.com/tenant1', userAgentProvider);

            expect(metadata).toBeUndefined();

            // Verify that all discovery URLs were attempted
            expect(mockFetch).toHaveBeenCalledTimes(6); // 3 URLs × 2 attempts each (with and without headers)
        });
    });

    describe('selectClientAuthMethod', () => {
        it('selects the correct client authentication method from client information', () => {
            const clientInfo = {
                client_id: 'test-client-id',
                client_secret: 'test-client-secret',
                token_endpoint_auth_method: 'client_secret_basic'
            };
            const supportedMethods = ['client_secret_post', 'client_secret_basic', 'none'];
            const authMethod = selectClientAuthMethod(clientInfo, supportedMethods);
            expect(authMethod).toBe('client_secret_basic');
        });
        it('selects the correct client authentication method from supported methods', () => {
            const clientInfo = { client_id: 'test-client-id' };
            const supportedMethods = ['client_secret_post', 'client_secret_basic', 'none'];
            const authMethod = selectClientAuthMethod(clientInfo, supportedMethods);
            expect(authMethod).toBe('none');
        });
    });

    describe('startAuthorization', () => {
        const validMetadata = {
            issuer: 'https://auth.example.com',
            authorization_endpoint: 'https://auth.example.com/auth',
            token_endpoint: 'https://auth.example.com/tkn',
            response_types_supported: ['code'],
            code_challenge_methods_supported: ['S256']
        };

        const validOpenIdMetadata = {
            issuer: 'https://auth.example.com',
            authorization_endpoint: 'https://auth.example.com/auth',
            token_endpoint: 'https://auth.example.com/token',
            jwks_uri: 'https://auth.example.com/jwks',
            subject_types_supported: ['public'],
            id_token_signing_alg_values_supported: ['RS256'],
            response_types_supported: ['code'],
            code_challenge_methods_supported: ['S256']
        };

        const validClientInfo = {
            client_id: 'client123',
            client_secret: 'secret123',
            redirect_uris: ['http://localhost:3000/callback'],
            client_name: 'Test Client'
        };

        it('generates authorization URL with PKCE challenge', async () => {
            const { authorizationUrl, codeVerifier } = await startAuthorization('https://auth.example.com', {
                metadata: undefined,
                clientInformation: validClientInfo,
                redirectUrl: 'http://localhost:3000/callback',
                resource: new URL('https://api.example.com/mcp-server')
            });

            expect(authorizationUrl.toString()).toMatch(/^https:\/\/auth\.example\.com\/authorize\?/);
            expect(authorizationUrl.searchParams.get('response_type')).toBe('code');
            expect(authorizationUrl.searchParams.get('code_challenge')).toBe('test_challenge');
            expect(authorizationUrl.searchParams.get('code_challenge_method')).toBe('S256');
            expect(authorizationUrl.searchParams.get('redirect_uri')).toBe('http://localhost:3000/callback');
            expect(authorizationUrl.searchParams.get('resource')).toBe('https://api.example.com/mcp-server');
            expect(codeVerifier).toBe('test_verifier');
        });

        it('includes scope parameter when provided', async () => {
            const { authorizationUrl } = await startAuthorization('https://auth.example.com', {
                clientInformation: validClientInfo,
                redirectUrl: 'http://localhost:3000/callback',
                scope: 'read write profile'
            });

            expect(authorizationUrl.searchParams.get('scope')).toBe('read write profile');
        });

        it('excludes scope parameter when not provided', async () => {
            const { authorizationUrl } = await startAuthorization('https://auth.example.com', {
                clientInformation: validClientInfo,
                redirectUrl: 'http://localhost:3000/callback'
            });

            expect(authorizationUrl.searchParams.has('scope')).toBe(false);
        });

        it('includes state parameter when provided', async () => {
            const { authorizationUrl } = await startAuthorization('https://auth.example.com', {
                clientInformation: validClientInfo,
                redirectUrl: 'http://localhost:3000/callback',
                state: 'foobar'
            });

            expect(authorizationUrl.searchParams.get('state')).toBe('foobar');
        });

        it('excludes state parameter when not provided', async () => {
            const { authorizationUrl } = await startAuthorization('https://auth.example.com', {
                clientInformation: validClientInfo,
                redirectUrl: 'http://localhost:3000/callback'
            });

            expect(authorizationUrl.searchParams.has('state')).toBe(false);
        });

        // OpenID Connect requires that the user is prompted for consent if the scope includes 'offline_access'
        it("includes consent prompt parameter if scope includes 'offline_access'", async () => {
            const { authorizationUrl } = await startAuthorization('https://auth.example.com', {
                clientInformation: validClientInfo,
                redirectUrl: 'http://localhost:3000/callback',
                scope: 'read write profile offline_access'
            });

            expect(authorizationUrl.searchParams.get('prompt')).toBe('consent');
        });

        it.each([validMetadata, validOpenIdMetadata])('uses metadata authorization_endpoint when provided', async baseMetadata => {
            const { authorizationUrl } = await startAuthorization('https://auth.example.com', {
                metadata: baseMetadata,
                clientInformation: validClientInfo,
                redirectUrl: 'http://localhost:3000/callback'
            });

            expect(authorizationUrl.toString()).toMatch(/^https:\/\/auth\.example\.com\/auth\?/);
        });

        it.each([validMetadata, validOpenIdMetadata])('validates response type support', async baseMetadata => {
            const metadata = {
                ...baseMetadata,
                response_types_supported: ['token'] // Does not support 'code'
            };

            await expect(
                startAuthorization('https://auth.example.com', {
                    metadata,
                    clientInformation: validClientInfo,
                    redirectUrl: 'http://localhost:3000/callback'
                })
            ).rejects.toThrow(/does not support response type/);
        });

        // https://github.com/modelcontextprotocol/typescript-sdk/issues/832
        it.each([validMetadata, validOpenIdMetadata])(
            'assumes supported code challenge methods includes S256 if absent',
            async baseMetadata => {
                const metadata = {
                    ...baseMetadata,
                    response_types_supported: ['code'],
                    code_challenge_methods_supported: undefined
                };

                const { authorizationUrl } = await startAuthorization('https://auth.example.com', {
                    metadata,
                    clientInformation: validClientInfo,
                    redirectUrl: 'http://localhost:3000/callback'
                });

                expect(authorizationUrl.toString()).toMatch(/^https:\/\/auth\.example\.com\/auth\?.+&code_challenge_method=S256/);
            }
        );

        it.each([validMetadata, validOpenIdMetadata])(
            'validates supported code challenge methods includes S256 if present',
            async baseMetadata => {
                const metadata = {
                    ...baseMetadata,
                    response_types_supported: ['code'],
                    code_challenge_methods_supported: ['plain'] // Does not support 'S256'
                };

                await expect(
                    startAuthorization('https://auth.example.com', {
                        metadata,
                        clientInformation: validClientInfo,
                        redirectUrl: 'http://localhost:3000/callback'
                    })
                ).rejects.toThrow(/does not support code challenge method/);
            }
        );
    });

    describe('exchangeAuthorization', () => {
        const validTokens = {
            access_token: 'access123',
            token_type: 'Bearer',
            expires_in: 3600,
            refresh_token: 'refresh123'
        };

        const validMetadata = {
            issuer: 'https://auth.example.com',
            authorization_endpoint: 'https://auth.example.com/authorize',
            token_endpoint: 'https://auth.example.com/token',
            response_types_supported: ['code']
        };

        const validClientInfo = {
            client_id: 'client123',
            client_secret: 'secret123',
            redirect_uris: ['http://localhost:3000/callback'],
            client_name: 'Test Client'
        };

        it('exchanges code for tokens', async () => {
            mockFetch.mockResolvedValueOnce({
                ok: true,
                status: 200,
                json: async () => validTokens
            });

            const tokens = await exchangeAuthorization('https://auth.example.com', {
                clientInformation: validClientInfo,
                authorizationCode: 'code123',
                codeVerifier: 'verifier123',
                redirectUri: 'http://localhost:3000/callback',
                resource: new URL('https://api.example.com/mcp-server'),
                userAgentProvider
            });

            expect(tokens).toEqual(validTokens);
            expect(mockFetch).toHaveBeenCalledWith(
                expect.objectContaining({
                    href: 'https://auth.example.com/token'
                }),
                expect.objectContaining({
<<<<<<< HEAD
                    method: 'POST',
                    headers: new Headers({
                        'Content-Type': 'application/x-www-form-urlencoded',
                        'User-Agent': TEST_UA
                    })
=======
                    method: 'POST'
>>>>>>> 2a55dfd5
                })
            );

            const options = mockFetch.mock.calls[0][1];
            expect(options.headers).toBeInstanceOf(Headers);
            expect(options.headers.get('Content-Type')).toBe('application/x-www-form-urlencoded');
            expect(options.body).toBeInstanceOf(URLSearchParams);

            const body = options.body as URLSearchParams;
            expect(body.get('grant_type')).toBe('authorization_code');
            expect(body.get('code')).toBe('code123');
            expect(body.get('code_verifier')).toBe('verifier123');
            expect(body.get('client_id')).toBe('client123');
            expect(body.get('client_secret')).toBe('secret123');
            expect(body.get('redirect_uri')).toBe('http://localhost:3000/callback');
            expect(body.get('resource')).toBe('https://api.example.com/mcp-server');
        });

        it('exchanges code for tokens with auth', async () => {
            mockFetch.mockResolvedValueOnce({
                ok: true,
                status: 200,
                json: async () => validTokens
            });

            const tokens = await exchangeAuthorization('https://auth.example.com', {
                metadata: validMetadata,
                clientInformation: validClientInfo,
                authorizationCode: 'code123',
                codeVerifier: 'verifier123',
                redirectUri: 'http://localhost:3000/callback',
                addClientAuthentication: (
                    headers: Headers,
                    params: URLSearchParams,
                    url: string | URL,
                    metadata: AuthorizationServerMetadata
                ) => {
                    headers.set('Authorization', 'Basic ' + btoa(validClientInfo.client_id + ':' + validClientInfo.client_secret));
                    params.set('example_url', typeof url === 'string' ? url : url.toString());
                    params.set('example_metadata', metadata.authorization_endpoint);
                    params.set('example_param', 'example_value');
                },
                userAgentProvider
            });

            expect(tokens).toEqual(validTokens);
            expect(mockFetch).toHaveBeenCalledWith(
                expect.objectContaining({
                    href: 'https://auth.example.com/token'
                }),
                expect.objectContaining({
                    method: 'POST'
                })
            );

            const headers = mockFetch.mock.calls[0][1].headers as Headers;
            expect(headers.get('Content-Type')).toBe('application/x-www-form-urlencoded');
            expect(headers.get('Authorization')).toBe('Basic Y2xpZW50MTIzOnNlY3JldDEyMw==');
            const body = mockFetch.mock.calls[0][1].body as URLSearchParams;
            expect(body.get('grant_type')).toBe('authorization_code');
            expect(body.get('code')).toBe('code123');
            expect(body.get('code_verifier')).toBe('verifier123');
            expect(body.get('client_id')).toBeNull();
            expect(body.get('redirect_uri')).toBe('http://localhost:3000/callback');
            expect(body.get('example_url')).toBe('https://auth.example.com');
            expect(body.get('example_metadata')).toBe('https://auth.example.com/authorize');
            expect(body.get('example_param')).toBe('example_value');
            expect(body.get('client_secret')).toBeNull();
        });

        it('validates token response schema', async () => {
            mockFetch.mockResolvedValueOnce({
                ok: true,
                status: 200,
                json: async () => ({
                    // Missing required fields
                    access_token: 'access123'
                })
            });

            await expect(
                exchangeAuthorization('https://auth.example.com', {
                    clientInformation: validClientInfo,
                    authorizationCode: 'code123',
                    codeVerifier: 'verifier123',
                    redirectUri: 'http://localhost:3000/callback',
                    userAgentProvider
                })
            ).rejects.toThrow();
        });

        it('throws on error response', async () => {
            mockFetch.mockResolvedValueOnce(Response.json(new ServerError('Token exchange failed').toResponseObject(), { status: 400 }));

            await expect(
                exchangeAuthorization('https://auth.example.com', {
                    clientInformation: validClientInfo,
                    authorizationCode: 'code123',
                    codeVerifier: 'verifier123',
                    redirectUri: 'http://localhost:3000/callback',
                    userAgentProvider
                })
            ).rejects.toThrow('Token exchange failed');
        });

        it('supports overriding the fetch function used for requests', async () => {
            const customFetch = vi.fn().mockResolvedValue({
                ok: true,
                status: 200,
                json: async () => validTokens
            });

            const tokens = await exchangeAuthorization('https://auth.example.com', {
                clientInformation: validClientInfo,
                authorizationCode: 'code123',
                codeVerifier: 'verifier123',
                redirectUri: 'http://localhost:3000/callback',
                resource: new URL('https://api.example.com/mcp-server'),
                fetchFn: customFetch,
                userAgentProvider
            });

            expect(tokens).toEqual(validTokens);
            expect(customFetch).toHaveBeenCalledTimes(1);
            expect(mockFetch).not.toHaveBeenCalled();

            const [url, options] = customFetch.mock.calls[0];
            expect(url.toString()).toBe('https://auth.example.com/token');
            expect(options).toEqual(
                expect.objectContaining({
                    method: 'POST',
                    headers: expect.any(Headers),
                    body: expect.any(URLSearchParams)
                })
            );

            const body = options.body as URLSearchParams;
            expect(body.get('grant_type')).toBe('authorization_code');
            expect(body.get('code')).toBe('code123');
            expect(body.get('code_verifier')).toBe('verifier123');
            expect(body.get('client_id')).toBe('client123');
            expect(body.get('client_secret')).toBe('secret123');
            expect(body.get('redirect_uri')).toBe('http://localhost:3000/callback');
            expect(body.get('resource')).toBe('https://api.example.com/mcp-server');
        });
    });

    describe('refreshAuthorization', () => {
        const validTokens = {
            access_token: 'newaccess123',
            token_type: 'Bearer',
            expires_in: 3600
        };
        const validTokensWithNewRefreshToken = {
            ...validTokens,
            refresh_token: 'newrefresh123'
        };

        const validMetadata = {
            issuer: 'https://auth.example.com',
            authorization_endpoint: 'https://auth.example.com/authorize',
            token_endpoint: 'https://auth.example.com/token',
            response_types_supported: ['code']
        };

        const validClientInfo = {
            client_id: 'client123',
            client_secret: 'secret123',
            redirect_uris: ['http://localhost:3000/callback'],
            client_name: 'Test Client'
        };

        it('exchanges refresh token for new tokens', async () => {
            mockFetch.mockResolvedValueOnce({
                ok: true,
                status: 200,
                json: async () => validTokensWithNewRefreshToken
            });

            const tokens = await refreshAuthorization('https://auth.example.com', {
                clientInformation: validClientInfo,
                refreshToken: 'refresh123',
                resource: new URL('https://api.example.com/mcp-server'),
                userAgentProvider
            });

            expect(tokens).toEqual(validTokensWithNewRefreshToken);
            expect(mockFetch).toHaveBeenCalledWith(
                expect.objectContaining({
                    href: 'https://auth.example.com/token'
                }),
                expect.objectContaining({
                    method: 'POST',
                    headers: new Headers({
                        'Content-Type': 'application/x-www-form-urlencoded',
                        'User-Agent': TEST_UA
                    })
                })
            );

            const body = mockFetch.mock.calls[0][1].body as URLSearchParams;
            expect(body.get('grant_type')).toBe('refresh_token');
            expect(body.get('refresh_token')).toBe('refresh123');
            expect(body.get('client_id')).toBe('client123');
            expect(body.get('client_secret')).toBe('secret123');
            expect(body.get('resource')).toBe('https://api.example.com/mcp-server');
        });

        it('exchanges refresh token for new tokens with auth', async () => {
            mockFetch.mockResolvedValueOnce({
                ok: true,
                status: 200,
                json: async () => validTokensWithNewRefreshToken
            });

            const tokens = await refreshAuthorization('https://auth.example.com', {
                metadata: validMetadata,
                clientInformation: validClientInfo,
                refreshToken: 'refresh123',
                addClientAuthentication: (
                    headers: Headers,
                    params: URLSearchParams,
                    url: string | URL,
                    metadata?: AuthorizationServerMetadata
                ) => {
                    headers.set('Authorization', 'Basic ' + btoa(validClientInfo.client_id + ':' + validClientInfo.client_secret));
                    params.set('example_url', typeof url === 'string' ? url : url.toString());
                    params.set('example_metadata', metadata?.authorization_endpoint ?? '?');
                    params.set('example_param', 'example_value');
                },
                userAgentProvider
            });

            expect(tokens).toEqual(validTokensWithNewRefreshToken);
            expect(mockFetch).toHaveBeenCalledWith(
                expect.objectContaining({
                    href: 'https://auth.example.com/token'
                }),
                expect.objectContaining({
                    method: 'POST'
                })
            );

            const headers = mockFetch.mock.calls[0][1].headers as Headers;
            expect(headers.get('Content-Type')).toBe('application/x-www-form-urlencoded');
            expect(headers.get('Authorization')).toBe('Basic Y2xpZW50MTIzOnNlY3JldDEyMw==');
            const body = mockFetch.mock.calls[0][1].body as URLSearchParams;
            expect(body.get('grant_type')).toBe('refresh_token');
            expect(body.get('refresh_token')).toBe('refresh123');
            expect(body.get('client_id')).toBeNull();
            expect(body.get('example_url')).toBe('https://auth.example.com');
            expect(body.get('example_metadata')).toBe('https://auth.example.com/authorize');
            expect(body.get('example_param')).toBe('example_value');
            expect(body.get('client_secret')).toBeNull();
        });

        it('exchanges refresh token for new tokens and keep existing refresh token if none is returned', async () => {
            mockFetch.mockResolvedValueOnce({
                ok: true,
                status: 200,
                json: async () => validTokens
            });

            const refreshToken = 'refresh123';
            const tokens = await refreshAuthorization('https://auth.example.com', {
                clientInformation: validClientInfo,
                refreshToken,
                userAgentProvider
            });

            expect(tokens).toEqual({ refresh_token: refreshToken, ...validTokens });
        });

        it('validates token response schema', async () => {
            mockFetch.mockResolvedValueOnce({
                ok: true,
                status: 200,
                json: async () => ({
                    // Missing required fields
                    access_token: 'newaccess123'
                })
            });

            await expect(
                refreshAuthorization('https://auth.example.com', {
                    clientInformation: validClientInfo,
                    refreshToken: 'refresh123',
                    userAgentProvider
                })
            ).rejects.toThrow();
        });

        it('throws on error response', async () => {
            mockFetch.mockResolvedValueOnce(Response.json(new ServerError('Token refresh failed').toResponseObject(), { status: 400 }));

            await expect(
                refreshAuthorization('https://auth.example.com', {
                    clientInformation: validClientInfo,
                    refreshToken: 'refresh123',
                    userAgentProvider
                })
            ).rejects.toThrow('Token refresh failed');
        });
    });

    describe('registerClient', () => {
        const validClientMetadata = {
            redirect_uris: ['http://localhost:3000/callback'],
            client_name: 'Test Client'
        };

        const validClientInfo = {
            client_id: 'client123',
            client_secret: 'secret123',
            client_id_issued_at: 1612137600,
            client_secret_expires_at: 1612224000,
            ...validClientMetadata
        };

        it('registers client and returns client information', async () => {
            mockFetch.mockResolvedValueOnce({
                ok: true,
                status: 200,
                json: async () => validClientInfo
            });

            const clientInfo = await registerClient('https://auth.example.com', {
                clientMetadata: validClientMetadata,
                userAgentProvider
            });

            expect(clientInfo).toEqual(validClientInfo);
            expect(mockFetch).toHaveBeenCalledWith(
                expect.objectContaining({
                    href: 'https://auth.example.com/register'
                }),
                expect.objectContaining({
                    method: 'POST',
                    headers: {
                        'Content-Type': 'application/json',
                        'User-Agent': TEST_UA
                    },
                    body: JSON.stringify(validClientMetadata)
                })
            );
        });

        it('validates client information response schema', async () => {
            mockFetch.mockResolvedValueOnce({
                ok: true,
                status: 200,
                json: async () => ({
                    // Missing required fields
                    client_secret: 'secret123'
                })
            });

            await expect(
                registerClient('https://auth.example.com', {
                    clientMetadata: validClientMetadata,
                    userAgentProvider
                })
            ).rejects.toThrow();
        });

        it('throws when registration endpoint not available in metadata', async () => {
            const metadata = {
                issuer: 'https://auth.example.com',
                authorization_endpoint: 'https://auth.example.com/authorize',
                token_endpoint: 'https://auth.example.com/token',
                response_types_supported: ['code']
            };

            await expect(
                registerClient('https://auth.example.com', {
                    metadata,
                    clientMetadata: validClientMetadata,
                    userAgentProvider
                })
            ).rejects.toThrow(/does not support dynamic client registration/);
        });

        it('throws on error response', async () => {
            mockFetch.mockResolvedValueOnce(
                Response.json(new ServerError('Dynamic client registration failed').toResponseObject(), { status: 400 })
            );

            await expect(
                registerClient('https://auth.example.com', {
                    clientMetadata: validClientMetadata,
                    userAgentProvider
                })
            ).rejects.toThrow('Dynamic client registration failed');
        });
    });

    describe('auth function', () => {
        const mockProvider: OAuthClientProvider = {
            get redirectUrl() {
                return 'http://localhost:3000/callback';
            },
            get clientMetadata() {
                return {
                    redirect_uris: ['http://localhost:3000/callback'],
                    client_name: 'Test Client'
                };
            },
            clientInformation: vi.fn(),
            tokens: vi.fn(),
            saveTokens: vi.fn(),
            redirectToAuthorization: vi.fn(),
            saveCodeVerifier: vi.fn(),
            codeVerifier: vi.fn()
        };

        beforeEach(() => {
            vi.clearAllMocks();
        });

        it('falls back to /.well-known/oauth-authorization-server when no protected-resource-metadata', async () => {
            // Setup: First call to protected resource metadata fails (404)
            // Second call to auth server metadata succeeds
            let callCount = 0;
            mockFetch.mockImplementation(url => {
                callCount++;

                const urlString = url.toString();

                if (callCount === 1 && urlString.includes('/.well-known/oauth-protected-resource')) {
                    // First call - protected resource metadata fails with 404
                    return Promise.resolve({
                        ok: false,
                        status: 404
                    });
                } else if (callCount === 2 && urlString.includes('/.well-known/oauth-authorization-server')) {
                    // Second call - auth server metadata succeeds
                    return Promise.resolve({
                        ok: true,
                        status: 200,
                        json: async () => ({
                            issuer: 'https://auth.example.com',
                            authorization_endpoint: 'https://auth.example.com/authorize',
                            token_endpoint: 'https://auth.example.com/token',
                            registration_endpoint: 'https://auth.example.com/register',
                            response_types_supported: ['code'],
                            code_challenge_methods_supported: ['S256']
                        })
                    });
                } else if (callCount === 3 && urlString.includes('/register')) {
                    // Third call - client registration succeeds
                    return Promise.resolve({
                        ok: true,
                        status: 200,
                        json: async () => ({
                            client_id: 'test-client-id',
                            client_secret: 'test-client-secret',
                            client_id_issued_at: 1612137600,
                            client_secret_expires_at: 1612224000,
                            redirect_uris: ['http://localhost:3000/callback'],
                            client_name: 'Test Client'
                        })
                    });
                }

                return Promise.reject(new Error(`Unexpected fetch call: ${urlString}`));
            });

            // Mock provider methods
            (mockProvider.clientInformation as Mock).mockResolvedValue(undefined);
            (mockProvider.tokens as Mock).mockResolvedValue(undefined);
            mockProvider.saveClientInformation = vi.fn();

            // Call the auth function
            const result = await auth(mockProvider, {
                serverUrl: 'https://resource.example.com',
                userAgentProvider
            });

            // Verify the result
            expect(result).toBe('REDIRECT');

            // Verify the sequence of calls
            expect(mockFetch).toHaveBeenCalledTimes(3);

            // First call should be to protected resource metadata
            expect(mockFetch.mock.calls[0][0].toString()).toBe('https://resource.example.com/.well-known/oauth-protected-resource');

            // Second call should be to oauth metadata at the root path
            expect(mockFetch.mock.calls[1][0].toString()).toBe('https://resource.example.com/.well-known/oauth-authorization-server');
        });

        it('uses base URL (with root path) as authorization server when protected-resource-metadata discovery fails', async () => {
            // Setup: First call to protected resource metadata fails (404)
            // When no authorization_servers are found in protected resource metadata,
            // the auth server URL should be set to the base URL with "/" path
            let callCount = 0;
            mockFetch.mockImplementation(url => {
                callCount++;

                const urlString = url.toString();

                if (urlString.includes('/.well-known/oauth-protected-resource')) {
                    // Protected resource metadata discovery attempts (both path-aware and root) fail with 404
                    return Promise.resolve({
                        ok: false,
                        status: 404
                    });
                } else if (urlString === 'https://resource.example.com/.well-known/oauth-authorization-server') {
                    // Should fetch from base URL with root path, not the full serverUrl path
                    return Promise.resolve({
                        ok: true,
                        status: 200,
                        json: async () => ({
                            issuer: 'https://resource.example.com/',
                            authorization_endpoint: 'https://resource.example.com/authorize',
                            token_endpoint: 'https://resource.example.com/token',
                            registration_endpoint: 'https://resource.example.com/register',
                            response_types_supported: ['code'],
                            code_challenge_methods_supported: ['S256']
                        })
                    });
                } else if (urlString.includes('/register')) {
                    // Client registration succeeds
                    return Promise.resolve({
                        ok: true,
                        status: 200,
                        json: async () => ({
                            client_id: 'test-client-id',
                            client_secret: 'test-client-secret',
                            client_id_issued_at: 1612137600,
                            client_secret_expires_at: 1612224000,
                            redirect_uris: ['http://localhost:3000/callback'],
                            client_name: 'Test Client'
                        })
                    });
                }

                return Promise.reject(new Error(`Unexpected fetch call #${callCount}: ${urlString}`));
            });

            // Mock provider methods
            (mockProvider.clientInformation as Mock).mockResolvedValue(undefined);
            (mockProvider.tokens as Mock).mockResolvedValue(undefined);
            mockProvider.saveClientInformation = vi.fn();

            // Call the auth function with a server URL that has a path
            const result = await auth(mockProvider, {
                serverUrl: 'https://resource.example.com/path/to/server'
            });

            // Verify the result
            expect(result).toBe('REDIRECT');

            // Verify that the oauth-authorization-server call uses the base URL
            // This proves the fix: using new URL("/", serverUrl) instead of serverUrl
            const authServerCall = mockFetch.mock.calls.find(call =>
                call[0].toString().includes('/.well-known/oauth-authorization-server')
            );
            expect(authServerCall).toBeDefined();
            expect(authServerCall![0].toString()).toBe('https://resource.example.com/.well-known/oauth-authorization-server');
        });

        it('passes resource parameter through authorization flow', async () => {
            // Mock successful metadata discovery - need to include protected resource metadata
            mockFetch.mockImplementation(url => {
                const urlString = url.toString();
                if (urlString.includes('/.well-known/oauth-protected-resource')) {
                    return Promise.resolve({
                        ok: true,
                        status: 200,
                        json: async () => ({
                            resource: 'https://api.example.com/mcp-server',
                            authorization_servers: ['https://auth.example.com']
                        })
                    });
                } else if (urlString.includes('/.well-known/oauth-authorization-server')) {
                    return Promise.resolve({
                        ok: true,
                        status: 200,
                        json: async () => ({
                            issuer: 'https://auth.example.com',
                            authorization_endpoint: 'https://auth.example.com/authorize',
                            token_endpoint: 'https://auth.example.com/token',
                            response_types_supported: ['code'],
                            code_challenge_methods_supported: ['S256']
                        })
                    });
                }
                return Promise.resolve({ ok: false, status: 404 });
            });

            // Mock provider methods for authorization flow
            (mockProvider.clientInformation as Mock).mockResolvedValue({
                client_id: 'test-client',
                client_secret: 'test-secret'
            });
            (mockProvider.tokens as Mock).mockResolvedValue(undefined);
            (mockProvider.saveCodeVerifier as Mock).mockResolvedValue(undefined);
            (mockProvider.redirectToAuthorization as Mock).mockResolvedValue(undefined);

            // Call auth without authorization code (should trigger redirect)
            const result = await auth(mockProvider, {
                serverUrl: 'https://api.example.com/mcp-server',
                userAgentProvider
            });

            expect(result).toBe('REDIRECT');

            // Verify the authorization URL includes the resource parameter
            expect(mockProvider.redirectToAuthorization).toHaveBeenCalledWith(
                expect.objectContaining({
                    searchParams: expect.any(URLSearchParams)
                })
            );

            const redirectCall = (mockProvider.redirectToAuthorization as Mock).mock.calls[0];
            const authUrl: URL = redirectCall[0];
            expect(authUrl.searchParams.get('resource')).toBe('https://api.example.com/mcp-server');
        });

        it('includes resource in token exchange when authorization code is provided', async () => {
            // Mock successful metadata discovery and token exchange - need protected resource metadata
            mockFetch.mockImplementation(url => {
                const urlString = url.toString();

                if (urlString.includes('/.well-known/oauth-protected-resource')) {
                    return Promise.resolve({
                        ok: true,
                        status: 200,
                        json: async () => ({
                            resource: 'https://api.example.com/mcp-server',
                            authorization_servers: ['https://auth.example.com']
                        })
                    });
                } else if (urlString.includes('/.well-known/oauth-authorization-server')) {
                    return Promise.resolve({
                        ok: true,
                        status: 200,
                        json: async () => ({
                            issuer: 'https://auth.example.com',
                            authorization_endpoint: 'https://auth.example.com/authorize',
                            token_endpoint: 'https://auth.example.com/token',
                            response_types_supported: ['code'],
                            code_challenge_methods_supported: ['S256']
                        })
                    });
                } else if (urlString.includes('/token')) {
                    return Promise.resolve({
                        ok: true,
                        status: 200,
                        json: async () => ({
                            access_token: 'access123',
                            token_type: 'Bearer',
                            expires_in: 3600,
                            refresh_token: 'refresh123'
                        })
                    });
                }

                return Promise.resolve({ ok: false, status: 404 });
            });

            // Mock provider methods for token exchange
            (mockProvider.clientInformation as Mock).mockResolvedValue({
                client_id: 'test-client',
                client_secret: 'test-secret'
            });
            (mockProvider.codeVerifier as Mock).mockResolvedValue('test-verifier');
            (mockProvider.saveTokens as Mock).mockResolvedValue(undefined);

            // Call auth with authorization code
            const result = await auth(mockProvider, {
                serverUrl: 'https://api.example.com/mcp-server',
                authorizationCode: 'auth-code-123',
                userAgentProvider
            });

            expect(result).toBe('AUTHORIZED');

            // Find the token exchange call
            const tokenCall = mockFetch.mock.calls.find(call => call[0].toString().includes('/token'));
            expect(tokenCall).toBeDefined();

            const body = tokenCall![1].body as URLSearchParams;
            expect(body.get('resource')).toBe('https://api.example.com/mcp-server');
            expect(body.get('code')).toBe('auth-code-123');
        });

        it('includes resource in token refresh', async () => {
            // Mock successful metadata discovery and token refresh - need protected resource metadata
            mockFetch.mockImplementation(url => {
                const urlString = url.toString();

                if (urlString.includes('/.well-known/oauth-protected-resource')) {
                    return Promise.resolve({
                        ok: true,
                        status: 200,
                        json: async () => ({
                            resource: 'https://api.example.com/mcp-server',
                            authorization_servers: ['https://auth.example.com']
                        })
                    });
                } else if (urlString.includes('/.well-known/oauth-authorization-server')) {
                    return Promise.resolve({
                        ok: true,
                        status: 200,
                        json: async () => ({
                            issuer: 'https://auth.example.com',
                            authorization_endpoint: 'https://auth.example.com/authorize',
                            token_endpoint: 'https://auth.example.com/token',
                            response_types_supported: ['code'],
                            code_challenge_methods_supported: ['S256']
                        })
                    });
                } else if (urlString.includes('/token')) {
                    return Promise.resolve({
                        ok: true,
                        status: 200,
                        json: async () => ({
                            access_token: 'new-access123',
                            token_type: 'Bearer',
                            expires_in: 3600
                        })
                    });
                }

                return Promise.resolve({ ok: false, status: 404 });
            });

            // Mock provider methods for token refresh
            (mockProvider.clientInformation as Mock).mockResolvedValue({
                client_id: 'test-client',
                client_secret: 'test-secret'
            });
            (mockProvider.tokens as Mock).mockResolvedValue({
                access_token: 'old-access',
                refresh_token: 'refresh123'
            });
            (mockProvider.saveTokens as Mock).mockResolvedValue(undefined);

            // Call auth with existing tokens (should trigger refresh)
            const result = await auth(mockProvider, {
                serverUrl: 'https://api.example.com/mcp-server',
                userAgentProvider
            });

            expect(result).toBe('AUTHORIZED');

            // Find the token refresh call
            const tokenCall = mockFetch.mock.calls.find(call => call[0].toString().includes('/token'));
            expect(tokenCall).toBeDefined();

            const body = tokenCall![1].body as URLSearchParams;
            expect(body.get('resource')).toBe('https://api.example.com/mcp-server');
            expect(body.get('grant_type')).toBe('refresh_token');
            expect(body.get('refresh_token')).toBe('refresh123');
        });

        it('skips default PRM resource validation when custom validateResourceURL is provided', async () => {
            const mockValidateResourceURL = vi.fn().mockResolvedValue(undefined);
            const providerWithCustomValidation = {
                ...mockProvider,
                validateResourceURL: mockValidateResourceURL
            };

            // Mock protected resource metadata with mismatched resource URL
            // This would normally throw an error in default validation, but should be skipped
            mockFetch.mockImplementation(url => {
                const urlString = url.toString();

                if (urlString.includes('/.well-known/oauth-protected-resource')) {
                    return Promise.resolve({
                        ok: true,
                        status: 200,
                        json: async () => ({
                            resource: 'https://different-resource.example.com/mcp-server', // Mismatched resource
                            authorization_servers: ['https://auth.example.com']
                        })
                    });
                } else if (urlString.includes('/.well-known/oauth-authorization-server')) {
                    return Promise.resolve({
                        ok: true,
                        status: 200,
                        json: async () => ({
                            issuer: 'https://auth.example.com',
                            authorization_endpoint: 'https://auth.example.com/authorize',
                            token_endpoint: 'https://auth.example.com/token',
                            response_types_supported: ['code'],
                            code_challenge_methods_supported: ['S256']
                        })
                    });
                }

                return Promise.resolve({ ok: false, status: 404 });
            });

            // Mock provider methods
            (providerWithCustomValidation.clientInformation as Mock).mockResolvedValue({
                client_id: 'test-client',
                client_secret: 'test-secret'
            });
            (providerWithCustomValidation.tokens as Mock).mockResolvedValue(undefined);
            (providerWithCustomValidation.saveCodeVerifier as Mock).mockResolvedValue(undefined);
            (providerWithCustomValidation.redirectToAuthorization as Mock).mockResolvedValue(undefined);

            // Call auth - should succeed despite resource mismatch because custom validation overrides default
            const result = await auth(providerWithCustomValidation, {
                serverUrl: 'https://api.example.com/mcp-server',
                userAgentProvider
            });

            expect(result).toBe('REDIRECT');

            // Verify custom validation method was called
            expect(mockValidateResourceURL).toHaveBeenCalledWith(
                new URL('https://api.example.com/mcp-server'),
                'https://different-resource.example.com/mcp-server'
            );
        });

        it('uses prefix of server URL from PRM resource as resource parameter', async () => {
            // Mock successful metadata discovery with resource URL that is a prefix of requested URL
            mockFetch.mockImplementation(url => {
                const urlString = url.toString();

                if (urlString.includes('/.well-known/oauth-protected-resource')) {
                    return Promise.resolve({
                        ok: true,
                        status: 200,
                        json: async () => ({
                            // Resource is a prefix of the requested server URL
                            resource: 'https://api.example.com/',
                            authorization_servers: ['https://auth.example.com']
                        })
                    });
                } else if (urlString.includes('/.well-known/oauth-authorization-server')) {
                    return Promise.resolve({
                        ok: true,
                        status: 200,
                        json: async () => ({
                            issuer: 'https://auth.example.com',
                            authorization_endpoint: 'https://auth.example.com/authorize',
                            token_endpoint: 'https://auth.example.com/token',
                            response_types_supported: ['code'],
                            code_challenge_methods_supported: ['S256']
                        })
                    });
                }

                return Promise.resolve({ ok: false, status: 404 });
            });

            // Mock provider methods
            (mockProvider.clientInformation as Mock).mockResolvedValue({
                client_id: 'test-client',
                client_secret: 'test-secret'
            });
            (mockProvider.tokens as Mock).mockResolvedValue(undefined);
            (mockProvider.saveCodeVerifier as Mock).mockResolvedValue(undefined);
            (mockProvider.redirectToAuthorization as Mock).mockResolvedValue(undefined);

            // Call auth with a URL that has the resource as prefix
            const result = await auth(mockProvider, {
                serverUrl: 'https://api.example.com/mcp-server/endpoint',
                userAgentProvider
            });

            expect(result).toBe('REDIRECT');

            // Verify the authorization URL includes the resource parameter from PRM
            expect(mockProvider.redirectToAuthorization).toHaveBeenCalledWith(
                expect.objectContaining({
                    searchParams: expect.any(URLSearchParams)
                })
            );

            const redirectCall = (mockProvider.redirectToAuthorization as Mock).mock.calls[0];
            const authUrl: URL = redirectCall[0];
            // Should use the PRM's resource value, not the full requested URL
            expect(authUrl.searchParams.get('resource')).toBe('https://api.example.com/');
        });

        it('excludes resource parameter when Protected Resource Metadata is not present', async () => {
            // Mock metadata discovery where protected resource metadata is not available (404)
            // but authorization server metadata is available
            mockFetch.mockImplementation(url => {
                const urlString = url.toString();

                if (urlString.includes('/.well-known/oauth-protected-resource')) {
                    // Protected resource metadata not available
                    return Promise.resolve({
                        ok: false,
                        status: 404
                    });
                } else if (urlString.includes('/.well-known/oauth-authorization-server')) {
                    return Promise.resolve({
                        ok: true,
                        status: 200,
                        json: async () => ({
                            issuer: 'https://auth.example.com',
                            authorization_endpoint: 'https://auth.example.com/authorize',
                            token_endpoint: 'https://auth.example.com/token',
                            response_types_supported: ['code'],
                            code_challenge_methods_supported: ['S256']
                        })
                    });
                }

                return Promise.resolve({ ok: false, status: 404 });
            });

            // Mock provider methods
            (mockProvider.clientInformation as Mock).mockResolvedValue({
                client_id: 'test-client',
                client_secret: 'test-secret'
            });
            (mockProvider.tokens as Mock).mockResolvedValue(undefined);
            (mockProvider.saveCodeVerifier as Mock).mockResolvedValue(undefined);
            (mockProvider.redirectToAuthorization as Mock).mockResolvedValue(undefined);

            // Call auth - should not include resource parameter
            const result = await auth(mockProvider, {
                serverUrl: 'https://api.example.com/mcp-server',
                userAgentProvider
            });

            expect(result).toBe('REDIRECT');

            // Verify the authorization URL does NOT include the resource parameter
            expect(mockProvider.redirectToAuthorization).toHaveBeenCalledWith(
                expect.objectContaining({
                    searchParams: expect.any(URLSearchParams)
                })
            );

            const redirectCall = (mockProvider.redirectToAuthorization as Mock).mock.calls[0];
            const authUrl: URL = redirectCall[0];
            // Resource parameter should not be present when PRM is not available
            expect(authUrl.searchParams.has('resource')).toBe(false);
        });

        it('excludes resource parameter in token exchange when Protected Resource Metadata is not present', async () => {
            // Mock metadata discovery - no protected resource metadata, but auth server metadata available
            mockFetch.mockImplementation(url => {
                const urlString = url.toString();

                if (urlString.includes('/.well-known/oauth-protected-resource')) {
                    return Promise.resolve({
                        ok: false,
                        status: 404
                    });
                } else if (urlString.includes('/.well-known/oauth-authorization-server')) {
                    return Promise.resolve({
                        ok: true,
                        status: 200,
                        json: async () => ({
                            issuer: 'https://auth.example.com',
                            authorization_endpoint: 'https://auth.example.com/authorize',
                            token_endpoint: 'https://auth.example.com/token',
                            response_types_supported: ['code'],
                            code_challenge_methods_supported: ['S256']
                        })
                    });
                } else if (urlString.includes('/token')) {
                    return Promise.resolve({
                        ok: true,
                        status: 200,
                        json: async () => ({
                            access_token: 'access123',
                            token_type: 'Bearer',
                            expires_in: 3600,
                            refresh_token: 'refresh123'
                        })
                    });
                }

                return Promise.resolve({ ok: false, status: 404 });
            });

            // Mock provider methods for token exchange
            (mockProvider.clientInformation as Mock).mockResolvedValue({
                client_id: 'test-client',
                client_secret: 'test-secret'
            });
            (mockProvider.codeVerifier as Mock).mockResolvedValue('test-verifier');
            (mockProvider.saveTokens as Mock).mockResolvedValue(undefined);

            // Call auth with authorization code
            const result = await auth(mockProvider, {
                serverUrl: 'https://api.example.com/mcp-server',
                authorizationCode: 'auth-code-123',
                userAgentProvider
            });

            expect(result).toBe('AUTHORIZED');

            // Find the token exchange call
            const tokenCall = mockFetch.mock.calls.find(call => call[0].toString().includes('/token'));
            expect(tokenCall).toBeDefined();

            const body = tokenCall![1].body as URLSearchParams;
            // Resource parameter should not be present when PRM is not available
            expect(body.has('resource')).toBe(false);
            expect(body.get('code')).toBe('auth-code-123');
        });

        it('excludes resource parameter in token refresh when Protected Resource Metadata is not present', async () => {
            // Mock metadata discovery - no protected resource metadata, but auth server metadata available
            mockFetch.mockImplementation(url => {
                const urlString = url.toString();

                if (urlString.includes('/.well-known/oauth-protected-resource')) {
                    return Promise.resolve({
                        ok: false,
                        status: 404
                    });
                } else if (urlString.includes('/.well-known/oauth-authorization-server')) {
                    return Promise.resolve({
                        ok: true,
                        status: 200,
                        json: async () => ({
                            issuer: 'https://auth.example.com',
                            authorization_endpoint: 'https://auth.example.com/authorize',
                            token_endpoint: 'https://auth.example.com/token',
                            response_types_supported: ['code'],
                            code_challenge_methods_supported: ['S256']
                        })
                    });
                } else if (urlString.includes('/token')) {
                    return Promise.resolve({
                        ok: true,
                        status: 200,
                        json: async () => ({
                            access_token: 'new-access123',
                            token_type: 'Bearer',
                            expires_in: 3600
                        })
                    });
                }

                return Promise.resolve({ ok: false, status: 404 });
            });

            // Mock provider methods for token refresh
            (mockProvider.clientInformation as Mock).mockResolvedValue({
                client_id: 'test-client',
                client_secret: 'test-secret'
            });
            (mockProvider.tokens as Mock).mockResolvedValue({
                access_token: 'old-access',
                refresh_token: 'refresh123'
            });
            (mockProvider.saveTokens as Mock).mockResolvedValue(undefined);

            // Call auth with existing tokens (should trigger refresh)
            const result = await auth(mockProvider, {
                serverUrl: 'https://api.example.com/mcp-server',
                userAgentProvider
            });

            expect(result).toBe('AUTHORIZED');

            // Find the token refresh call
            const tokenCall = mockFetch.mock.calls.find(call => call[0].toString().includes('/token'));
            expect(tokenCall).toBeDefined();

            const body = tokenCall![1].body as URLSearchParams;
            // Resource parameter should not be present when PRM is not available
            expect(body.has('resource')).toBe(false);
            expect(body.get('grant_type')).toBe('refresh_token');
            expect(body.get('refresh_token')).toBe('refresh123');
        });

        it('uses scopes_supported from PRM when scope is not provided', async () => {
            // Mock PRM with scopes_supported
            mockFetch.mockImplementation(url => {
                const urlString = url.toString();

                if (urlString.includes('/.well-known/oauth-protected-resource')) {
                    return Promise.resolve({
                        ok: true,
                        status: 200,
                        json: async () => ({
                            resource: 'https://api.example.com/',
                            authorization_servers: ['https://auth.example.com'],
                            scopes_supported: ['mcp:read', 'mcp:write', 'mcp:admin']
                        })
                    });
                } else if (urlString.includes('/.well-known/oauth-authorization-server')) {
                    return Promise.resolve({
                        ok: true,
                        status: 200,
                        json: async () => ({
                            issuer: 'https://auth.example.com',
                            authorization_endpoint: 'https://auth.example.com/authorize',
                            token_endpoint: 'https://auth.example.com/token',
                            registration_endpoint: 'https://auth.example.com/register',
                            response_types_supported: ['code'],
                            code_challenge_methods_supported: ['S256']
                        })
                    });
                } else if (urlString.includes('/register')) {
                    return Promise.resolve({
                        ok: true,
                        status: 200,
                        json: async () => ({
                            client_id: 'test-client-id',
                            client_secret: 'test-client-secret',
                            redirect_uris: ['http://localhost:3000/callback'],
                            client_name: 'Test Client'
                        })
                    });
                }

                return Promise.resolve({ ok: false, status: 404 });
            });

            // Mock provider methods - no scope in clientMetadata
            (mockProvider.clientInformation as Mock).mockResolvedValue(undefined);
            (mockProvider.tokens as Mock).mockResolvedValue(undefined);
            mockProvider.saveClientInformation = vi.fn();
            (mockProvider.saveCodeVerifier as Mock).mockResolvedValue(undefined);
            (mockProvider.redirectToAuthorization as Mock).mockResolvedValue(undefined);

            // Call auth without scope parameter
            const result = await auth(mockProvider, {
                serverUrl: 'https://api.example.com/'
            });

            expect(result).toBe('REDIRECT');

            // Verify the authorization URL includes the scopes from PRM
            const redirectCall = (mockProvider.redirectToAuthorization as Mock).mock.calls[0];
            const authUrl: URL = redirectCall[0];
            expect(authUrl.searchParams.get('scope')).toBe('mcp:read mcp:write mcp:admin');
        });

        it('prefers explicit scope parameter over scopes_supported from PRM', async () => {
            // Mock PRM with scopes_supported
            mockFetch.mockImplementation(url => {
                const urlString = url.toString();

                if (urlString.includes('/.well-known/oauth-protected-resource')) {
                    return Promise.resolve({
                        ok: true,
                        status: 200,
                        json: async () => ({
                            resource: 'https://api.example.com/',
                            authorization_servers: ['https://auth.example.com'],
                            scopes_supported: ['mcp:read', 'mcp:write', 'mcp:admin']
                        })
                    });
                } else if (urlString.includes('/.well-known/oauth-authorization-server')) {
                    return Promise.resolve({
                        ok: true,
                        status: 200,
                        json: async () => ({
                            issuer: 'https://auth.example.com',
                            authorization_endpoint: 'https://auth.example.com/authorize',
                            token_endpoint: 'https://auth.example.com/token',
                            registration_endpoint: 'https://auth.example.com/register',
                            response_types_supported: ['code'],
                            code_challenge_methods_supported: ['S256']
                        })
                    });
                } else if (urlString.includes('/register')) {
                    return Promise.resolve({
                        ok: true,
                        status: 200,
                        json: async () => ({
                            client_id: 'test-client-id',
                            client_secret: 'test-client-secret',
                            redirect_uris: ['http://localhost:3000/callback'],
                            client_name: 'Test Client'
                        })
                    });
                }

                return Promise.resolve({ ok: false, status: 404 });
            });

            // Mock provider methods
            (mockProvider.clientInformation as Mock).mockResolvedValue(undefined);
            (mockProvider.tokens as Mock).mockResolvedValue(undefined);
            mockProvider.saveClientInformation = vi.fn();
            (mockProvider.saveCodeVerifier as Mock).mockResolvedValue(undefined);
            (mockProvider.redirectToAuthorization as Mock).mockResolvedValue(undefined);

            // Call auth with explicit scope parameter
            const result = await auth(mockProvider, {
                serverUrl: 'https://api.example.com/',
                scope: 'mcp:read'
            });

            expect(result).toBe('REDIRECT');

            // Verify the authorization URL uses the explicit scope, not scopes_supported
            const redirectCall = (mockProvider.redirectToAuthorization as Mock).mock.calls[0];
            const authUrl: URL = redirectCall[0];
            expect(authUrl.searchParams.get('scope')).toBe('mcp:read');
        });

        it('fetches AS metadata with path from serverUrl when PRM returns external AS', async () => {
            // Mock PRM discovery that returns an external AS
            mockFetch.mockImplementation(url => {
                const urlString = url.toString();

                if (urlString === 'https://my.resource.com/.well-known/oauth-protected-resource/path/name') {
                    return Promise.resolve({
                        ok: true,
                        status: 200,
                        json: async () => ({
                            resource: 'https://my.resource.com/',
                            authorization_servers: ['https://auth.example.com/oauth']
                        })
                    });
                } else if (urlString === 'https://auth.example.com/.well-known/oauth-authorization-server/path/name') {
                    // Path-aware discovery on AS with path from serverUrl
                    return Promise.resolve({
                        ok: true,
                        status: 200,
                        json: async () => ({
                            issuer: 'https://auth.example.com',
                            authorization_endpoint: 'https://auth.example.com/authorize',
                            token_endpoint: 'https://auth.example.com/token',
                            response_types_supported: ['code'],
                            code_challenge_methods_supported: ['S256']
                        })
                    });
                }

                return Promise.resolve({ ok: false, status: 404 });
            });

            // Mock provider methods
            (mockProvider.clientInformation as Mock).mockResolvedValue({
                client_id: 'test-client',
                client_secret: 'test-secret'
            });
            (mockProvider.tokens as Mock).mockResolvedValue(undefined);
            (mockProvider.saveCodeVerifier as Mock).mockResolvedValue(undefined);
            (mockProvider.redirectToAuthorization as Mock).mockResolvedValue(undefined);

            // Call auth with serverUrl that has a path
            const result = await auth(mockProvider, {
                serverUrl: 'https://my.resource.com/path/name',
                userAgentProvider
            });

            expect(result).toBe('REDIRECT');

            // Verify the correct URLs were fetched
            const calls = mockFetch.mock.calls;

            // First call should be to PRM
            expect(calls[0][0].toString()).toBe('https://my.resource.com/.well-known/oauth-protected-resource/path/name');

            // Second call should be to AS metadata with the path from authorization server
            expect(calls[1][0].toString()).toBe('https://auth.example.com/.well-known/oauth-authorization-server/oauth');
        });

        it('supports overriding the fetch function used for requests', async () => {
            const customFetch = vi.fn();

            // Mock PRM discovery
            customFetch.mockResolvedValueOnce({
                ok: true,
                status: 200,
                json: async () => ({
                    resource: 'https://resource.example.com',
                    authorization_servers: ['https://auth.example.com']
                })
            });

            // Mock AS metadata discovery
            customFetch.mockResolvedValueOnce({
                ok: true,
                status: 200,
                json: async () => ({
                    issuer: 'https://auth.example.com',
                    authorization_endpoint: 'https://auth.example.com/authorize',
                    token_endpoint: 'https://auth.example.com/token',
                    registration_endpoint: 'https://auth.example.com/register',
                    response_types_supported: ['code'],
                    code_challenge_methods_supported: ['S256']
                })
            });

            const mockProvider: OAuthClientProvider = {
                get redirectUrl() {
                    return 'http://localhost:3000/callback';
                },
                get clientMetadata() {
                    return {
                        client_name: 'Test Client',
                        redirect_uris: ['http://localhost:3000/callback']
                    };
                },
                clientInformation: vi.fn().mockResolvedValue({
                    client_id: 'client123',
                    client_secret: 'secret123'
                }),
                tokens: vi.fn().mockResolvedValue(undefined),
                saveTokens: vi.fn(),
                redirectToAuthorization: vi.fn(),
                saveCodeVerifier: vi.fn(),
                codeVerifier: vi.fn().mockResolvedValue('verifier123')
            };

            const result = await auth(mockProvider, {
                serverUrl: 'https://resource.example.com',
                fetchFn: customFetch,
                userAgentProvider
            });

            expect(result).toBe('REDIRECT');
            expect(customFetch).toHaveBeenCalledTimes(2);
            expect(mockFetch).not.toHaveBeenCalled();

            // Verify custom fetch was called for PRM discovery
            expect(customFetch.mock.calls[0][0].toString()).toBe('https://resource.example.com/.well-known/oauth-protected-resource');

            // Verify custom fetch was called for AS metadata discovery
            expect(customFetch.mock.calls[1][0].toString()).toBe('https://auth.example.com/.well-known/oauth-authorization-server');
        });
    });

    describe('exchangeAuthorization with multiple client authentication methods', () => {
        const validTokens = {
            access_token: 'access123',
            token_type: 'Bearer',
            expires_in: 3600,
            refresh_token: 'refresh123'
        };

        const validClientInfo = {
            client_id: 'client123',
            client_secret: 'secret123',
            redirect_uris: ['http://localhost:3000/callback'],
            client_name: 'Test Client'
        };

        const metadataWithBasicOnly = {
            issuer: 'https://auth.example.com',
            authorization_endpoint: 'https://auth.example.com/auth',
            token_endpoint: 'https://auth.example.com/token',
            response_types_supported: ['code'],
            code_challenge_methods_supported: ['S256'],
            token_endpoint_auth_methods_supported: ['client_secret_basic']
        };

        const metadataWithPostOnly = {
            ...metadataWithBasicOnly,
            token_endpoint_auth_methods_supported: ['client_secret_post']
        };

        const metadataWithNoneOnly = {
            ...metadataWithBasicOnly,
            token_endpoint_auth_methods_supported: ['none']
        };

        const metadataWithAllBuiltinMethods = {
            ...metadataWithBasicOnly,
            token_endpoint_auth_methods_supported: ['client_secret_basic', 'client_secret_post', 'none']
        };

        it('uses HTTP Basic authentication when client_secret_basic is supported', async () => {
            mockFetch.mockResolvedValueOnce({
                ok: true,
                status: 200,
                json: async () => validTokens
            });

            const tokens = await exchangeAuthorization('https://auth.example.com', {
                metadata: metadataWithBasicOnly,
                clientInformation: validClientInfo,
                authorizationCode: 'code123',
                redirectUri: 'http://localhost:3000/callback',
                codeVerifier: 'verifier123',
                userAgentProvider
            });

            expect(tokens).toEqual(validTokens);
            const request = mockFetch.mock.calls[0][1];

            // Check Authorization header
            const authHeader = request.headers.get('Authorization');
            const expected = 'Basic ' + btoa('client123:secret123');
            expect(authHeader).toBe(expected);

            const body = request.body as URLSearchParams;
            expect(body.get('client_id')).toBeNull();
            expect(body.get('client_secret')).toBeNull();
        });

        it('includes credentials in request body when client_secret_post is supported', async () => {
            mockFetch.mockResolvedValueOnce({
                ok: true,
                status: 200,
                json: async () => validTokens
            });

            const tokens = await exchangeAuthorization('https://auth.example.com', {
                metadata: metadataWithPostOnly,
                clientInformation: validClientInfo,
                authorizationCode: 'code123',
                redirectUri: 'http://localhost:3000/callback',
                codeVerifier: 'verifier123',
                userAgentProvider
            });

            expect(tokens).toEqual(validTokens);
            const request = mockFetch.mock.calls[0][1];

            // Check no Authorization header
            expect(request.headers.get('Authorization')).toBeNull();

            const body = request.body as URLSearchParams;
            expect(body.get('client_id')).toBe('client123');
            expect(body.get('client_secret')).toBe('secret123');
        });

        it('it picks client_secret_basic when all builtin methods are supported', async () => {
            mockFetch.mockResolvedValueOnce({
                ok: true,
                status: 200,
                json: async () => validTokens
            });

            const tokens = await exchangeAuthorization('https://auth.example.com', {
                metadata: metadataWithAllBuiltinMethods,
                clientInformation: validClientInfo,
                authorizationCode: 'code123',
                redirectUri: 'http://localhost:3000/callback',
                codeVerifier: 'verifier123',
                userAgentProvider
            });

            expect(tokens).toEqual(validTokens);
            const request = mockFetch.mock.calls[0][1];

            // Check Authorization header - should use Basic auth as it's the most secure
            const authHeader = request.headers.get('Authorization');
            const expected = 'Basic ' + btoa('client123:secret123');
            expect(authHeader).toBe(expected);

            // Credentials should not be in body when using Basic auth
            const body = request.body as URLSearchParams;
            expect(body.get('client_id')).toBeNull();
            expect(body.get('client_secret')).toBeNull();
        });

        it('uses public client authentication when none method is specified', async () => {
            mockFetch.mockResolvedValueOnce({
                ok: true,
                status: 200,
                json: async () => validTokens
            });

            const clientInfoWithoutSecret = {
                client_id: 'client123',
                redirect_uris: ['http://localhost:3000/callback'],
                client_name: 'Test Client'
            };

            const tokens = await exchangeAuthorization('https://auth.example.com', {
                metadata: metadataWithNoneOnly,
                clientInformation: clientInfoWithoutSecret,
                authorizationCode: 'code123',
                redirectUri: 'http://localhost:3000/callback',
                codeVerifier: 'verifier123',
                userAgentProvider
            });

            expect(tokens).toEqual(validTokens);
            const request = mockFetch.mock.calls[0][1];

            // Check no Authorization header
            expect(request.headers.get('Authorization')).toBeNull();

            const body = request.body as URLSearchParams;
            expect(body.get('client_id')).toBe('client123');
            expect(body.get('client_secret')).toBeNull();
        });

        it('defaults to client_secret_post when no auth methods specified', async () => {
            mockFetch.mockResolvedValueOnce({
                ok: true,
                status: 200,
                json: async () => validTokens
            });

            const tokens = await exchangeAuthorization('https://auth.example.com', {
                clientInformation: validClientInfo,
                authorizationCode: 'code123',
                redirectUri: 'http://localhost:3000/callback',
                codeVerifier: 'verifier123',
                userAgentProvider
            });

            expect(tokens).toEqual(validTokens);
            const request = mockFetch.mock.calls[0][1];

            // Check headers
            expect(request.headers.get('Content-Type')).toBe('application/x-www-form-urlencoded');
            expect(request.headers.get('Authorization')).toBeNull();

            const body = request.body as URLSearchParams;
            expect(body.get('client_id')).toBe('client123');
            expect(body.get('client_secret')).toBe('secret123');
        });
    });

    describe('refreshAuthorization with multiple client authentication methods', () => {
        const validTokens = {
            access_token: 'newaccess123',
            token_type: 'Bearer',
            expires_in: 3600,
            refresh_token: 'newrefresh123'
        };

        const validClientInfo = {
            client_id: 'client123',
            client_secret: 'secret123',
            redirect_uris: ['http://localhost:3000/callback'],
            client_name: 'Test Client'
        };

        const metadataWithBasicOnly = {
            issuer: 'https://auth.example.com',
            authorization_endpoint: 'https://auth.example.com/auth',
            token_endpoint: 'https://auth.example.com/token',
            response_types_supported: ['code'],
            token_endpoint_auth_methods_supported: ['client_secret_basic']
        };

        const metadataWithPostOnly = {
            ...metadataWithBasicOnly,
            token_endpoint_auth_methods_supported: ['client_secret_post']
        };

        it('uses client_secret_basic for refresh token', async () => {
            mockFetch.mockResolvedValueOnce({
                ok: true,
                status: 200,
                json: async () => validTokens
            });

            const tokens = await refreshAuthorization('https://auth.example.com', {
                metadata: metadataWithBasicOnly,
                clientInformation: validClientInfo,
                refreshToken: 'refresh123',
                userAgentProvider
            });

            expect(tokens).toEqual(validTokens);
            const request = mockFetch.mock.calls[0][1];

            // Check Authorization header
            const authHeader = request.headers.get('Authorization');
            const expected = 'Basic ' + btoa('client123:secret123');
            expect(authHeader).toBe(expected);

            const body = request.body as URLSearchParams;
            expect(body.get('client_id')).toBeNull(); // should not be in body
            expect(body.get('client_secret')).toBeNull(); // should not be in body
            expect(body.get('refresh_token')).toBe('refresh123');
        });

        it('uses client_secret_post for refresh token', async () => {
            mockFetch.mockResolvedValueOnce({
                ok: true,
                status: 200,
                json: async () => validTokens
            });

            const tokens = await refreshAuthorization('https://auth.example.com', {
                metadata: metadataWithPostOnly,
                clientInformation: validClientInfo,
                refreshToken: 'refresh123',
                userAgentProvider
            });

            expect(tokens).toEqual(validTokens);
            const request = mockFetch.mock.calls[0][1];

            // Check no Authorization header
            expect(request.headers.get('Authorization')).toBeNull();

            const body = request.body as URLSearchParams;
            expect(body.get('client_id')).toBe('client123');
            expect(body.get('client_secret')).toBe('secret123');
            expect(body.get('refresh_token')).toBe('refresh123');
        });
    });

    describe('RequestInit headers passthrough', () => {
        it('custom headers from RequestInit are passed to auth discovery requests', async () => {
            const { createFetchWithInit } = await import('../shared/transport.js');

            const customFetch = vi.fn().mockResolvedValue({
                ok: true,
                status: 200,
                json: async () => ({
                    resource: 'https://resource.example.com',
                    authorization_servers: ['https://auth.example.com']
                })
            });

            // Create a wrapped fetch with custom headers
            const wrappedFetch = createFetchWithInit(customFetch, {
                headers: {
                    'user-agent': 'MyApp/1.0',
                    'x-custom-header': 'test-value'
                }
            });

            await discoverOAuthProtectedResourceMetadata('https://resource.example.com', undefined, wrappedFetch);

            expect(customFetch).toHaveBeenCalledTimes(1);
            const [url, options] = customFetch.mock.calls[0];

            expect(url.toString()).toBe('https://resource.example.com/.well-known/oauth-protected-resource');
            expect(options.headers).toMatchObject({
                'user-agent': 'MyApp/1.0',
                'x-custom-header': 'test-value',
                'MCP-Protocol-Version': LATEST_PROTOCOL_VERSION
            });
        });

        it('auth-specific headers override base headers from RequestInit', async () => {
            const { createFetchWithInit } = await import('../shared/transport.js');

            const customFetch = vi.fn().mockResolvedValue({
                ok: true,
                status: 200,
                json: async () => ({
                    issuer: 'https://auth.example.com',
                    authorization_endpoint: 'https://auth.example.com/authorize',
                    token_endpoint: 'https://auth.example.com/token',
                    response_types_supported: ['code'],
                    code_challenge_methods_supported: ['S256']
                })
            });

            // Create a wrapped fetch with a custom Accept header
            const wrappedFetch = createFetchWithInit(customFetch, {
                headers: {
                    Accept: 'text/plain',
                    'user-agent': 'MyApp/1.0'
                }
            });

            await discoverAuthorizationServerMetadata('https://auth.example.com', {
                fetchFn: wrappedFetch
            });

            expect(customFetch).toHaveBeenCalled();
            const [, options] = customFetch.mock.calls[0];

            // Auth-specific Accept header should override base Accept header
            expect(options.headers).toMatchObject({
                Accept: 'application/json', // Auth-specific value wins
                'user-agent': 'MyApp/1.0', // Base value preserved
                'MCP-Protocol-Version': LATEST_PROTOCOL_VERSION
            });
        });

        it('other RequestInit options are passed through', async () => {
            const { createFetchWithInit } = await import('../shared/transport.js');

            const customFetch = vi.fn().mockResolvedValue({
                ok: true,
                status: 200,
                json: async () => ({
                    resource: 'https://resource.example.com',
                    authorization_servers: ['https://auth.example.com']
                })
            });

            // Create a wrapped fetch with various RequestInit options
            const wrappedFetch = createFetchWithInit(customFetch, {
                credentials: 'include',
                mode: 'cors',
                cache: 'no-cache',
                headers: {
                    'user-agent': 'MyApp/1.0'
                }
            });

            await discoverOAuthProtectedResourceMetadata('https://resource.example.com', undefined, wrappedFetch);

            expect(customFetch).toHaveBeenCalledTimes(1);
            const [, options] = customFetch.mock.calls[0];

            // All RequestInit options should be preserved
            expect(options.credentials).toBe('include');
            expect(options.mode).toBe('cors');
            expect(options.cache).toBe('no-cache');
            expect(options.headers).toMatchObject({
                'user-agent': 'MyApp/1.0'
            });
        });
    });

    describe('isHttpsUrl', () => {
        it('returns true for valid HTTPS URL with path', () => {
            expect(isHttpsUrl('https://example.com/client-metadata.json')).toBe(true);
        });

        it('returns true for HTTPS URL with query params', () => {
            expect(isHttpsUrl('https://example.com/metadata?version=1')).toBe(true);
        });

        it('returns false for HTTPS URL without path', () => {
            expect(isHttpsUrl('https://example.com')).toBe(false);
            expect(isHttpsUrl('https://example.com/')).toBe(false);
        });

        it('returns false for HTTP URL', () => {
            expect(isHttpsUrl('http://example.com/metadata')).toBe(false);
        });

        it('returns false for non-URL strings', () => {
            expect(isHttpsUrl('not a url')).toBe(false);
        });

        it('returns false for undefined', () => {
            expect(isHttpsUrl(undefined)).toBe(false);
        });

        it('returns false for empty string', () => {
            expect(isHttpsUrl('')).toBe(false);
        });

        it('returns false for javascript: scheme', () => {
            expect(isHttpsUrl('javascript:alert(1)')).toBe(false);
        });

        it('returns false for data: scheme', () => {
            expect(isHttpsUrl('data:text/html,<script>alert(1)</script>')).toBe(false);
        });
    });

    describe('SEP-991: URL-based Client ID fallback logic', () => {
        const validClientMetadata = {
            redirect_uris: ['http://localhost:3000/callback'],
            client_name: 'Test Client',
            client_uri: 'https://example.com/client-metadata.json'
        };

        const mockProvider: OAuthClientProvider = {
            get redirectUrl() {
                return 'http://localhost:3000/callback';
            },
            clientMetadataUrl: 'https://example.com/client-metadata.json',
            get clientMetadata() {
                return validClientMetadata;
            },
            clientInformation: vi.fn().mockResolvedValue(undefined),
            saveClientInformation: vi.fn().mockResolvedValue(undefined),
            tokens: vi.fn().mockResolvedValue(undefined),
            saveTokens: vi.fn().mockResolvedValue(undefined),
            redirectToAuthorization: vi.fn().mockResolvedValue(undefined),
            saveCodeVerifier: vi.fn().mockResolvedValue(undefined),
            codeVerifier: vi.fn().mockResolvedValue('verifier123')
        };

        beforeEach(() => {
            vi.clearAllMocks();
        });

        it('uses URL-based client ID when server supports it', async () => {
            // Mock protected resource metadata discovery (404 to skip)
            mockFetch.mockResolvedValueOnce({
                ok: false,
                status: 404,
                json: async () => ({})
            });

            // Mock authorization server metadata discovery to return support for URL-based client IDs
            mockFetch.mockResolvedValueOnce({
                ok: true,
                status: 200,
                json: async () => ({
                    issuer: 'https://server.example.com',
                    authorization_endpoint: 'https://server.example.com/authorize',
                    token_endpoint: 'https://server.example.com/token',
                    response_types_supported: ['code'],
                    code_challenge_methods_supported: ['S256'],
                    client_id_metadata_document_supported: true // SEP-991 support
                })
            });

            await auth(mockProvider, {
                serverUrl: 'https://server.example.com'
            });

            // Should save URL-based client info
            expect(mockProvider.saveClientInformation).toHaveBeenCalledWith({
                client_id: 'https://example.com/client-metadata.json'
            });
        });

        it('falls back to DCR when server does not support URL-based client IDs', async () => {
            // Mock protected resource metadata discovery (404 to skip)
            mockFetch.mockResolvedValueOnce({
                ok: false,
                status: 404,
                json: async () => ({})
            });

            // Mock authorization server metadata discovery without SEP-991 support
            mockFetch.mockResolvedValueOnce({
                ok: true,
                status: 200,
                json: async () => ({
                    issuer: 'https://server.example.com',
                    authorization_endpoint: 'https://server.example.com/authorize',
                    token_endpoint: 'https://server.example.com/token',
                    registration_endpoint: 'https://server.example.com/register',
                    response_types_supported: ['code'],
                    code_challenge_methods_supported: ['S256']
                    // No client_id_metadata_document_supported
                })
            });

            // Mock DCR response
            mockFetch.mockResolvedValueOnce({
                ok: true,
                status: 201,
                json: async () => ({
                    client_id: 'generated-uuid',
                    client_secret: 'generated-secret',
                    redirect_uris: ['http://localhost:3000/callback']
                })
            });

            await auth(mockProvider, {
                serverUrl: 'https://server.example.com'
            });

            // Should save DCR client info
            expect(mockProvider.saveClientInformation).toHaveBeenCalledWith({
                client_id: 'generated-uuid',
                client_secret: 'generated-secret',
                redirect_uris: ['http://localhost:3000/callback']
            });
        });

        it('throws an error when clientMetadataUrl is not an HTTPS URL', async () => {
            const providerWithInvalidUri = {
                ...mockProvider,
                clientMetadataUrl: 'http://example.com/metadata'
            };

            // Mock protected resource metadata discovery (404 to skip)
            mockFetch.mockResolvedValueOnce({
                ok: false,
                status: 404,
                json: async () => ({})
            });

            // Mock authorization server metadata discovery with SEP-991 support
            mockFetch.mockResolvedValueOnce({
                ok: true,
                status: 200,
                json: async () => ({
                    issuer: 'https://server.example.com',
                    authorization_endpoint: 'https://server.example.com/authorize',
                    token_endpoint: 'https://server.example.com/token',
                    registration_endpoint: 'https://server.example.com/register',
                    response_types_supported: ['code'],
                    code_challenge_methods_supported: ['S256'],
                    client_id_metadata_document_supported: true
                })
            });

            await expect(
                auth(providerWithInvalidUri, {
                    serverUrl: 'https://server.example.com'
                })
            ).rejects.toThrow(InvalidClientMetadataError);
        });

        it('throws an error when clientMetadataUrl has root pathname', async () => {
            const providerWithRootPathname = {
                ...mockProvider,
                clientMetadataUrl: 'https://example.com/'
            };

            // Mock protected resource metadata discovery (404 to skip)
            mockFetch.mockResolvedValueOnce({
                ok: false,
                status: 404,
                json: async () => ({})
            });

            // Mock authorization server metadata discovery with SEP-991 support
            mockFetch.mockResolvedValueOnce({
                ok: true,
                status: 200,
                json: async () => ({
                    issuer: 'https://server.example.com',
                    authorization_endpoint: 'https://server.example.com/authorize',
                    token_endpoint: 'https://server.example.com/token',
                    registration_endpoint: 'https://server.example.com/register',
                    response_types_supported: ['code'],
                    code_challenge_methods_supported: ['S256'],
                    client_id_metadata_document_supported: true
                })
            });

            await expect(
                auth(providerWithRootPathname, {
                    serverUrl: 'https://server.example.com'
                })
            ).rejects.toThrow(InvalidClientMetadataError);
        });

        it('throws an error when clientMetadataUrl is not a valid URL', async () => {
            const providerWithInvalidUrl = {
                ...mockProvider,
                clientMetadataUrl: 'not-a-valid-url'
            };

            // Mock protected resource metadata discovery (404 to skip)
            mockFetch.mockResolvedValueOnce({
                ok: false,
                status: 404,
                json: async () => ({})
            });

            // Mock authorization server metadata discovery with SEP-991 support
            mockFetch.mockResolvedValueOnce({
                ok: true,
                status: 200,
                json: async () => ({
                    issuer: 'https://server.example.com',
                    authorization_endpoint: 'https://server.example.com/authorize',
                    token_endpoint: 'https://server.example.com/token',
                    registration_endpoint: 'https://server.example.com/register',
                    response_types_supported: ['code'],
                    code_challenge_methods_supported: ['S256'],
                    client_id_metadata_document_supported: true
                })
            });

            await expect(
                auth(providerWithInvalidUrl, {
                    serverUrl: 'https://server.example.com'
                })
            ).rejects.toThrow(InvalidClientMetadataError);
        });

        it('falls back to DCR when client_uri is missing', async () => {
            const providerWithoutUri = {
                ...mockProvider,
                clientMetadataUrl: undefined
            };

            // Mock protected resource metadata discovery (404 to skip)
            mockFetch.mockResolvedValueOnce({
                ok: false,
                status: 404,
                json: async () => ({})
            });

            // Mock authorization server metadata discovery with SEP-991 support
            mockFetch.mockResolvedValueOnce({
                ok: true,
                status: 200,
                json: async () => ({
                    issuer: 'https://server.example.com',
                    authorization_endpoint: 'https://server.example.com/authorize',
                    token_endpoint: 'https://server.example.com/token',
                    registration_endpoint: 'https://server.example.com/register',
                    response_types_supported: ['code'],
                    code_challenge_methods_supported: ['S256'],
                    client_id_metadata_document_supported: true
                })
            });

            // Mock DCR response
            mockFetch.mockResolvedValueOnce({
                ok: true,
                status: 201,
                json: async () => ({
                    client_id: 'generated-uuid',
                    client_secret: 'generated-secret',
                    redirect_uris: ['http://localhost:3000/callback']
                })
            });

            await auth(providerWithoutUri, {
                serverUrl: 'https://server.example.com'
            });

            // Should fall back to DCR
            expect(mockProvider.saveClientInformation).toHaveBeenCalledWith({
                client_id: 'generated-uuid',
                client_secret: 'generated-secret',
                redirect_uris: ['http://localhost:3000/callback']
            });
        });
    });
});<|MERGE_RESOLUTION|>--- conflicted
+++ resolved
@@ -1168,15 +1168,7 @@
                     href: 'https://auth.example.com/token'
                 }),
                 expect.objectContaining({
-<<<<<<< HEAD
-                    method: 'POST',
-                    headers: new Headers({
-                        'Content-Type': 'application/x-www-form-urlencoded',
-                        'User-Agent': TEST_UA
-                    })
-=======
                     method: 'POST'
->>>>>>> 2a55dfd5
                 })
             );
 
@@ -1724,7 +1716,8 @@
 
             // Call the auth function with a server URL that has a path
             const result = await auth(mockProvider, {
-                serverUrl: 'https://resource.example.com/path/to/server'
+                serverUrl: 'https://resource.example.com/path/to/server',
+                userAgentProvider
             });
 
             // Verify the result
@@ -2303,7 +2296,8 @@
 
             // Call auth without scope parameter
             const result = await auth(mockProvider, {
-                serverUrl: 'https://api.example.com/'
+                serverUrl: 'https://api.example.com/',
+                userAgentProvider
             });
 
             expect(result).toBe('REDIRECT');
@@ -2368,7 +2362,8 @@
             // Call auth with explicit scope parameter
             const result = await auth(mockProvider, {
                 serverUrl: 'https://api.example.com/',
-                scope: 'mcp:read'
+                scope: 'mcp:read',
+                userAgentProvider
             });
 
             expect(result).toBe('REDIRECT');
@@ -2794,14 +2789,13 @@
                 }
             });
 
-            await discoverOAuthProtectedResourceMetadata('https://resource.example.com', undefined, wrappedFetch);
+            await discoverOAuthProtectedResourceMetadata('https://resource.example.com', userAgentProvider, undefined, wrappedFetch);
 
             expect(customFetch).toHaveBeenCalledTimes(1);
             const [url, options] = customFetch.mock.calls[0];
 
             expect(url.toString()).toBe('https://resource.example.com/.well-known/oauth-protected-resource');
             expect(options.headers).toMatchObject({
-                'user-agent': 'MyApp/1.0',
                 'x-custom-header': 'test-value',
                 'MCP-Protocol-Version': LATEST_PROTOCOL_VERSION
             });
@@ -2830,7 +2824,7 @@
                 }
             });
 
-            await discoverAuthorizationServerMetadata('https://auth.example.com', {
+            await discoverAuthorizationServerMetadata('https://auth.example.com', userAgentProvider, {
                 fetchFn: wrappedFetch
             });
 
@@ -2840,7 +2834,6 @@
             // Auth-specific Accept header should override base Accept header
             expect(options.headers).toMatchObject({
                 Accept: 'application/json', // Auth-specific value wins
-                'user-agent': 'MyApp/1.0', // Base value preserved
                 'MCP-Protocol-Version': LATEST_PROTOCOL_VERSION
             });
         });
@@ -2867,7 +2860,7 @@
                 }
             });
 
-            await discoverOAuthProtectedResourceMetadata('https://resource.example.com', undefined, wrappedFetch);
+            await discoverOAuthProtectedResourceMetadata('https://resource.example.com', userAgentProvider, undefined, wrappedFetch);
 
             expect(customFetch).toHaveBeenCalledTimes(1);
             const [, options] = customFetch.mock.calls[0];
@@ -2876,9 +2869,6 @@
             expect(options.credentials).toBe('include');
             expect(options.mode).toBe('cors');
             expect(options.cache).toBe('no-cache');
-            expect(options.headers).toMatchObject({
-                'user-agent': 'MyApp/1.0'
-            });
         });
     });
 
@@ -2972,7 +2962,8 @@
             });
 
             await auth(mockProvider, {
-                serverUrl: 'https://server.example.com'
+                serverUrl: 'https://server.example.com',
+                userAgentProvider
             });
 
             // Should save URL-based client info
@@ -3016,7 +3007,8 @@
             });
 
             await auth(mockProvider, {
-                serverUrl: 'https://server.example.com'
+                serverUrl: 'https://server.example.com',
+                userAgentProvider
             });
 
             // Should save DCR client info
@@ -3057,7 +3049,8 @@
 
             await expect(
                 auth(providerWithInvalidUri, {
-                    serverUrl: 'https://server.example.com'
+                    serverUrl: 'https://server.example.com',
+                    userAgentProvider
                 })
             ).rejects.toThrow(InvalidClientMetadataError);
         });
@@ -3092,7 +3085,8 @@
 
             await expect(
                 auth(providerWithRootPathname, {
-                    serverUrl: 'https://server.example.com'
+                    serverUrl: 'https://server.example.com',
+                    userAgentProvider
                 })
             ).rejects.toThrow(InvalidClientMetadataError);
         });
@@ -3127,7 +3121,8 @@
 
             await expect(
                 auth(providerWithInvalidUrl, {
-                    serverUrl: 'https://server.example.com'
+                    serverUrl: 'https://server.example.com',
+                    userAgentProvider
                 })
             ).rejects.toThrow(InvalidClientMetadataError);
         });
@@ -3172,7 +3167,8 @@
             });
 
             await auth(providerWithoutUri, {
-                serverUrl: 'https://server.example.com'
+                serverUrl: 'https://server.example.com',
+                userAgentProvider
             });
 
             // Should fall back to DCR
