import { LATEST_PROTOCOL_VERSION } from '../types.js';
import {
    discoverOAuthMetadata,
    discoverAuthorizationServerMetadata,
    buildDiscoveryUrls,
    startAuthorization,
    exchangeAuthorization,
    refreshAuthorization,
    registerClient,
    discoverOAuthProtectedResourceMetadata,
    extractResourceMetadataUrl,
    auth,
    type OAuthClientProvider
} from './auth.js';
import { ServerError } from '../server/auth/errors.js';
import { AuthorizationServerMetadata } from '../shared/auth.js';

// Mock fetch globally
const mockFetch = jest.fn();
global.fetch = mockFetch;

<<<<<<< HEAD
describe("OAuth Authorization", () => {
  beforeEach(() => {
    mockFetch.mockReset();
  });

  describe("extractResourceMetadataUrl", () => {
    it("returns resource metadata url when present", async () => {
      const resourceUrl = "https://resource.example.com/.well-known/oauth-protected-resource"
      const mockResponse = {
        headers: {
          get: jest.fn((name) => name === "WWW-Authenticate" ? `Bearer realm="mcp", resource_metadata="${resourceUrl}"` : null),
        }
      } as unknown as Response

      expect(extractResourceMetadataUrl(mockResponse)).toEqual(new URL(resourceUrl));
    });

    it("returns undefined if not bearer", async () => {
      const resourceUrl = "https://resource.example.com/.well-known/oauth-protected-resource"
      const mockResponse = {
        headers: {
          get: jest.fn((name) => name === "WWW-Authenticate" ? `Basic realm="mcp", resource_metadata="${resourceUrl}"` : null),
        }
      } as unknown as Response

      expect(extractResourceMetadataUrl(mockResponse)).toBeUndefined();
    });

    it("returns undefined if resource_metadata not present", async () => {
      const mockResponse = {
        headers: {
          get: jest.fn((name) => name === "WWW-Authenticate" ? `Basic realm="mcp"` : null),
        }
      } as unknown as Response

      expect(extractResourceMetadataUrl(mockResponse)).toBeUndefined();
    });

    it("returns undefined on invalid url", async () => {
      const resourceUrl = "invalid-url"
      const mockResponse = {
        headers: {
          get: jest.fn((name) => name === "WWW-Authenticate" ? `Basic realm="mcp", resource_metadata="${resourceUrl}"` : null),
        }
      } as unknown as Response

      expect(extractResourceMetadataUrl(mockResponse)).toBeUndefined();
    });
  });

  describe("discoverOAuthProtectedResourceMetadata", () => {
    const validMetadata = {
      resource: "https://resource.example.com",
      authorization_servers: ["https://auth.example.com"],
    };

    it("returns metadata when discovery succeeds", async () => {
      mockFetch.mockResolvedValueOnce({
        ok: true,
        status: 200,
        json: async () => validMetadata,
      });

      const metadata = await discoverOAuthProtectedResourceMetadata("https://resource.example.com");
      expect(metadata).toEqual(validMetadata);
      const calls = mockFetch.mock.calls;
      expect(calls.length).toBe(1);
      const [url] = calls[0];
      expect(url.toString()).toBe("https://resource.example.com/.well-known/oauth-protected-resource");
    });

    it("returns metadata when first fetch fails but second without MCP header succeeds", async () => {
      // Set up a counter to control behavior
      let callCount = 0;

      // Mock implementation that changes behavior based on call count
      mockFetch.mockImplementation((_url, _options) => {
        callCount++;

        if (callCount === 1) {
          // First call with MCP header - fail with TypeError (simulating CORS error)
          // We need to use TypeError specifically because that's what the implementation checks for
          return Promise.reject(new TypeError("Network error"));
        } else {
          // Second call without header - succeed
          return Promise.resolve({
            ok: true,
            status: 200,
            json: async () => validMetadata
          });
        }
      });

      // Should succeed with the second call
      const metadata = await discoverOAuthProtectedResourceMetadata("https://resource.example.com");
      expect(metadata).toEqual(validMetadata);

      // Verify both calls were made
      expect(mockFetch).toHaveBeenCalledTimes(2);

      // Verify first call had MCP header
      expect(mockFetch.mock.calls[0][1]?.headers).toHaveProperty("MCP-Protocol-Version");
    });

    it("throws an error when all fetch attempts fail", async () => {
      // Set up a counter to control behavior
      let callCount = 0;

      // Mock implementation that changes behavior based on call count
      mockFetch.mockImplementation((_url, _options) => {
        callCount++;

        if (callCount === 1) {
          // First call - fail with TypeError
          return Promise.reject(new TypeError("First failure"));
        } else {
          // Second call - fail with different error
          return Promise.reject(new Error("Second failure"));
        }
      });

      // Should fail with the second error
      await expect(discoverOAuthProtectedResourceMetadata("https://resource.example.com"))
        .rejects.toThrow("Second failure");

      // Verify both calls were made
      expect(mockFetch).toHaveBeenCalledTimes(2);
    });

    it("throws on 404 errors", async () => {
      mockFetch.mockResolvedValueOnce({
        ok: false,
        status: 404,
      });

      await expect(discoverOAuthProtectedResourceMetadata("https://resource.example.com"))
        .rejects.toThrow("Resource server does not implement OAuth 2.0 Protected Resource Metadata.");
    });

    it("throws on non-404 errors", async () => {
      mockFetch.mockResolvedValueOnce({
        ok: false,
        status: 500,
      });

      await expect(discoverOAuthProtectedResourceMetadata("https://resource.example.com"))
        .rejects.toThrow("HTTP 500");
    });

    it("validates metadata schema", async () => {
      mockFetch.mockResolvedValueOnce({
        ok: true,
        status: 200,
        json: async () => ({
          // Missing required fields
          scopes_supported: ["email", "mcp"],
        }),
      });

      await expect(discoverOAuthProtectedResourceMetadata("https://resource.example.com"))
        .rejects.toThrow();
    });

    it("returns metadata when discovery succeeds with path", async () => {
      mockFetch.mockResolvedValueOnce({
        ok: true,
        status: 200,
        json: async () => validMetadata,
      });

      const metadata = await discoverOAuthProtectedResourceMetadata("https://resource.example.com/path/name");
      expect(metadata).toEqual(validMetadata);
      const calls = mockFetch.mock.calls;
      expect(calls.length).toBe(1);
      const [url] = calls[0];
      expect(url.toString()).toBe("https://resource.example.com/.well-known/oauth-protected-resource/path/name");
    });

    it("preserves query parameters in path-aware discovery", async () => {
      mockFetch.mockResolvedValueOnce({
        ok: true,
        status: 200,
        json: async () => validMetadata,
      });

      const metadata = await discoverOAuthProtectedResourceMetadata("https://resource.example.com/path?param=value");
      expect(metadata).toEqual(validMetadata);
      const calls = mockFetch.mock.calls;
      expect(calls.length).toBe(1);
      const [url] = calls[0];
      expect(url.toString()).toBe("https://resource.example.com/.well-known/oauth-protected-resource/path?param=value");
    });

    it.each([400, 401, 403, 404, 410, 422, 429])("falls back to root discovery when path-aware discovery returns %d", async (statusCode) => {
      // First call (path-aware) returns 4xx
      mockFetch.mockResolvedValueOnce({
        ok: false,
        status: statusCode,
      });

      // Second call (root fallback) succeeds
      mockFetch.mockResolvedValueOnce({
        ok: true,
        status: 200,
        json: async () => validMetadata,
      });

      const metadata = await discoverOAuthProtectedResourceMetadata("https://resource.example.com/path/name");
      expect(metadata).toEqual(validMetadata);

      const calls = mockFetch.mock.calls;
      expect(calls.length).toBe(2);

      // First call should be path-aware
      const [firstUrl, firstOptions] = calls[0];
      expect(firstUrl.toString()).toBe("https://resource.example.com/.well-known/oauth-protected-resource/path/name");
      expect(firstOptions.headers).toEqual({
        "MCP-Protocol-Version": LATEST_PROTOCOL_VERSION
      });

      // Second call should be root fallback
      const [secondUrl, secondOptions] = calls[1];
      expect(secondUrl.toString()).toBe("https://resource.example.com/.well-known/oauth-protected-resource");
      expect(secondOptions.headers).toEqual({
        "MCP-Protocol-Version": LATEST_PROTOCOL_VERSION
      });
    });

    it("throws error when both path-aware and root discovery return 404", async () => {
      // First call (path-aware) returns 404
      mockFetch.mockResolvedValueOnce({
        ok: false,
        status: 404,
      });

      // Second call (root fallback) also returns 404
      mockFetch.mockResolvedValueOnce({
        ok: false,
        status: 404,
      });

      await expect(discoverOAuthProtectedResourceMetadata("https://resource.example.com/path/name"))
        .rejects.toThrow("Resource server does not implement OAuth 2.0 Protected Resource Metadata.");

      const calls = mockFetch.mock.calls;
      expect(calls.length).toBe(2);
    });

    it("throws error on 500 status and does not fallback", async () => {
      // First call (path-aware) returns 500
      mockFetch.mockResolvedValueOnce({
        ok: false,
        status: 500,
      });

      await expect(discoverOAuthProtectedResourceMetadata("https://resource.example.com/path/name"))
        .rejects.toThrow();

      const calls = mockFetch.mock.calls;
      expect(calls.length).toBe(1); // Should not attempt fallback
    });

    it("does not fallback when the original URL is already at root path", async () => {
      // First call (path-aware for root) returns 404
      mockFetch.mockResolvedValueOnce({
        ok: false,
        status: 404,
      });

      await expect(discoverOAuthProtectedResourceMetadata("https://resource.example.com/"))
        .rejects.toThrow("Resource server does not implement OAuth 2.0 Protected Resource Metadata.");

      const calls = mockFetch.mock.calls;
      expect(calls.length).toBe(1); // Should not attempt fallback

      const [url] = calls[0];
      expect(url.toString()).toBe("https://resource.example.com/.well-known/oauth-protected-resource");
    });

    it("does not fallback when the original URL has no path", async () => {
      // First call (path-aware for no path) returns 404
      mockFetch.mockResolvedValueOnce({
        ok: false,
        status: 404,
      });

      await expect(discoverOAuthProtectedResourceMetadata("https://resource.example.com"))
        .rejects.toThrow("Resource server does not implement OAuth 2.0 Protected Resource Metadata.");

      const calls = mockFetch.mock.calls;
      expect(calls.length).toBe(1); // Should not attempt fallback

      const [url] = calls[0];
      expect(url.toString()).toBe("https://resource.example.com/.well-known/oauth-protected-resource");
    });

    it("falls back when path-aware discovery encounters CORS error", async () => {
      // First call (path-aware) fails with TypeError (CORS)
      mockFetch.mockImplementationOnce(() => Promise.reject(new TypeError("CORS error")));

      // Retry path-aware without headers (simulating CORS retry)
      mockFetch.mockResolvedValueOnce({
        ok: false,
        status: 404,
      });

      // Second call (root fallback) succeeds
      mockFetch.mockResolvedValueOnce({
        ok: true,
        status: 200,
        json: async () => validMetadata,
      });

      const metadata = await discoverOAuthProtectedResourceMetadata("https://resource.example.com/deep/path");
      expect(metadata).toEqual(validMetadata);

      const calls = mockFetch.mock.calls;
      expect(calls.length).toBe(3);

      // Final call should be root fallback
      const [lastUrl, lastOptions] = calls[2];
      expect(lastUrl.toString()).toBe("https://resource.example.com/.well-known/oauth-protected-resource");
      expect(lastOptions.headers).toEqual({
        "MCP-Protocol-Version": LATEST_PROTOCOL_VERSION
      });
    });

    it("does not fallback when resourceMetadataUrl is provided", async () => {
      // Call with explicit URL returns 404
      mockFetch.mockResolvedValueOnce({
        ok: false,
        status: 404,
      });

      await expect(discoverOAuthProtectedResourceMetadata("https://resource.example.com/path", {
        resourceMetadataUrl: "https://custom.example.com/metadata"
      })).rejects.toThrow("Resource server does not implement OAuth 2.0 Protected Resource Metadata.");

      const calls = mockFetch.mock.calls;
      expect(calls.length).toBe(1); // Should not attempt fallback when explicit URL is provided

      const [url] = calls[0];
      expect(url.toString()).toBe("https://custom.example.com/metadata");
    });

    it("supports overriding the fetch function used for requests", async () => {
      const validMetadata = {
        resource: "https://resource.example.com",
        authorization_servers: ["https://auth.example.com"],
      };

      const customFetch = jest.fn().mockResolvedValue({
        ok: true,
        status: 200,
        json: async () => validMetadata,
      });

      const metadata = await discoverOAuthProtectedResourceMetadata(
        "https://resource.example.com",
        undefined,
        customFetch
      );

      expect(metadata).toEqual(validMetadata);
      expect(customFetch).toHaveBeenCalledTimes(1);
      expect(mockFetch).not.toHaveBeenCalled();

      const [url, options] = customFetch.mock.calls[0];
      expect(url.toString()).toBe("https://resource.example.com/.well-known/oauth-protected-resource");
      expect(options.headers).toEqual({
        "MCP-Protocol-Version": LATEST_PROTOCOL_VERSION
      });
    });
  });

  describe("discoverOAuthMetadata", () => {
    const validMetadata = {
      issuer: "https://auth.example.com",
      authorization_endpoint: "https://auth.example.com/authorize",
      token_endpoint: "https://auth.example.com/token",
      registration_endpoint: "https://auth.example.com/register",
      response_types_supported: ["code"],
      code_challenge_methods_supported: ["S256"],
    };

    it("returns metadata when discovery succeeds", async () => {
      mockFetch.mockResolvedValueOnce({
        ok: true,
        status: 200,
        json: async () => validMetadata,
      });

      const metadata = await discoverOAuthMetadata("https://auth.example.com");
      expect(metadata).toEqual(validMetadata);
      const calls = mockFetch.mock.calls;
      expect(calls.length).toBe(1);
      const [url, options] = calls[0];
      expect(url.toString()).toBe("https://auth.example.com/.well-known/oauth-authorization-server");
      expect(options.headers).toEqual({
        "MCP-Protocol-Version": LATEST_PROTOCOL_VERSION
      });
    });

    it("returns metadata when discovery succeeds with path", async () => {
      mockFetch.mockResolvedValueOnce({
        ok: true,
        status: 200,
        json: async () => validMetadata,
      });

      const metadata = await discoverOAuthMetadata("https://auth.example.com/path/name");
      expect(metadata).toEqual(validMetadata);
      const calls = mockFetch.mock.calls;
      expect(calls.length).toBe(1);
      const [url, options] = calls[0];
      expect(url.toString()).toBe("https://auth.example.com/.well-known/oauth-authorization-server/path/name");
      expect(options.headers).toEqual({
        "MCP-Protocol-Version": LATEST_PROTOCOL_VERSION
      });
    });

    it("falls back to root discovery when path-aware discovery returns 404", async () => {
      // First call (path-aware) returns 404
      mockFetch.mockResolvedValueOnce({
        ok: false,
        status: 404,
      });

      // Second call (root fallback) succeeds
      mockFetch.mockResolvedValueOnce({
        ok: true,
        status: 200,
        json: async () => validMetadata,
      });

      const metadata = await discoverOAuthMetadata("https://auth.example.com/path/name");
      expect(metadata).toEqual(validMetadata);

      const calls = mockFetch.mock.calls;
      expect(calls.length).toBe(2);

      // First call should be path-aware
      const [firstUrl, firstOptions] = calls[0];
      expect(firstUrl.toString()).toBe("https://auth.example.com/.well-known/oauth-authorization-server/path/name");
      expect(firstOptions.headers).toEqual({
        "MCP-Protocol-Version": LATEST_PROTOCOL_VERSION
      });

      // Second call should be root fallback
      const [secondUrl, secondOptions] = calls[1];
      expect(secondUrl.toString()).toBe("https://auth.example.com/.well-known/oauth-authorization-server");
      expect(secondOptions.headers).toEqual({
        "MCP-Protocol-Version": LATEST_PROTOCOL_VERSION
      });
    });

    it("returns undefined when both path-aware and root discovery return 404", async () => {
      // First call (path-aware) returns 404
      mockFetch.mockResolvedValueOnce({
        ok: false,
        status: 404,
      });

      // Second call (root fallback) also returns 404
      mockFetch.mockResolvedValueOnce({
        ok: false,
        status: 404,
      });

      const metadata = await discoverOAuthMetadata("https://auth.example.com/path/name");
      expect(metadata).toBeUndefined();

      const calls = mockFetch.mock.calls;
      expect(calls.length).toBe(2);
    });

    it("does not fallback when the original URL is already at root path", async () => {
      // First call (path-aware for root) returns 404
      mockFetch.mockResolvedValueOnce({
        ok: false,
        status: 404,
      });

      const metadata = await discoverOAuthMetadata("https://auth.example.com/");
      expect(metadata).toBeUndefined();

      const calls = mockFetch.mock.calls;
      expect(calls.length).toBe(1); // Should not attempt fallback

      const [url] = calls[0];
      expect(url.toString()).toBe("https://auth.example.com/.well-known/oauth-authorization-server");
    });

    it("does not fallback when the original URL has no path", async () => {
      // First call (path-aware for no path) returns 404
      mockFetch.mockResolvedValueOnce({
        ok: false,
        status: 404,
      });

      const metadata = await discoverOAuthMetadata("https://auth.example.com");
      expect(metadata).toBeUndefined();

      const calls = mockFetch.mock.calls;
      expect(calls.length).toBe(1); // Should not attempt fallback

      const [url] = calls[0];
      expect(url.toString()).toBe("https://auth.example.com/.well-known/oauth-authorization-server");
    });

    it("falls back when path-aware discovery encounters CORS error", async () => {
      // First call (path-aware) fails with TypeError (CORS)
      mockFetch.mockImplementationOnce(() => Promise.reject(new TypeError("CORS error")));

      // Retry path-aware without headers (simulating CORS retry)
      mockFetch.mockResolvedValueOnce({
        ok: false,
        status: 404,
      });

      // Second call (root fallback) succeeds
      mockFetch.mockResolvedValueOnce({
        ok: true,
        status: 200,
        json: async () => validMetadata,
      });

      const metadata = await discoverOAuthMetadata("https://auth.example.com/deep/path");
      expect(metadata).toEqual(validMetadata);

      const calls = mockFetch.mock.calls;
      expect(calls.length).toBe(3);

      // Final call should be root fallback
      const [lastUrl, lastOptions] = calls[2];
      expect(lastUrl.toString()).toBe("https://auth.example.com/.well-known/oauth-authorization-server");
      expect(lastOptions.headers).toEqual({
        "MCP-Protocol-Version": LATEST_PROTOCOL_VERSION
      });
    });

    it("returns metadata when first fetch fails but second without MCP header succeeds", async () => {
      // Set up a counter to control behavior
      let callCount = 0;

      // Mock implementation that changes behavior based on call count
      mockFetch.mockImplementation((_url, _options) => {
        callCount++;

        if (callCount === 1) {
          // First call with MCP header - fail with TypeError (simulating CORS error)
          // We need to use TypeError specifically because that's what the implementation checks for
          return Promise.reject(new TypeError("Network error"));
        } else {
          // Second call without header - succeed
          return Promise.resolve({
            ok: true,
            status: 200,
            json: async () => validMetadata
          });
        }
      });

      // Should succeed with the second call
      const metadata = await discoverOAuthMetadata("https://auth.example.com");
      expect(metadata).toEqual(validMetadata);

      // Verify both calls were made
      expect(mockFetch).toHaveBeenCalledTimes(2);

      // Verify first call had MCP header
      expect(mockFetch.mock.calls[0][1]?.headers).toHaveProperty("MCP-Protocol-Version");
    });

    it("throws an error when all fetch attempts fail", async () => {
      // Set up a counter to control behavior
      let callCount = 0;

      // Mock implementation that changes behavior based on call count
      mockFetch.mockImplementation((_url, _options) => {
        callCount++;

        if (callCount === 1) {
          // First call - fail with TypeError
          return Promise.reject(new TypeError("First failure"));
        } else {
          // Second call - fail with different error
          return Promise.reject(new Error("Second failure"));
        }
      });

      // Should fail with the second error
      await expect(discoverOAuthMetadata("https://auth.example.com"))
        .rejects.toThrow("Second failure");

      // Verify both calls were made
      expect(mockFetch).toHaveBeenCalledTimes(2);
    });

    it("returns undefined when both CORS requests fail in fetchWithCorsRetry", async () => {
      // fetchWithCorsRetry tries with headers (fails with CORS), then retries without headers (also fails with CORS)
      // simulating a 404 w/o headers set. We want this to return undefined, not throw TypeError
      mockFetch.mockImplementation(() => {
        // Both the initial request with headers and retry without headers fail with CORS TypeError
        return Promise.reject(new TypeError("Failed to fetch"));
      });

      // This should return undefined (the desired behavior after the fix)
      const metadata = await discoverOAuthMetadata("https://auth.example.com/path");
      expect(metadata).toBeUndefined();
    });

    it("returns undefined when discovery endpoint returns 404", async () => {
      mockFetch.mockResolvedValueOnce({
        ok: false,
        status: 404,
      });

      const metadata = await discoverOAuthMetadata("https://auth.example.com");
      expect(metadata).toBeUndefined();
    });

    it("throws on non-404 errors", async () => {
      mockFetch.mockResolvedValueOnce(new Response(null, { status: 500 }));

      await expect(
        discoverOAuthMetadata("https://auth.example.com")
      ).rejects.toThrow("HTTP 500");
    });

    it("validates metadata schema", async () => {
      mockFetch.mockResolvedValueOnce(
        Response.json(
          {
            // Missing required fields
            issuer: "https://auth.example.com",
          },
          { status: 200 }
        )
      );

      await expect(
        discoverOAuthMetadata("https://auth.example.com")
      ).rejects.toThrow();
    });

    it("supports overriding the fetch function used for requests", async () => {
      const validMetadata = {
        issuer: "https://auth.example.com",
        authorization_endpoint: "https://auth.example.com/authorize",
        token_endpoint: "https://auth.example.com/token",
        registration_endpoint: "https://auth.example.com/register",
        response_types_supported: ["code"],
        code_challenge_methods_supported: ["S256"],
      };

      const customFetch = jest.fn().mockResolvedValue({
        ok: true,
        status: 200,
        json: async () => validMetadata,
      });

      const metadata = await discoverOAuthMetadata(
        "https://auth.example.com",
        {},
        customFetch
      );

      expect(metadata).toEqual(validMetadata);
      expect(customFetch).toHaveBeenCalledTimes(1);
      expect(mockFetch).not.toHaveBeenCalled();

      const [url, options] = customFetch.mock.calls[0];
      expect(url.toString()).toBe("https://auth.example.com/.well-known/oauth-authorization-server");
      expect(options.headers).toEqual({
        "MCP-Protocol-Version": LATEST_PROTOCOL_VERSION
      });
    });
  });

  describe("buildDiscoveryUrls", () => {
    it("generates correct URLs for server without path", () => {
      const urls = buildDiscoveryUrls("https://auth.example.com");

      expect(urls).toHaveLength(2);
      expect(urls.map(u => ({ url: u.url.toString(), type: u.type }))).toEqual([
        {
          url: "https://auth.example.com/.well-known/oauth-authorization-server",
          type: "oauth"
        },
        {
          url: "https://auth.example.com/.well-known/openid-configuration",
          type: "oidc"
        }
      ]);
    });

    it("generates correct URLs for server with path", () => {
      const urls = buildDiscoveryUrls("https://auth.example.com/tenant1");

      expect(urls).toHaveLength(4);
      expect(urls.map(u => ({ url: u.url.toString(), type: u.type }))).toEqual([
        {
          url: "https://auth.example.com/.well-known/oauth-authorization-server/tenant1",
          type: "oauth"
        },
        {
          url: "https://auth.example.com/.well-known/oauth-authorization-server",
          type: "oauth"
        },
        {
          url: "https://auth.example.com/.well-known/openid-configuration/tenant1",
          type: "oidc"
        },
        {
          url: "https://auth.example.com/tenant1/.well-known/openid-configuration",
          type: "oidc"
        }
      ]);
    });

    it("handles URL object input", () => {
      const urls = buildDiscoveryUrls(new URL("https://auth.example.com/tenant1"));

      expect(urls).toHaveLength(4);
      expect(urls[0].url.toString()).toBe("https://auth.example.com/.well-known/oauth-authorization-server/tenant1");
    });
  });

  describe("discoverAuthorizationServerMetadata", () => {
    const validOAuthMetadata = {
      issuer: "https://auth.example.com",
      authorization_endpoint: "https://auth.example.com/authorize",
      token_endpoint: "https://auth.example.com/token",
      registration_endpoint: "https://auth.example.com/register",
      response_types_supported: ["code"],
      code_challenge_methods_supported: ["S256"],
    };

    const validOpenIdMetadata = {
      issuer: "https://auth.example.com",
      authorization_endpoint: "https://auth.example.com/authorize",
      token_endpoint: "https://auth.example.com/token",
      jwks_uri: "https://auth.example.com/jwks",
      subject_types_supported: ["public"],
      id_token_signing_alg_values_supported: ["RS256"],
      response_types_supported: ["code"],
      code_challenge_methods_supported: ["S256"],
    };

    it("tries URLs in order and returns first successful metadata", async () => {
      // First OAuth URL fails with 404
      mockFetch.mockResolvedValueOnce({
        ok: false,
        status: 404,
      });

      // Second OAuth URL (root) succeeds
      mockFetch.mockResolvedValueOnce({
        ok: true,
        status: 200,
        json: async () => validOAuthMetadata,
      });

      const metadata = await discoverAuthorizationServerMetadata(
        "https://auth.example.com/tenant1"
      );

      expect(metadata).toEqual(validOAuthMetadata);

      // Verify it tried the URLs in the correct order
      const calls = mockFetch.mock.calls;
      expect(calls.length).toBe(2);
      expect(calls[0][0].toString()).toBe("https://auth.example.com/.well-known/oauth-authorization-server/tenant1");
      expect(calls[1][0].toString()).toBe("https://auth.example.com/.well-known/oauth-authorization-server");
    });

    it("continues on 4xx errors", async () => {
      mockFetch.mockResolvedValueOnce({
        ok: false,
        status: 400,
      });

      mockFetch.mockResolvedValueOnce({
        ok: true,
        status: 200,
        json: async () => validOpenIdMetadata,
      });

      const metadata = await discoverAuthorizationServerMetadata("https://mcp.example.com");

      expect(metadata).toEqual(validOpenIdMetadata);

    });

    it("throws on non-4xx errors", async () => {
      mockFetch.mockResolvedValueOnce({
        ok: false,
        status: 500,
      });

      await expect(
        discoverAuthorizationServerMetadata("https://mcp.example.com")
      ).rejects.toThrow("HTTP 500");
    });

    it("handles CORS errors with retry", async () => {
      // First call fails with CORS
      mockFetch.mockImplementationOnce(() => Promise.reject(new TypeError("CORS error")));

      // Retry without headers succeeds
      mockFetch.mockResolvedValueOnce({
        ok: true,
        status: 200,
        json: async () => validOAuthMetadata,
      });

      const metadata = await discoverAuthorizationServerMetadata(
        "https://auth.example.com"
      );

      expect(metadata).toEqual(validOAuthMetadata);
      const calls = mockFetch.mock.calls;
      expect(calls.length).toBe(2);

      // First call should have headers
      expect(calls[0][1]?.headers).toHaveProperty("MCP-Protocol-Version");

      // Second call should not have headers (CORS retry)
      expect(calls[1][1]?.headers).toBeUndefined();
    });

    it("supports custom fetch function", async () => {
      const customFetch = jest.fn().mockResolvedValue({
        ok: true,
        status: 200,
        json: async () => validOAuthMetadata,
      });

      const metadata = await discoverAuthorizationServerMetadata(
        "https://auth.example.com",
        { fetchFn: customFetch }
      );

      expect(metadata).toEqual(validOAuthMetadata);
      expect(customFetch).toHaveBeenCalledTimes(1);
      expect(mockFetch).not.toHaveBeenCalled();
    });

    it("supports custom protocol version", async () => {
      mockFetch.mockResolvedValueOnce({
        ok: true,
        status: 200,
        json: async () => validOAuthMetadata,
      });

      const metadata = await discoverAuthorizationServerMetadata(
        "https://auth.example.com",
        { protocolVersion: "2025-01-01" }
      );

      expect(metadata).toEqual(validOAuthMetadata);
      const calls = mockFetch.mock.calls;
      const [, options] = calls[0];
      expect(options.headers).toEqual({
        "MCP-Protocol-Version": "2025-01-01"
      });
    });

    it("returns undefined when all URLs fail with CORS errors", async () => {
      // All fetch attempts fail with CORS errors (TypeError)
      mockFetch.mockImplementation(() => Promise.reject(new TypeError("CORS error")));

      const metadata = await discoverAuthorizationServerMetadata("https://auth.example.com/tenant1");

      expect(metadata).toBeUndefined();

      // Verify that all discovery URLs were attempted
      expect(mockFetch).toHaveBeenCalledTimes(8); // 4 URLs × 2 attempts each (with and without headers)
    });
  });

  describe("startAuthorization", () => {
    const validMetadata = {
      issuer: "https://auth.example.com",
      authorization_endpoint: "https://auth.example.com/auth",
      token_endpoint: "https://auth.example.com/tkn",
      response_types_supported: ["code"],
      code_challenge_methods_supported: ["S256"],
    };

    const validOpenIdMetadata = {
      issuer: "https://auth.example.com",
      authorization_endpoint: "https://auth.example.com/auth",
      token_endpoint: "https://auth.example.com/token",
      jwks_uri: "https://auth.example.com/jwks",
      subject_types_supported: ["public"],
      id_token_signing_alg_values_supported: ["RS256"],
      response_types_supported: ["code"],
      code_challenge_methods_supported: ["S256"],
    };

    const validClientInfo = {
      client_id: "client123",
      client_secret: "secret123",
      redirect_uris: ["http://localhost:3000/callback"],
      client_name: "Test Client",
    };

    it("generates authorization URL with PKCE challenge", async () => {
      const { authorizationUrl, codeVerifier } = await startAuthorization(
        "https://auth.example.com",
        {
          metadata: undefined,
          clientInformation: validClientInfo,
          redirectUrl: "http://localhost:3000/callback",
          resource: new URL("https://api.example.com/mcp-server"),
        }
      );

      expect(authorizationUrl.toString()).toMatch(
        /^https:\/\/auth\.example\.com\/authorize\?/
      );
      expect(authorizationUrl.searchParams.get("response_type")).toBe("code");
      expect(authorizationUrl.searchParams.get("code_challenge")).toBe("test_challenge");
      expect(authorizationUrl.searchParams.get("code_challenge_method")).toBe(
        "S256"
      );
      expect(authorizationUrl.searchParams.get("redirect_uri")).toBe(
        "http://localhost:3000/callback"
      );
      expect(authorizationUrl.searchParams.get("resource")).toBe("https://api.example.com/mcp-server");
      expect(codeVerifier).toBe("test_verifier");
    });

    it("includes scope parameter when provided", async () => {
      const { authorizationUrl } = await startAuthorization(
        "https://auth.example.com",
        {
          clientInformation: validClientInfo,
          redirectUrl: "http://localhost:3000/callback",
          scope: "read write profile",
        }
      );

      expect(authorizationUrl.searchParams.get("scope")).toBe("read write profile");
    });

    it("excludes scope parameter when not provided", async () => {
      const { authorizationUrl } = await startAuthorization(
        "https://auth.example.com",
        {
          clientInformation: validClientInfo,
          redirectUrl: "http://localhost:3000/callback",
        }
      );

      expect(authorizationUrl.searchParams.has("scope")).toBe(false);
    });

    it("includes state parameter when provided", async () => {
      const { authorizationUrl } = await startAuthorization(
        "https://auth.example.com",
        {
          clientInformation: validClientInfo,
          redirectUrl: "http://localhost:3000/callback",
          state: "foobar",
        }
      );

      expect(authorizationUrl.searchParams.get("state")).toBe("foobar");
    });

    it("excludes state parameter when not provided", async () => {
      const { authorizationUrl } = await startAuthorization(
        "https://auth.example.com",
        {
          clientInformation: validClientInfo,
          redirectUrl: "http://localhost:3000/callback",
        }
      );

      expect(authorizationUrl.searchParams.has("state")).toBe(false);
    });

    // OpenID Connect requires that the user is prompted for consent if the scope includes 'offline_access'
    it("includes consent prompt parameter if scope includes 'offline_access'", async () => {
      const { authorizationUrl } = await startAuthorization(
          "https://auth.example.com",
          {
            clientInformation: validClientInfo,
            redirectUrl: "http://localhost:3000/callback",
            scope: "read write profile offline_access",
          }
      );

      expect(authorizationUrl.searchParams.get("prompt")).toBe("consent");
    });

    it.each([validMetadata, validOpenIdMetadata])("uses metadata authorization_endpoint when provided", async (baseMetadata) => {
      const { authorizationUrl } = await startAuthorization(
        "https://auth.example.com",
        {
          metadata: baseMetadata,
          clientInformation: validClientInfo,
          redirectUrl: "http://localhost:3000/callback",
        }
      );

      expect(authorizationUrl.toString()).toMatch(
        /^https:\/\/auth\.example\.com\/auth\?/
      );
    });

    it.each([validMetadata, validOpenIdMetadata])("validates response type support", async (baseMetadata) => {
      const metadata = {
        ...baseMetadata,
        response_types_supported: ["token"], // Does not support 'code'
      };

      await expect(
        startAuthorization("https://auth.example.com", {
          metadata,
          clientInformation: validClientInfo,
          redirectUrl: "http://localhost:3000/callback",
        })
      ).rejects.toThrow(/does not support response type/);
    });

    // https://github.com/modelcontextprotocol/typescript-sdk/issues/832
    it.each([validMetadata, validOpenIdMetadata])("assumes supported code challenge methods includes S256 if absent", async (baseMetadata) => {
      const metadata = {
        ...baseMetadata,
        response_types_supported: ["code"],
        code_challenge_methods_supported: undefined
      };

      const { authorizationUrl } = await startAuthorization("https://auth.example.com", {
        metadata,
        clientInformation: validClientInfo,
        redirectUrl: "http://localhost:3000/callback",
      })

      expect(authorizationUrl.toString()).toMatch(
        /^https:\/\/auth\.example\.com\/auth\?.+&code_challenge_method=S256/
      );
    });

    it.each([validMetadata, validOpenIdMetadata])("validates supported code challenge methods includes S256 if present", async (baseMetadata) => {
      const metadata = {
        ...baseMetadata,
        response_types_supported: ["code"],
        code_challenge_methods_supported: ["plain"], // Does not support 'S256'
      };

      await expect(
        startAuthorization("https://auth.example.com", {
          metadata,
          clientInformation: validClientInfo,
          redirectUrl: "http://localhost:3000/callback",
        })
      ).rejects.toThrow(/does not support code challenge method/);
    });
  });

  describe("exchangeAuthorization", () => {
    const validTokens = {
      access_token: "access123",
      token_type: "Bearer",
      expires_in: 3600,
      refresh_token: "refresh123",
    };

    const validMetadata = {
      issuer: "https://auth.example.com",
      authorization_endpoint: "https://auth.example.com/authorize",
      token_endpoint: "https://auth.example.com/token",
      response_types_supported: ["code"]
    };

    const validClientInfo = {
      client_id: "client123",
      client_secret: "secret123",
      redirect_uris: ["http://localhost:3000/callback"],
      client_name: "Test Client",
    };

    it("exchanges code for tokens", async () => {
      mockFetch.mockResolvedValueOnce({
        ok: true,
        status: 200,
        json: async () => validTokens,
      });

      const tokens = await exchangeAuthorization("https://auth.example.com", {
        clientInformation: validClientInfo,
        authorizationCode: "code123",
        codeVerifier: "verifier123",
        redirectUri: "http://localhost:3000/callback",
        resource: new URL("https://api.example.com/mcp-server"),
      });

      expect(tokens).toEqual(validTokens);
      expect(mockFetch).toHaveBeenCalledWith(
        expect.objectContaining({
          href: "https://auth.example.com/token",
        }),
        expect.objectContaining({
          method: "POST",
          headers: new Headers({
            "Content-Type": "application/x-www-form-urlencoded",
          }),
        })
      );

      const body = mockFetch.mock.calls[0][1].body as URLSearchParams;
      expect(body.get("grant_type")).toBe("authorization_code");
      expect(body.get("code")).toBe("code123");
      expect(body.get("code_verifier")).toBe("verifier123");
      expect(body.get("client_id")).toBe("client123");
      expect(body.get("client_secret")).toBe("secret123");
      expect(body.get("redirect_uri")).toBe("http://localhost:3000/callback");
      expect(body.get("resource")).toBe("https://api.example.com/mcp-server");
    });

    it("exchanges code for tokens with auth", async () => {
      mockFetch.mockResolvedValueOnce({
        ok: true,
        status: 200,
        json: async () => validTokens,
      });

      const tokens = await exchangeAuthorization("https://auth.example.com", {
        metadata: validMetadata,
        clientInformation: validClientInfo,
        authorizationCode: "code123",
        codeVerifier: "verifier123",
        redirectUri: "http://localhost:3000/callback",
        addClientAuthentication: (headers: Headers, params: URLSearchParams, url: string | URL, metadata: AuthorizationServerMetadata) => {
          headers.set("Authorization", "Basic " + btoa(validClientInfo.client_id + ":" + validClientInfo.client_secret));
          params.set("example_url", typeof url === 'string' ? url : url.toString());
          params.set("example_metadata", metadata.authorization_endpoint);
          params.set("example_param", "example_value");
        },
      });

      expect(tokens).toEqual(validTokens);
      expect(mockFetch).toHaveBeenCalledWith(
        expect.objectContaining({
          href: "https://auth.example.com/token",
        }),
        expect.objectContaining({
          method: "POST",
        })
      );

      const headers = mockFetch.mock.calls[0][1].headers as Headers;
      expect(headers.get("Content-Type")).toBe("application/x-www-form-urlencoded");
      expect(headers.get("Authorization")).toBe("Basic Y2xpZW50MTIzOnNlY3JldDEyMw==");
      const body = mockFetch.mock.calls[0][1].body as URLSearchParams;
      expect(body.get("grant_type")).toBe("authorization_code");
      expect(body.get("code")).toBe("code123");
      expect(body.get("code_verifier")).toBe("verifier123");
      expect(body.get("client_id")).toBeNull();
      expect(body.get("redirect_uri")).toBe("http://localhost:3000/callback");
      expect(body.get("example_url")).toBe("https://auth.example.com");
      expect(body.get("example_metadata")).toBe("https://auth.example.com/authorize");
      expect(body.get("example_param")).toBe("example_value");
      expect(body.get("client_secret")).toBeNull();
    });

    it("validates token response schema", async () => {
      mockFetch.mockResolvedValueOnce({
        ok: true,
        status: 200,
        json: async () => ({
          // Missing required fields
          access_token: "access123",
        }),
      });

      await expect(
        exchangeAuthorization("https://auth.example.com", {
          clientInformation: validClientInfo,
          authorizationCode: "code123",
          codeVerifier: "verifier123",
          redirectUri: "http://localhost:3000/callback",
        })
      ).rejects.toThrow();
    });

    it("throws on error response", async () => {
      mockFetch.mockResolvedValueOnce(
        Response.json(
          new ServerError("Token exchange failed").toResponseObject(),
          { status: 400 }
        )
      );

      await expect(
        exchangeAuthorization("https://auth.example.com", {
          clientInformation: validClientInfo,
          authorizationCode: "code123",
          codeVerifier: "verifier123",
          redirectUri: "http://localhost:3000/callback",
        })
      ).rejects.toThrow("Token exchange failed");
    });

    it("supports overriding the fetch function used for requests", async () => {
      const customFetch = jest.fn().mockResolvedValue({
        ok: true,
        status: 200,
        json: async () => validTokens,
      });

      const tokens = await exchangeAuthorization("https://auth.example.com", {
        clientInformation: validClientInfo,
        authorizationCode: "code123",
        codeVerifier: "verifier123",
        redirectUri: "http://localhost:3000/callback",
        resource: new URL("https://api.example.com/mcp-server"),
        fetchFn: customFetch,
      });

      expect(tokens).toEqual(validTokens);
      expect(customFetch).toHaveBeenCalledTimes(1);
      expect(mockFetch).not.toHaveBeenCalled();

      const [url, options] = customFetch.mock.calls[0];
      expect(url.toString()).toBe("https://auth.example.com/token");
      expect(options).toEqual(
        expect.objectContaining({
          method: "POST",
          headers: expect.any(Headers),
          body: expect.any(URLSearchParams),
        })
      );

      const body = options.body as URLSearchParams;
      expect(body.get("grant_type")).toBe("authorization_code");
      expect(body.get("code")).toBe("code123");
      expect(body.get("code_verifier")).toBe("verifier123");
      expect(body.get("client_id")).toBe("client123");
      expect(body.get("client_secret")).toBe("secret123");
      expect(body.get("redirect_uri")).toBe("http://localhost:3000/callback");
      expect(body.get("resource")).toBe("https://api.example.com/mcp-server");
    });
  });

  describe("refreshAuthorization", () => {
    const validTokens = {
      access_token: "newaccess123",
      token_type: "Bearer",
      expires_in: 3600,
    }
    const validTokensWithNewRefreshToken = {
      ...validTokens,
      refresh_token: "newrefresh123",
    };

    const validMetadata = {
      issuer: "https://auth.example.com",
      authorization_endpoint: "https://auth.example.com/authorize",
      token_endpoint: "https://auth.example.com/token",
      response_types_supported: ["code"]
    };

    const validClientInfo = {
      client_id: "client123",
      client_secret: "secret123",
      redirect_uris: ["http://localhost:3000/callback"],
      client_name: "Test Client",
    };

    it("exchanges refresh token for new tokens", async () => {
      mockFetch.mockResolvedValueOnce({
        ok: true,
        status: 200,
        json: async () => validTokensWithNewRefreshToken,
      });

      const tokens = await refreshAuthorization("https://auth.example.com", {
        clientInformation: validClientInfo,
        refreshToken: "refresh123",
        resource: new URL("https://api.example.com/mcp-server"),
      });

      expect(tokens).toEqual(validTokensWithNewRefreshToken);
      expect(mockFetch).toHaveBeenCalledWith(
        expect.objectContaining({
          href: "https://auth.example.com/token",
        }),
        expect.objectContaining({
          method: "POST",
          headers: new Headers({
            "Content-Type": "application/x-www-form-urlencoded",
          }),
        })
      );

      const body = mockFetch.mock.calls[0][1].body as URLSearchParams;
      expect(body.get("grant_type")).toBe("refresh_token");
      expect(body.get("refresh_token")).toBe("refresh123");
      expect(body.get("client_id")).toBe("client123");
      expect(body.get("client_secret")).toBe("secret123");
      expect(body.get("resource")).toBe("https://api.example.com/mcp-server");
    });

    it("exchanges refresh token for new tokens with auth", async () => {
      mockFetch.mockResolvedValueOnce({
        ok: true,
        status: 200,
        json: async () => validTokensWithNewRefreshToken,
      });

      const tokens = await refreshAuthorization("https://auth.example.com", {
        metadata: validMetadata,
        clientInformation: validClientInfo,
        refreshToken: "refresh123",
        addClientAuthentication: (headers: Headers, params: URLSearchParams, url: string | URL, metadata?: AuthorizationServerMetadata) => {
          headers.set("Authorization", "Basic " + btoa(validClientInfo.client_id + ":" + validClientInfo.client_secret));
          params.set("example_url", typeof url === 'string' ? url : url.toString());
          params.set("example_metadata", metadata?.authorization_endpoint ?? '?');
          params.set("example_param", "example_value");
        },
      });

      expect(tokens).toEqual(validTokensWithNewRefreshToken);
      expect(mockFetch).toHaveBeenCalledWith(
        expect.objectContaining({
          href: "https://auth.example.com/token",
        }),
        expect.objectContaining({
          method: "POST",
        })
      );

      const headers = mockFetch.mock.calls[0][1].headers as Headers;
      expect(headers.get("Content-Type")).toBe("application/x-www-form-urlencoded");
      expect(headers.get("Authorization")).toBe("Basic Y2xpZW50MTIzOnNlY3JldDEyMw==");
      const body = mockFetch.mock.calls[0][1].body as URLSearchParams;
      expect(body.get("grant_type")).toBe("refresh_token");
      expect(body.get("refresh_token")).toBe("refresh123");
      expect(body.get("client_id")).toBeNull();
      expect(body.get("example_url")).toBe("https://auth.example.com");
      expect(body.get("example_metadata")).toBe("https://auth.example.com/authorize");
      expect(body.get("example_param")).toBe("example_value");
      expect(body.get("client_secret")).toBeNull();
    });
=======
describe('OAuth Authorization', () => {
    beforeEach(() => {
        mockFetch.mockReset();
    });

    describe('extractResourceMetadataUrl', () => {
        it('returns resource metadata url when present', async () => {
            const resourceUrl = 'https://resource.example.com/.well-known/oauth-protected-resource';
            const mockResponse = {
                headers: {
                    get: jest.fn(name => (name === 'WWW-Authenticate' ? `Bearer realm="mcp", resource_metadata="${resourceUrl}"` : null))
                }
            } as unknown as Response;

            expect(extractResourceMetadataUrl(mockResponse)).toEqual(new URL(resourceUrl));
        });

        it('returns undefined if not bearer', async () => {
            const resourceUrl = 'https://resource.example.com/.well-known/oauth-protected-resource';
            const mockResponse = {
                headers: {
                    get: jest.fn(name => (name === 'WWW-Authenticate' ? `Basic realm="mcp", resource_metadata="${resourceUrl}"` : null))
                }
            } as unknown as Response;

            expect(extractResourceMetadataUrl(mockResponse)).toBeUndefined();
        });

        it('returns undefined if resource_metadata not present', async () => {
            const mockResponse = {
                headers: {
                    get: jest.fn(name => (name === 'WWW-Authenticate' ? `Basic realm="mcp"` : null))
                }
            } as unknown as Response;

            expect(extractResourceMetadataUrl(mockResponse)).toBeUndefined();
        });

        it('returns undefined on invalid url', async () => {
            const resourceUrl = 'invalid-url';
            const mockResponse = {
                headers: {
                    get: jest.fn(name => (name === 'WWW-Authenticate' ? `Basic realm="mcp", resource_metadata="${resourceUrl}"` : null))
                }
            } as unknown as Response;

            expect(extractResourceMetadataUrl(mockResponse)).toBeUndefined();
        });
    });

    describe('discoverOAuthProtectedResourceMetadata', () => {
        const validMetadata = {
            resource: 'https://resource.example.com',
            authorization_servers: ['https://auth.example.com']
        };
>>>>>>> 29b65b0c

        it('returns metadata when discovery succeeds', async () => {
            mockFetch.mockResolvedValueOnce({
                ok: true,
                status: 200,
                json: async () => validMetadata
            });

            const metadata = await discoverOAuthProtectedResourceMetadata('https://resource.example.com');
            expect(metadata).toEqual(validMetadata);
            const calls = mockFetch.mock.calls;
            expect(calls.length).toBe(1);
            const [url] = calls[0];
            expect(url.toString()).toBe('https://resource.example.com/.well-known/oauth-protected-resource');
        });

        it('returns metadata when first fetch fails but second without MCP header succeeds', async () => {
            // Set up a counter to control behavior
            let callCount = 0;

            // Mock implementation that changes behavior based on call count
            mockFetch.mockImplementation((_url, _options) => {
                callCount++;

                if (callCount === 1) {
                    // First call with MCP header - fail with TypeError (simulating CORS error)
                    // We need to use TypeError specifically because that's what the implementation checks for
                    return Promise.reject(new TypeError('Network error'));
                } else {
                    // Second call without header - succeed
                    return Promise.resolve({
                        ok: true,
                        status: 200,
                        json: async () => validMetadata
                    });
                }
            });

            // Should succeed with the second call
            const metadata = await discoverOAuthProtectedResourceMetadata('https://resource.example.com');
            expect(metadata).toEqual(validMetadata);

            // Verify both calls were made
            expect(mockFetch).toHaveBeenCalledTimes(2);

            // Verify first call had MCP header
            expect(mockFetch.mock.calls[0][1]?.headers).toHaveProperty('MCP-Protocol-Version');
        });

        it('throws an error when all fetch attempts fail', async () => {
            // Set up a counter to control behavior
            let callCount = 0;

            // Mock implementation that changes behavior based on call count
            mockFetch.mockImplementation((_url, _options) => {
                callCount++;

                if (callCount === 1) {
                    // First call - fail with TypeError
                    return Promise.reject(new TypeError('First failure'));
                } else {
                    // Second call - fail with different error
                    return Promise.reject(new Error('Second failure'));
                }
            });

            // Should fail with the second error
            await expect(discoverOAuthProtectedResourceMetadata('https://resource.example.com')).rejects.toThrow('Second failure');

            // Verify both calls were made
            expect(mockFetch).toHaveBeenCalledTimes(2);
        });

        it('throws on 404 errors', async () => {
            mockFetch.mockResolvedValueOnce({
                ok: false,
                status: 404
            });

            await expect(discoverOAuthProtectedResourceMetadata('https://resource.example.com')).rejects.toThrow(
                'Resource server does not implement OAuth 2.0 Protected Resource Metadata.'
            );
        });

        it('throws on non-404 errors', async () => {
            mockFetch.mockResolvedValueOnce({
                ok: false,
                status: 500
            });

            await expect(discoverOAuthProtectedResourceMetadata('https://resource.example.com')).rejects.toThrow('HTTP 500');
        });

        it('validates metadata schema', async () => {
            mockFetch.mockResolvedValueOnce({
                ok: true,
                status: 200,
                json: async () => ({
                    // Missing required fields
                    scopes_supported: ['email', 'mcp']
                })
            });

            await expect(discoverOAuthProtectedResourceMetadata('https://resource.example.com')).rejects.toThrow();
        });

        it('returns metadata when discovery succeeds with path', async () => {
            mockFetch.mockResolvedValueOnce({
                ok: true,
                status: 200,
                json: async () => validMetadata
            });

            const metadata = await discoverOAuthProtectedResourceMetadata('https://resource.example.com/path/name');
            expect(metadata).toEqual(validMetadata);
            const calls = mockFetch.mock.calls;
            expect(calls.length).toBe(1);
            const [url] = calls[0];
            expect(url.toString()).toBe('https://resource.example.com/.well-known/oauth-protected-resource/path/name');
        });

        it('preserves query parameters in path-aware discovery', async () => {
            mockFetch.mockResolvedValueOnce({
                ok: true,
                status: 200,
                json: async () => validMetadata
            });

            const metadata = await discoverOAuthProtectedResourceMetadata('https://resource.example.com/path?param=value');
            expect(metadata).toEqual(validMetadata);
            const calls = mockFetch.mock.calls;
            expect(calls.length).toBe(1);
            const [url] = calls[0];
            expect(url.toString()).toBe('https://resource.example.com/.well-known/oauth-protected-resource/path?param=value');
        });

        it.each([400, 401, 403, 404, 410, 422, 429])(
            'falls back to root discovery when path-aware discovery returns %d',
            async statusCode => {
                // First call (path-aware) returns 4xx
                mockFetch.mockResolvedValueOnce({
                    ok: false,
                    status: statusCode
                });

                // Second call (root fallback) succeeds
                mockFetch.mockResolvedValueOnce({
                    ok: true,
                    status: 200,
                    json: async () => validMetadata
                });

                const metadata = await discoverOAuthProtectedResourceMetadata('https://resource.example.com/path/name');
                expect(metadata).toEqual(validMetadata);

                const calls = mockFetch.mock.calls;
                expect(calls.length).toBe(2);

                // First call should be path-aware
                const [firstUrl, firstOptions] = calls[0];
                expect(firstUrl.toString()).toBe('https://resource.example.com/.well-known/oauth-protected-resource/path/name');
                expect(firstOptions.headers).toEqual({
                    'MCP-Protocol-Version': LATEST_PROTOCOL_VERSION
                });

                // Second call should be root fallback
                const [secondUrl, secondOptions] = calls[1];
                expect(secondUrl.toString()).toBe('https://resource.example.com/.well-known/oauth-protected-resource');
                expect(secondOptions.headers).toEqual({
                    'MCP-Protocol-Version': LATEST_PROTOCOL_VERSION
                });
            }
        );

        it('throws error when both path-aware and root discovery return 404', async () => {
            // First call (path-aware) returns 404
            mockFetch.mockResolvedValueOnce({
                ok: false,
                status: 404
            });

            // Second call (root fallback) also returns 404
            mockFetch.mockResolvedValueOnce({
                ok: false,
                status: 404
            });

            await expect(discoverOAuthProtectedResourceMetadata('https://resource.example.com/path/name')).rejects.toThrow(
                'Resource server does not implement OAuth 2.0 Protected Resource Metadata.'
            );

            const calls = mockFetch.mock.calls;
            expect(calls.length).toBe(2);
        });

        it('throws error on 500 status and does not fallback', async () => {
            // First call (path-aware) returns 500
            mockFetch.mockResolvedValueOnce({
                ok: false,
                status: 500
            });

            await expect(discoverOAuthProtectedResourceMetadata('https://resource.example.com/path/name')).rejects.toThrow();

            const calls = mockFetch.mock.calls;
            expect(calls.length).toBe(1); // Should not attempt fallback
        });

        it('does not fallback when the original URL is already at root path', async () => {
            // First call (path-aware for root) returns 404
            mockFetch.mockResolvedValueOnce({
                ok: false,
                status: 404
            });

            await expect(discoverOAuthProtectedResourceMetadata('https://resource.example.com/')).rejects.toThrow(
                'Resource server does not implement OAuth 2.0 Protected Resource Metadata.'
            );

            const calls = mockFetch.mock.calls;
            expect(calls.length).toBe(1); // Should not attempt fallback

            const [url] = calls[0];
            expect(url.toString()).toBe('https://resource.example.com/.well-known/oauth-protected-resource');
        });

        it('does not fallback when the original URL has no path', async () => {
            // First call (path-aware for no path) returns 404
            mockFetch.mockResolvedValueOnce({
                ok: false,
                status: 404
            });

            await expect(discoverOAuthProtectedResourceMetadata('https://resource.example.com')).rejects.toThrow(
                'Resource server does not implement OAuth 2.0 Protected Resource Metadata.'
            );

            const calls = mockFetch.mock.calls;
            expect(calls.length).toBe(1); // Should not attempt fallback

            const [url] = calls[0];
            expect(url.toString()).toBe('https://resource.example.com/.well-known/oauth-protected-resource');
        });

        it('falls back when path-aware discovery encounters CORS error', async () => {
            // First call (path-aware) fails with TypeError (CORS)
            mockFetch.mockImplementationOnce(() => Promise.reject(new TypeError('CORS error')));

            // Retry path-aware without headers (simulating CORS retry)
            mockFetch.mockResolvedValueOnce({
                ok: false,
                status: 404
            });

            // Second call (root fallback) succeeds
            mockFetch.mockResolvedValueOnce({
                ok: true,
                status: 200,
                json: async () => validMetadata
            });

            const metadata = await discoverOAuthProtectedResourceMetadata('https://resource.example.com/deep/path');
            expect(metadata).toEqual(validMetadata);

            const calls = mockFetch.mock.calls;
            expect(calls.length).toBe(3);

            // Final call should be root fallback
            const [lastUrl, lastOptions] = calls[2];
            expect(lastUrl.toString()).toBe('https://resource.example.com/.well-known/oauth-protected-resource');
            expect(lastOptions.headers).toEqual({
                'MCP-Protocol-Version': LATEST_PROTOCOL_VERSION
            });
        });

        it('does not fallback when resourceMetadataUrl is provided', async () => {
            // Call with explicit URL returns 404
            mockFetch.mockResolvedValueOnce({
                ok: false,
                status: 404
            });

            await expect(
                discoverOAuthProtectedResourceMetadata('https://resource.example.com/path', {
                    resourceMetadataUrl: 'https://custom.example.com/metadata'
                })
            ).rejects.toThrow('Resource server does not implement OAuth 2.0 Protected Resource Metadata.');

            const calls = mockFetch.mock.calls;
            expect(calls.length).toBe(1); // Should not attempt fallback when explicit URL is provided

            const [url] = calls[0];
            expect(url.toString()).toBe('https://custom.example.com/metadata');
        });

        it('supports overriding the fetch function used for requests', async () => {
            const validMetadata = {
                resource: 'https://resource.example.com',
                authorization_servers: ['https://auth.example.com']
            };

            const customFetch = jest.fn().mockResolvedValue({
                ok: true,
                status: 200,
                json: async () => validMetadata
            });

            const metadata = await discoverOAuthProtectedResourceMetadata('https://resource.example.com', undefined, customFetch);

            expect(metadata).toEqual(validMetadata);
            expect(customFetch).toHaveBeenCalledTimes(1);
            expect(mockFetch).not.toHaveBeenCalled();

            const [url, options] = customFetch.mock.calls[0];
            expect(url.toString()).toBe('https://resource.example.com/.well-known/oauth-protected-resource');
            expect(options.headers).toEqual({
                'MCP-Protocol-Version': LATEST_PROTOCOL_VERSION
            });
        });
    });

    describe('discoverOAuthMetadata', () => {
        const validMetadata = {
            issuer: 'https://auth.example.com',
            authorization_endpoint: 'https://auth.example.com/authorize',
            token_endpoint: 'https://auth.example.com/token',
            registration_endpoint: 'https://auth.example.com/register',
            response_types_supported: ['code'],
            code_challenge_methods_supported: ['S256']
        };

        it('returns metadata when discovery succeeds', async () => {
            mockFetch.mockResolvedValueOnce({
                ok: true,
                status: 200,
                json: async () => validMetadata
            });

            const metadata = await discoverOAuthMetadata('https://auth.example.com');
            expect(metadata).toEqual(validMetadata);
            const calls = mockFetch.mock.calls;
            expect(calls.length).toBe(1);
            const [url, options] = calls[0];
            expect(url.toString()).toBe('https://auth.example.com/.well-known/oauth-authorization-server');
            expect(options.headers).toEqual({
                'MCP-Protocol-Version': LATEST_PROTOCOL_VERSION
            });
        });

        it('returns metadata when discovery succeeds with path', async () => {
            mockFetch.mockResolvedValueOnce({
                ok: true,
                status: 200,
                json: async () => validMetadata
            });

            const metadata = await discoverOAuthMetadata('https://auth.example.com/path/name');
            expect(metadata).toEqual(validMetadata);
            const calls = mockFetch.mock.calls;
            expect(calls.length).toBe(1);
            const [url, options] = calls[0];
            expect(url.toString()).toBe('https://auth.example.com/.well-known/oauth-authorization-server/path/name');
            expect(options.headers).toEqual({
                'MCP-Protocol-Version': LATEST_PROTOCOL_VERSION
            });
        });

        it('falls back to root discovery when path-aware discovery returns 404', async () => {
            // First call (path-aware) returns 404
            mockFetch.mockResolvedValueOnce({
                ok: false,
                status: 404
            });

            // Second call (root fallback) succeeds
            mockFetch.mockResolvedValueOnce({
                ok: true,
                status: 200,
                json: async () => validMetadata
            });

            const metadata = await discoverOAuthMetadata('https://auth.example.com/path/name');
            expect(metadata).toEqual(validMetadata);

            const calls = mockFetch.mock.calls;
            expect(calls.length).toBe(2);

            // First call should be path-aware
            const [firstUrl, firstOptions] = calls[0];
            expect(firstUrl.toString()).toBe('https://auth.example.com/.well-known/oauth-authorization-server/path/name');
            expect(firstOptions.headers).toEqual({
                'MCP-Protocol-Version': LATEST_PROTOCOL_VERSION
            });

            // Second call should be root fallback
            const [secondUrl, secondOptions] = calls[1];
            expect(secondUrl.toString()).toBe('https://auth.example.com/.well-known/oauth-authorization-server');
            expect(secondOptions.headers).toEqual({
                'MCP-Protocol-Version': LATEST_PROTOCOL_VERSION
            });
        });

        it('returns undefined when both path-aware and root discovery return 404', async () => {
            // First call (path-aware) returns 404
            mockFetch.mockResolvedValueOnce({
                ok: false,
                status: 404
            });

            // Second call (root fallback) also returns 404
            mockFetch.mockResolvedValueOnce({
                ok: false,
                status: 404
            });

            const metadata = await discoverOAuthMetadata('https://auth.example.com/path/name');
            expect(metadata).toBeUndefined();

            const calls = mockFetch.mock.calls;
            expect(calls.length).toBe(2);
        });

        it('does not fallback when the original URL is already at root path', async () => {
            // First call (path-aware for root) returns 404
            mockFetch.mockResolvedValueOnce({
                ok: false,
                status: 404
            });

            const metadata = await discoverOAuthMetadata('https://auth.example.com/');
            expect(metadata).toBeUndefined();

            const calls = mockFetch.mock.calls;
            expect(calls.length).toBe(1); // Should not attempt fallback

            const [url] = calls[0];
            expect(url.toString()).toBe('https://auth.example.com/.well-known/oauth-authorization-server');
        });

        it('does not fallback when the original URL has no path', async () => {
            // First call (path-aware for no path) returns 404
            mockFetch.mockResolvedValueOnce({
                ok: false,
                status: 404
            });

            const metadata = await discoverOAuthMetadata('https://auth.example.com');
            expect(metadata).toBeUndefined();

            const calls = mockFetch.mock.calls;
            expect(calls.length).toBe(1); // Should not attempt fallback

            const [url] = calls[0];
            expect(url.toString()).toBe('https://auth.example.com/.well-known/oauth-authorization-server');
        });

        it('falls back when path-aware discovery encounters CORS error', async () => {
            // First call (path-aware) fails with TypeError (CORS)
            mockFetch.mockImplementationOnce(() => Promise.reject(new TypeError('CORS error')));

            // Retry path-aware without headers (simulating CORS retry)
            mockFetch.mockResolvedValueOnce({
                ok: false,
                status: 404
            });

            // Second call (root fallback) succeeds
            mockFetch.mockResolvedValueOnce({
                ok: true,
                status: 200,
                json: async () => validMetadata
            });

            const metadata = await discoverOAuthMetadata('https://auth.example.com/deep/path');
            expect(metadata).toEqual(validMetadata);

            const calls = mockFetch.mock.calls;
            expect(calls.length).toBe(3);

            // Final call should be root fallback
            const [lastUrl, lastOptions] = calls[2];
            expect(lastUrl.toString()).toBe('https://auth.example.com/.well-known/oauth-authorization-server');
            expect(lastOptions.headers).toEqual({
                'MCP-Protocol-Version': LATEST_PROTOCOL_VERSION
            });
        });

        it('returns metadata when first fetch fails but second without MCP header succeeds', async () => {
            // Set up a counter to control behavior
            let callCount = 0;

            // Mock implementation that changes behavior based on call count
            mockFetch.mockImplementation((_url, _options) => {
                callCount++;

                if (callCount === 1) {
                    // First call with MCP header - fail with TypeError (simulating CORS error)
                    // We need to use TypeError specifically because that's what the implementation checks for
                    return Promise.reject(new TypeError('Network error'));
                } else {
                    // Second call without header - succeed
                    return Promise.resolve({
                        ok: true,
                        status: 200,
                        json: async () => validMetadata
                    });
                }
            });

            // Should succeed with the second call
            const metadata = await discoverOAuthMetadata('https://auth.example.com');
            expect(metadata).toEqual(validMetadata);

            // Verify both calls were made
            expect(mockFetch).toHaveBeenCalledTimes(2);

            // Verify first call had MCP header
            expect(mockFetch.mock.calls[0][1]?.headers).toHaveProperty('MCP-Protocol-Version');
        });

        it('throws an error when all fetch attempts fail', async () => {
            // Set up a counter to control behavior
            let callCount = 0;

            // Mock implementation that changes behavior based on call count
            mockFetch.mockImplementation((_url, _options) => {
                callCount++;

                if (callCount === 1) {
                    // First call - fail with TypeError
                    return Promise.reject(new TypeError('First failure'));
                } else {
                    // Second call - fail with different error
                    return Promise.reject(new Error('Second failure'));
                }
            });

            // Should fail with the second error
            await expect(discoverOAuthMetadata('https://auth.example.com')).rejects.toThrow('Second failure');

            // Verify both calls were made
            expect(mockFetch).toHaveBeenCalledTimes(2);
        });

        it('returns undefined when both CORS requests fail in fetchWithCorsRetry', async () => {
            // fetchWithCorsRetry tries with headers (fails with CORS), then retries without headers (also fails with CORS)
            // simulating a 404 w/o headers set. We want this to return undefined, not throw TypeError
            mockFetch.mockImplementation(() => {
                // Both the initial request with headers and retry without headers fail with CORS TypeError
                return Promise.reject(new TypeError('Failed to fetch'));
            });

            // This should return undefined (the desired behavior after the fix)
            const metadata = await discoverOAuthMetadata('https://auth.example.com/path');
            expect(metadata).toBeUndefined();
        });

        it('returns undefined when discovery endpoint returns 404', async () => {
            mockFetch.mockResolvedValueOnce({
                ok: false,
                status: 404
            });

            const metadata = await discoverOAuthMetadata('https://auth.example.com');
            expect(metadata).toBeUndefined();
        });

        it('throws on non-404 errors', async () => {
            mockFetch.mockResolvedValueOnce(new Response(null, { status: 500 }));

            await expect(discoverOAuthMetadata('https://auth.example.com')).rejects.toThrow('HTTP 500');
        });

        it('validates metadata schema', async () => {
            mockFetch.mockResolvedValueOnce(
                Response.json(
                    {
                        // Missing required fields
                        issuer: 'https://auth.example.com'
                    },
                    { status: 200 }
                )
            );

            await expect(discoverOAuthMetadata('https://auth.example.com')).rejects.toThrow();
        });

        it('supports overriding the fetch function used for requests', async () => {
            const validMetadata = {
                issuer: 'https://auth.example.com',
                authorization_endpoint: 'https://auth.example.com/authorize',
                token_endpoint: 'https://auth.example.com/token',
                registration_endpoint: 'https://auth.example.com/register',
                response_types_supported: ['code'],
                code_challenge_methods_supported: ['S256']
            };

            const customFetch = jest.fn().mockResolvedValue({
                ok: true,
                status: 200,
                json: async () => validMetadata
            });

            const metadata = await discoverOAuthMetadata('https://auth.example.com', {}, customFetch);

            expect(metadata).toEqual(validMetadata);
            expect(customFetch).toHaveBeenCalledTimes(1);
            expect(mockFetch).not.toHaveBeenCalled();

            const [url, options] = customFetch.mock.calls[0];
            expect(url.toString()).toBe('https://auth.example.com/.well-known/oauth-authorization-server');
            expect(options.headers).toEqual({
                'MCP-Protocol-Version': LATEST_PROTOCOL_VERSION
            });
        });
    });

    describe('buildDiscoveryUrls', () => {
        it('generates correct URLs for server without path', () => {
            const urls = buildDiscoveryUrls('https://auth.example.com');

            expect(urls).toHaveLength(2);
            expect(urls.map(u => ({ url: u.url.toString(), type: u.type }))).toEqual([
                {
                    url: 'https://auth.example.com/.well-known/oauth-authorization-server',
                    type: 'oauth'
                },
                {
                    url: 'https://auth.example.com/.well-known/openid-configuration',
                    type: 'oidc'
                }
            ]);
        });

        it('generates correct URLs for server with path', () => {
            const urls = buildDiscoveryUrls('https://auth.example.com/tenant1');

            expect(urls).toHaveLength(4);
            expect(urls.map(u => ({ url: u.url.toString(), type: u.type }))).toEqual([
                {
                    url: 'https://auth.example.com/.well-known/oauth-authorization-server/tenant1',
                    type: 'oauth'
                },
                {
                    url: 'https://auth.example.com/.well-known/oauth-authorization-server',
                    type: 'oauth'
                },
                {
                    url: 'https://auth.example.com/.well-known/openid-configuration/tenant1',
                    type: 'oidc'
                },
                {
                    url: 'https://auth.example.com/tenant1/.well-known/openid-configuration',
                    type: 'oidc'
                }
            ]);
        });

        it('handles URL object input', () => {
            const urls = buildDiscoveryUrls(new URL('https://auth.example.com/tenant1'));

            expect(urls).toHaveLength(4);
            expect(urls[0].url.toString()).toBe('https://auth.example.com/.well-known/oauth-authorization-server/tenant1');
        });
    });

    describe('discoverAuthorizationServerMetadata', () => {
        const validOAuthMetadata = {
            issuer: 'https://auth.example.com',
            authorization_endpoint: 'https://auth.example.com/authorize',
            token_endpoint: 'https://auth.example.com/token',
            registration_endpoint: 'https://auth.example.com/register',
            response_types_supported: ['code'],
            code_challenge_methods_supported: ['S256']
        };

        const validOpenIdMetadata = {
            issuer: 'https://auth.example.com',
            authorization_endpoint: 'https://auth.example.com/authorize',
            token_endpoint: 'https://auth.example.com/token',
            jwks_uri: 'https://auth.example.com/jwks',
            subject_types_supported: ['public'],
            id_token_signing_alg_values_supported: ['RS256'],
            response_types_supported: ['code'],
            code_challenge_methods_supported: ['S256']
        };

        it('tries URLs in order and returns first successful metadata', async () => {
            // First OAuth URL fails with 404
            mockFetch.mockResolvedValueOnce({
                ok: false,
                status: 404
            });

            // Second OAuth URL (root) succeeds
            mockFetch.mockResolvedValueOnce({
                ok: true,
                status: 200,
                json: async () => validOAuthMetadata
            });

            const metadata = await discoverAuthorizationServerMetadata('https://auth.example.com/tenant1');

            expect(metadata).toEqual(validOAuthMetadata);

            // Verify it tried the URLs in the correct order
            const calls = mockFetch.mock.calls;
            expect(calls.length).toBe(2);
            expect(calls[0][0].toString()).toBe('https://auth.example.com/.well-known/oauth-authorization-server/tenant1');
            expect(calls[1][0].toString()).toBe('https://auth.example.com/.well-known/oauth-authorization-server');
        });

        it('throws error when OIDC provider does not support S256 PKCE', async () => {
            // OAuth discovery fails
            mockFetch.mockResolvedValueOnce({
                ok: false,
                status: 404
            });

            // OpenID Connect discovery succeeds but without S256 support
            const invalidOpenIdMetadata = {
                ...validOpenIdMetadata,
                code_challenge_methods_supported: ['plain'] // Missing S256
            };

            mockFetch.mockResolvedValueOnce({
                ok: true,
                status: 200,
                json: async () => invalidOpenIdMetadata
            });

            await expect(discoverAuthorizationServerMetadata('https://auth.example.com')).rejects.toThrow(
                'does not support S256 code challenge method required by MCP specification'
            );
        });

        it('continues on 4xx errors', async () => {
            mockFetch.mockResolvedValueOnce({
                ok: false,
                status: 400
            });

            mockFetch.mockResolvedValueOnce({
                ok: true,
                status: 200,
                json: async () => validOpenIdMetadata
            });

            const metadata = await discoverAuthorizationServerMetadata('https://mcp.example.com');

            expect(metadata).toEqual(validOpenIdMetadata);
        });

        it('throws on non-4xx errors', async () => {
            mockFetch.mockResolvedValueOnce({
                ok: false,
                status: 500
            });

            await expect(discoverAuthorizationServerMetadata('https://mcp.example.com')).rejects.toThrow('HTTP 500');
        });

        it('handles CORS errors with retry', async () => {
            // First call fails with CORS
            mockFetch.mockImplementationOnce(() => Promise.reject(new TypeError('CORS error')));

            // Retry without headers succeeds
            mockFetch.mockResolvedValueOnce({
                ok: true,
                status: 200,
                json: async () => validOAuthMetadata
            });

            const metadata = await discoverAuthorizationServerMetadata('https://auth.example.com');

            expect(metadata).toEqual(validOAuthMetadata);
            const calls = mockFetch.mock.calls;
            expect(calls.length).toBe(2);

            // First call should have headers
            expect(calls[0][1]?.headers).toHaveProperty('MCP-Protocol-Version');

            // Second call should not have headers (CORS retry)
            expect(calls[1][1]?.headers).toBeUndefined();
        });

        it('supports custom fetch function', async () => {
            const customFetch = jest.fn().mockResolvedValue({
                ok: true,
                status: 200,
                json: async () => validOAuthMetadata
            });

            const metadata = await discoverAuthorizationServerMetadata('https://auth.example.com', { fetchFn: customFetch });

            expect(metadata).toEqual(validOAuthMetadata);
            expect(customFetch).toHaveBeenCalledTimes(1);
            expect(mockFetch).not.toHaveBeenCalled();
        });

        it('supports custom protocol version', async () => {
            mockFetch.mockResolvedValueOnce({
                ok: true,
                status: 200,
                json: async () => validOAuthMetadata
            });

            const metadata = await discoverAuthorizationServerMetadata('https://auth.example.com', { protocolVersion: '2025-01-01' });

            expect(metadata).toEqual(validOAuthMetadata);
            const calls = mockFetch.mock.calls;
            const [, options] = calls[0];
            expect(options.headers).toEqual({
                'MCP-Protocol-Version': '2025-01-01'
            });
        });

        it('returns undefined when all URLs fail with CORS errors', async () => {
            // All fetch attempts fail with CORS errors (TypeError)
            mockFetch.mockImplementation(() => Promise.reject(new TypeError('CORS error')));

            const metadata = await discoverAuthorizationServerMetadata('https://auth.example.com/tenant1');

            expect(metadata).toBeUndefined();

            // Verify that all discovery URLs were attempted
            expect(mockFetch).toHaveBeenCalledTimes(8); // 4 URLs × 2 attempts each (with and without headers)
        });
    });

    describe('startAuthorization', () => {
        const validMetadata = {
            issuer: 'https://auth.example.com',
            authorization_endpoint: 'https://auth.example.com/auth',
            token_endpoint: 'https://auth.example.com/tkn',
            response_types_supported: ['code'],
            code_challenge_methods_supported: ['S256']
        };

        const validClientInfo = {
            client_id: 'client123',
            client_secret: 'secret123',
            redirect_uris: ['http://localhost:3000/callback'],
            client_name: 'Test Client'
        };

        it('generates authorization URL with PKCE challenge', async () => {
            const { authorizationUrl, codeVerifier } = await startAuthorization('https://auth.example.com', {
                metadata: undefined,
                clientInformation: validClientInfo,
                redirectUrl: 'http://localhost:3000/callback',
                resource: new URL('https://api.example.com/mcp-server')
            });

            expect(authorizationUrl.toString()).toMatch(/^https:\/\/auth\.example\.com\/authorize\?/);
            expect(authorizationUrl.searchParams.get('response_type')).toBe('code');
            expect(authorizationUrl.searchParams.get('code_challenge')).toBe('test_challenge');
            expect(authorizationUrl.searchParams.get('code_challenge_method')).toBe('S256');
            expect(authorizationUrl.searchParams.get('redirect_uri')).toBe('http://localhost:3000/callback');
            expect(authorizationUrl.searchParams.get('resource')).toBe('https://api.example.com/mcp-server');
            expect(codeVerifier).toBe('test_verifier');
        });

        it('includes scope parameter when provided', async () => {
            const { authorizationUrl } = await startAuthorization('https://auth.example.com', {
                clientInformation: validClientInfo,
                redirectUrl: 'http://localhost:3000/callback',
                scope: 'read write profile'
            });

            expect(authorizationUrl.searchParams.get('scope')).toBe('read write profile');
        });

        it('excludes scope parameter when not provided', async () => {
            const { authorizationUrl } = await startAuthorization('https://auth.example.com', {
                clientInformation: validClientInfo,
                redirectUrl: 'http://localhost:3000/callback'
            });

            expect(authorizationUrl.searchParams.has('scope')).toBe(false);
        });

        it('includes state parameter when provided', async () => {
            const { authorizationUrl } = await startAuthorization('https://auth.example.com', {
                clientInformation: validClientInfo,
                redirectUrl: 'http://localhost:3000/callback',
                state: 'foobar'
            });

            expect(authorizationUrl.searchParams.get('state')).toBe('foobar');
        });

        it('excludes state parameter when not provided', async () => {
            const { authorizationUrl } = await startAuthorization('https://auth.example.com', {
                clientInformation: validClientInfo,
                redirectUrl: 'http://localhost:3000/callback'
            });

            expect(authorizationUrl.searchParams.has('state')).toBe(false);
        });

        // OpenID Connect requires that the user is prompted for consent if the scope includes 'offline_access'
        it("includes consent prompt parameter if scope includes 'offline_access'", async () => {
            const { authorizationUrl } = await startAuthorization('https://auth.example.com', {
                clientInformation: validClientInfo,
                redirectUrl: 'http://localhost:3000/callback',
                scope: 'read write profile offline_access'
            });

            expect(authorizationUrl.searchParams.get('prompt')).toBe('consent');
        });

        it('uses metadata authorization_endpoint when provided', async () => {
            const { authorizationUrl } = await startAuthorization('https://auth.example.com', {
                metadata: validMetadata,
                clientInformation: validClientInfo,
                redirectUrl: 'http://localhost:3000/callback'
            });

            expect(authorizationUrl.toString()).toMatch(/^https:\/\/auth\.example\.com\/auth\?/);
        });

        it('validates response type support', async () => {
            const metadata = {
                ...validMetadata,
                response_types_supported: ['token'] // Does not support 'code'
            };

            await expect(
                startAuthorization('https://auth.example.com', {
                    metadata,
                    clientInformation: validClientInfo,
                    redirectUrl: 'http://localhost:3000/callback'
                })
            ).rejects.toThrow(/does not support response type/);
        });

        it('validates PKCE support', async () => {
            const metadata = {
                ...validMetadata,
                response_types_supported: ['code'],
                code_challenge_methods_supported: ['plain'] // Does not support 'S256'
            };

            await expect(
                startAuthorization('https://auth.example.com', {
                    metadata,
                    clientInformation: validClientInfo,
                    redirectUrl: 'http://localhost:3000/callback'
                })
            ).rejects.toThrow(/does not support code challenge method/);
        });
    });

    describe('exchangeAuthorization', () => {
        const validTokens = {
            access_token: 'access123',
            token_type: 'Bearer',
            expires_in: 3600,
            refresh_token: 'refresh123'
        };

        const validMetadata = {
            issuer: 'https://auth.example.com',
            authorization_endpoint: 'https://auth.example.com/authorize',
            token_endpoint: 'https://auth.example.com/token',
            response_types_supported: ['code']
        };

        const validClientInfo = {
            client_id: 'client123',
            client_secret: 'secret123',
            redirect_uris: ['http://localhost:3000/callback'],
            client_name: 'Test Client'
        };

        it('exchanges code for tokens', async () => {
            mockFetch.mockResolvedValueOnce({
                ok: true,
                status: 200,
                json: async () => validTokens
            });

            const tokens = await exchangeAuthorization('https://auth.example.com', {
                clientInformation: validClientInfo,
                authorizationCode: 'code123',
                codeVerifier: 'verifier123',
                redirectUri: 'http://localhost:3000/callback',
                resource: new URL('https://api.example.com/mcp-server')
            });

            expect(tokens).toEqual(validTokens);
            expect(mockFetch).toHaveBeenCalledWith(
                expect.objectContaining({
                    href: 'https://auth.example.com/token'
                }),
                expect.objectContaining({
                    method: 'POST',
                    headers: new Headers({
                        'Content-Type': 'application/x-www-form-urlencoded'
                    })
                })
            );

            const body = mockFetch.mock.calls[0][1].body as URLSearchParams;
            expect(body.get('grant_type')).toBe('authorization_code');
            expect(body.get('code')).toBe('code123');
            expect(body.get('code_verifier')).toBe('verifier123');
            expect(body.get('client_id')).toBe('client123');
            expect(body.get('client_secret')).toBe('secret123');
            expect(body.get('redirect_uri')).toBe('http://localhost:3000/callback');
            expect(body.get('resource')).toBe('https://api.example.com/mcp-server');
        });

        it('exchanges code for tokens with auth', async () => {
            mockFetch.mockResolvedValueOnce({
                ok: true,
                status: 200,
                json: async () => validTokens
            });

            const tokens = await exchangeAuthorization('https://auth.example.com', {
                metadata: validMetadata,
                clientInformation: validClientInfo,
                authorizationCode: 'code123',
                codeVerifier: 'verifier123',
                redirectUri: 'http://localhost:3000/callback',
                addClientAuthentication: (
                    headers: Headers,
                    params: URLSearchParams,
                    url: string | URL,
                    metadata: AuthorizationServerMetadata
                ) => {
                    headers.set('Authorization', 'Basic ' + btoa(validClientInfo.client_id + ':' + validClientInfo.client_secret));
                    params.set('example_url', typeof url === 'string' ? url : url.toString());
                    params.set('example_metadata', metadata.authorization_endpoint);
                    params.set('example_param', 'example_value');
                }
            });

            expect(tokens).toEqual(validTokens);
            expect(mockFetch).toHaveBeenCalledWith(
                expect.objectContaining({
                    href: 'https://auth.example.com/token'
                }),
                expect.objectContaining({
                    method: 'POST'
                })
            );

            const headers = mockFetch.mock.calls[0][1].headers as Headers;
            expect(headers.get('Content-Type')).toBe('application/x-www-form-urlencoded');
            expect(headers.get('Authorization')).toBe('Basic Y2xpZW50MTIzOnNlY3JldDEyMw==');
            const body = mockFetch.mock.calls[0][1].body as URLSearchParams;
            expect(body.get('grant_type')).toBe('authorization_code');
            expect(body.get('code')).toBe('code123');
            expect(body.get('code_verifier')).toBe('verifier123');
            expect(body.get('client_id')).toBeNull();
            expect(body.get('redirect_uri')).toBe('http://localhost:3000/callback');
            expect(body.get('example_url')).toBe('https://auth.example.com');
            expect(body.get('example_metadata')).toBe('https://auth.example.com/authorize');
            expect(body.get('example_param')).toBe('example_value');
            expect(body.get('client_secret')).toBeNull();
        });

        it('validates token response schema', async () => {
            mockFetch.mockResolvedValueOnce({
                ok: true,
                status: 200,
                json: async () => ({
                    // Missing required fields
                    access_token: 'access123'
                })
            });

            await expect(
                exchangeAuthorization('https://auth.example.com', {
                    clientInformation: validClientInfo,
                    authorizationCode: 'code123',
                    codeVerifier: 'verifier123',
                    redirectUri: 'http://localhost:3000/callback'
                })
            ).rejects.toThrow();
        });

        it('throws on error response', async () => {
            mockFetch.mockResolvedValueOnce(Response.json(new ServerError('Token exchange failed').toResponseObject(), { status: 400 }));

            await expect(
                exchangeAuthorization('https://auth.example.com', {
                    clientInformation: validClientInfo,
                    authorizationCode: 'code123',
                    codeVerifier: 'verifier123',
                    redirectUri: 'http://localhost:3000/callback'
                })
            ).rejects.toThrow('Token exchange failed');
        });

        it('supports overriding the fetch function used for requests', async () => {
            const customFetch = jest.fn().mockResolvedValue({
                ok: true,
                status: 200,
                json: async () => validTokens
            });

            const tokens = await exchangeAuthorization('https://auth.example.com', {
                clientInformation: validClientInfo,
                authorizationCode: 'code123',
                codeVerifier: 'verifier123',
                redirectUri: 'http://localhost:3000/callback',
                resource: new URL('https://api.example.com/mcp-server'),
                fetchFn: customFetch
            });

            expect(tokens).toEqual(validTokens);
            expect(customFetch).toHaveBeenCalledTimes(1);
            expect(mockFetch).not.toHaveBeenCalled();

            const [url, options] = customFetch.mock.calls[0];
            expect(url.toString()).toBe('https://auth.example.com/token');
            expect(options).toEqual(
                expect.objectContaining({
                    method: 'POST',
                    headers: expect.any(Headers),
                    body: expect.any(URLSearchParams)
                })
            );

            const body = options.body as URLSearchParams;
            expect(body.get('grant_type')).toBe('authorization_code');
            expect(body.get('code')).toBe('code123');
            expect(body.get('code_verifier')).toBe('verifier123');
            expect(body.get('client_id')).toBe('client123');
            expect(body.get('client_secret')).toBe('secret123');
            expect(body.get('redirect_uri')).toBe('http://localhost:3000/callback');
            expect(body.get('resource')).toBe('https://api.example.com/mcp-server');
        });
    });

    describe('refreshAuthorization', () => {
        const validTokens = {
            access_token: 'newaccess123',
            token_type: 'Bearer',
            expires_in: 3600
        };
        const validTokensWithNewRefreshToken = {
            ...validTokens,
            refresh_token: 'newrefresh123'
        };

        const validMetadata = {
            issuer: 'https://auth.example.com',
            authorization_endpoint: 'https://auth.example.com/authorize',
            token_endpoint: 'https://auth.example.com/token',
            response_types_supported: ['code']
        };

        const validClientInfo = {
            client_id: 'client123',
            client_secret: 'secret123',
            redirect_uris: ['http://localhost:3000/callback'],
            client_name: 'Test Client'
        };

        it('exchanges refresh token for new tokens', async () => {
            mockFetch.mockResolvedValueOnce({
                ok: true,
                status: 200,
                json: async () => validTokensWithNewRefreshToken
            });

            const tokens = await refreshAuthorization('https://auth.example.com', {
                clientInformation: validClientInfo,
                refreshToken: 'refresh123',
                resource: new URL('https://api.example.com/mcp-server')
            });

            expect(tokens).toEqual(validTokensWithNewRefreshToken);
            expect(mockFetch).toHaveBeenCalledWith(
                expect.objectContaining({
                    href: 'https://auth.example.com/token'
                }),
                expect.objectContaining({
                    method: 'POST',
                    headers: new Headers({
                        'Content-Type': 'application/x-www-form-urlencoded'
                    })
                })
            );

            const body = mockFetch.mock.calls[0][1].body as URLSearchParams;
            expect(body.get('grant_type')).toBe('refresh_token');
            expect(body.get('refresh_token')).toBe('refresh123');
            expect(body.get('client_id')).toBe('client123');
            expect(body.get('client_secret')).toBe('secret123');
            expect(body.get('resource')).toBe('https://api.example.com/mcp-server');
        });

        it('exchanges refresh token for new tokens with auth', async () => {
            mockFetch.mockResolvedValueOnce({
                ok: true,
                status: 200,
                json: async () => validTokensWithNewRefreshToken
            });

            const tokens = await refreshAuthorization('https://auth.example.com', {
                metadata: validMetadata,
                clientInformation: validClientInfo,
                refreshToken: 'refresh123',
                addClientAuthentication: (
                    headers: Headers,
                    params: URLSearchParams,
                    url: string | URL,
                    metadata?: AuthorizationServerMetadata
                ) => {
                    headers.set('Authorization', 'Basic ' + btoa(validClientInfo.client_id + ':' + validClientInfo.client_secret));
                    params.set('example_url', typeof url === 'string' ? url : url.toString());
                    params.set('example_metadata', metadata?.authorization_endpoint ?? '?');
                    params.set('example_param', 'example_value');
                }
            });

            expect(tokens).toEqual(validTokensWithNewRefreshToken);
            expect(mockFetch).toHaveBeenCalledWith(
                expect.objectContaining({
                    href: 'https://auth.example.com/token'
                }),
                expect.objectContaining({
                    method: 'POST'
                })
            );

            const headers = mockFetch.mock.calls[0][1].headers as Headers;
            expect(headers.get('Content-Type')).toBe('application/x-www-form-urlencoded');
            expect(headers.get('Authorization')).toBe('Basic Y2xpZW50MTIzOnNlY3JldDEyMw==');
            const body = mockFetch.mock.calls[0][1].body as URLSearchParams;
            expect(body.get('grant_type')).toBe('refresh_token');
            expect(body.get('refresh_token')).toBe('refresh123');
            expect(body.get('client_id')).toBeNull();
            expect(body.get('example_url')).toBe('https://auth.example.com');
            expect(body.get('example_metadata')).toBe('https://auth.example.com/authorize');
            expect(body.get('example_param')).toBe('example_value');
            expect(body.get('client_secret')).toBeNull();
        });

        it('exchanges refresh token for new tokens and keep existing refresh token if none is returned', async () => {
            mockFetch.mockResolvedValueOnce({
                ok: true,
                status: 200,
                json: async () => validTokens
            });

            const refreshToken = 'refresh123';
            const tokens = await refreshAuthorization('https://auth.example.com', {
                clientInformation: validClientInfo,
                refreshToken
            });

            expect(tokens).toEqual({ refresh_token: refreshToken, ...validTokens });
        });

        it('validates token response schema', async () => {
            mockFetch.mockResolvedValueOnce({
                ok: true,
                status: 200,
                json: async () => ({
                    // Missing required fields
                    access_token: 'newaccess123'
                })
            });

            await expect(
                refreshAuthorization('https://auth.example.com', {
                    clientInformation: validClientInfo,
                    refreshToken: 'refresh123'
                })
            ).rejects.toThrow();
        });

        it('throws on error response', async () => {
            mockFetch.mockResolvedValueOnce(Response.json(new ServerError('Token refresh failed').toResponseObject(), { status: 400 }));

            await expect(
                refreshAuthorization('https://auth.example.com', {
                    clientInformation: validClientInfo,
                    refreshToken: 'refresh123'
                })
            ).rejects.toThrow('Token refresh failed');
        });
    });

    describe('registerClient', () => {
        const validClientMetadata = {
            redirect_uris: ['http://localhost:3000/callback'],
            client_name: 'Test Client'
        };

        const validClientInfo = {
            client_id: 'client123',
            client_secret: 'secret123',
            client_id_issued_at: 1612137600,
            client_secret_expires_at: 1612224000,
            ...validClientMetadata
        };

        it('registers client and returns client information', async () => {
            mockFetch.mockResolvedValueOnce({
                ok: true,
                status: 200,
                json: async () => validClientInfo
            });

            const clientInfo = await registerClient('https://auth.example.com', {
                clientMetadata: validClientMetadata
            });

            expect(clientInfo).toEqual(validClientInfo);
            expect(mockFetch).toHaveBeenCalledWith(
                expect.objectContaining({
                    href: 'https://auth.example.com/register'
                }),
                expect.objectContaining({
                    method: 'POST',
                    headers: {
                        'Content-Type': 'application/json'
                    },
                    body: JSON.stringify(validClientMetadata)
                })
            );
        });

        it('validates client information response schema', async () => {
            mockFetch.mockResolvedValueOnce({
                ok: true,
                status: 200,
                json: async () => ({
                    // Missing required fields
                    client_secret: 'secret123'
                })
            });

            await expect(
                registerClient('https://auth.example.com', {
                    clientMetadata: validClientMetadata
                })
            ).rejects.toThrow();
        });

        it('throws when registration endpoint not available in metadata', async () => {
            const metadata = {
                issuer: 'https://auth.example.com',
                authorization_endpoint: 'https://auth.example.com/authorize',
                token_endpoint: 'https://auth.example.com/token',
                response_types_supported: ['code']
            };

            await expect(
                registerClient('https://auth.example.com', {
                    metadata,
                    clientMetadata: validClientMetadata
                })
            ).rejects.toThrow(/does not support dynamic client registration/);
        });

        it('throws on error response', async () => {
            mockFetch.mockResolvedValueOnce(
                Response.json(new ServerError('Dynamic client registration failed').toResponseObject(), { status: 400 })
            );

            await expect(
                registerClient('https://auth.example.com', {
                    clientMetadata: validClientMetadata
                })
            ).rejects.toThrow('Dynamic client registration failed');
        });
    });

    describe('auth function', () => {
        const mockProvider: OAuthClientProvider = {
            get redirectUrl() {
                return 'http://localhost:3000/callback';
            },
            get clientMetadata() {
                return {
                    redirect_uris: ['http://localhost:3000/callback'],
                    client_name: 'Test Client'
                };
            },
            clientInformation: jest.fn(),
            tokens: jest.fn(),
            saveTokens: jest.fn(),
            redirectToAuthorization: jest.fn(),
            saveCodeVerifier: jest.fn(),
            codeVerifier: jest.fn()
        };

        beforeEach(() => {
            jest.clearAllMocks();
        });

        it('falls back to /.well-known/oauth-authorization-server when no protected-resource-metadata', async () => {
            // Setup: First call to protected resource metadata fails (404)
            // Second call to auth server metadata succeeds
            let callCount = 0;
            mockFetch.mockImplementation(url => {
                callCount++;

                const urlString = url.toString();

                if (callCount === 1 && urlString.includes('/.well-known/oauth-protected-resource')) {
                    // First call - protected resource metadata fails with 404
                    return Promise.resolve({
                        ok: false,
                        status: 404
                    });
                } else if (callCount === 2 && urlString.includes('/.well-known/oauth-authorization-server')) {
                    // Second call - auth server metadata succeeds
                    return Promise.resolve({
                        ok: true,
                        status: 200,
                        json: async () => ({
                            issuer: 'https://auth.example.com',
                            authorization_endpoint: 'https://auth.example.com/authorize',
                            token_endpoint: 'https://auth.example.com/token',
                            registration_endpoint: 'https://auth.example.com/register',
                            response_types_supported: ['code'],
                            code_challenge_methods_supported: ['S256']
                        })
                    });
                } else if (callCount === 3 && urlString.includes('/register')) {
                    // Third call - client registration succeeds
                    return Promise.resolve({
                        ok: true,
                        status: 200,
                        json: async () => ({
                            client_id: 'test-client-id',
                            client_secret: 'test-client-secret',
                            client_id_issued_at: 1612137600,
                            client_secret_expires_at: 1612224000,
                            redirect_uris: ['http://localhost:3000/callback'],
                            client_name: 'Test Client'
                        })
                    });
                }

                return Promise.reject(new Error(`Unexpected fetch call: ${urlString}`));
            });

            // Mock provider methods
            (mockProvider.clientInformation as jest.Mock).mockResolvedValue(undefined);
            (mockProvider.tokens as jest.Mock).mockResolvedValue(undefined);
            mockProvider.saveClientInformation = jest.fn();

            // Call the auth function
            const result = await auth(mockProvider, {
                serverUrl: 'https://resource.example.com'
            });

            // Verify the result
            expect(result).toBe('REDIRECT');

            // Verify the sequence of calls
            expect(mockFetch).toHaveBeenCalledTimes(3);

            // First call should be to protected resource metadata
            expect(mockFetch.mock.calls[0][0].toString()).toBe('https://resource.example.com/.well-known/oauth-protected-resource');

            // Second call should be to oauth metadata
            expect(mockFetch.mock.calls[1][0].toString()).toBe('https://resource.example.com/.well-known/oauth-authorization-server');
        });

        it('passes resource parameter through authorization flow', async () => {
            // Mock successful metadata discovery - need to include protected resource metadata
            mockFetch.mockImplementation(url => {
                const urlString = url.toString();
                if (urlString.includes('/.well-known/oauth-protected-resource')) {
                    return Promise.resolve({
                        ok: true,
                        status: 200,
                        json: async () => ({
                            resource: 'https://api.example.com/mcp-server',
                            authorization_servers: ['https://auth.example.com']
                        })
                    });
                } else if (urlString.includes('/.well-known/oauth-authorization-server')) {
                    return Promise.resolve({
                        ok: true,
                        status: 200,
                        json: async () => ({
                            issuer: 'https://auth.example.com',
                            authorization_endpoint: 'https://auth.example.com/authorize',
                            token_endpoint: 'https://auth.example.com/token',
                            response_types_supported: ['code'],
                            code_challenge_methods_supported: ['S256']
                        })
                    });
                }
                return Promise.resolve({ ok: false, status: 404 });
            });

            // Mock provider methods for authorization flow
            (mockProvider.clientInformation as jest.Mock).mockResolvedValue({
                client_id: 'test-client',
                client_secret: 'test-secret'
            });
            (mockProvider.tokens as jest.Mock).mockResolvedValue(undefined);
            (mockProvider.saveCodeVerifier as jest.Mock).mockResolvedValue(undefined);
            (mockProvider.redirectToAuthorization as jest.Mock).mockResolvedValue(undefined);

            // Call auth without authorization code (should trigger redirect)
            const result = await auth(mockProvider, {
                serverUrl: 'https://api.example.com/mcp-server'
            });

            expect(result).toBe('REDIRECT');

            // Verify the authorization URL includes the resource parameter
            expect(mockProvider.redirectToAuthorization).toHaveBeenCalledWith(
                expect.objectContaining({
                    searchParams: expect.any(URLSearchParams)
                })
            );

            const redirectCall = (mockProvider.redirectToAuthorization as jest.Mock).mock.calls[0];
            const authUrl: URL = redirectCall[0];
            expect(authUrl.searchParams.get('resource')).toBe('https://api.example.com/mcp-server');
        });

        it('includes resource in token exchange when authorization code is provided', async () => {
            // Mock successful metadata discovery and token exchange - need protected resource metadata
            mockFetch.mockImplementation(url => {
                const urlString = url.toString();

                if (urlString.includes('/.well-known/oauth-protected-resource')) {
                    return Promise.resolve({
                        ok: true,
                        status: 200,
                        json: async () => ({
                            resource: 'https://api.example.com/mcp-server',
                            authorization_servers: ['https://auth.example.com']
                        })
                    });
                } else if (urlString.includes('/.well-known/oauth-authorization-server')) {
                    return Promise.resolve({
                        ok: true,
                        status: 200,
                        json: async () => ({
                            issuer: 'https://auth.example.com',
                            authorization_endpoint: 'https://auth.example.com/authorize',
                            token_endpoint: 'https://auth.example.com/token',
                            response_types_supported: ['code'],
                            code_challenge_methods_supported: ['S256']
                        })
                    });
                } else if (urlString.includes('/token')) {
                    return Promise.resolve({
                        ok: true,
                        status: 200,
                        json: async () => ({
                            access_token: 'access123',
                            token_type: 'Bearer',
                            expires_in: 3600,
                            refresh_token: 'refresh123'
                        })
                    });
                }

                return Promise.resolve({ ok: false, status: 404 });
            });

            // Mock provider methods for token exchange
            (mockProvider.clientInformation as jest.Mock).mockResolvedValue({
                client_id: 'test-client',
                client_secret: 'test-secret'
            });
            (mockProvider.codeVerifier as jest.Mock).mockResolvedValue('test-verifier');
            (mockProvider.saveTokens as jest.Mock).mockResolvedValue(undefined);

            // Call auth with authorization code
            const result = await auth(mockProvider, {
                serverUrl: 'https://api.example.com/mcp-server',
                authorizationCode: 'auth-code-123'
            });

            expect(result).toBe('AUTHORIZED');

            // Find the token exchange call
            const tokenCall = mockFetch.mock.calls.find(call => call[0].toString().includes('/token'));
            expect(tokenCall).toBeDefined();

            const body = tokenCall![1].body as URLSearchParams;
            expect(body.get('resource')).toBe('https://api.example.com/mcp-server');
            expect(body.get('code')).toBe('auth-code-123');
        });

        it('includes resource in token refresh', async () => {
            // Mock successful metadata discovery and token refresh - need protected resource metadata
            mockFetch.mockImplementation(url => {
                const urlString = url.toString();

                if (urlString.includes('/.well-known/oauth-protected-resource')) {
                    return Promise.resolve({
                        ok: true,
                        status: 200,
                        json: async () => ({
                            resource: 'https://api.example.com/mcp-server',
                            authorization_servers: ['https://auth.example.com']
                        })
                    });
                } else if (urlString.includes('/.well-known/oauth-authorization-server')) {
                    return Promise.resolve({
                        ok: true,
                        status: 200,
                        json: async () => ({
                            issuer: 'https://auth.example.com',
                            authorization_endpoint: 'https://auth.example.com/authorize',
                            token_endpoint: 'https://auth.example.com/token',
                            response_types_supported: ['code'],
                            code_challenge_methods_supported: ['S256']
                        })
                    });
                } else if (urlString.includes('/token')) {
                    return Promise.resolve({
                        ok: true,
                        status: 200,
                        json: async () => ({
                            access_token: 'new-access123',
                            token_type: 'Bearer',
                            expires_in: 3600
                        })
                    });
                }

                return Promise.resolve({ ok: false, status: 404 });
            });

            // Mock provider methods for token refresh
            (mockProvider.clientInformation as jest.Mock).mockResolvedValue({
                client_id: 'test-client',
                client_secret: 'test-secret'
            });
            (mockProvider.tokens as jest.Mock).mockResolvedValue({
                access_token: 'old-access',
                refresh_token: 'refresh123'
            });
            (mockProvider.saveTokens as jest.Mock).mockResolvedValue(undefined);

            // Call auth with existing tokens (should trigger refresh)
            const result = await auth(mockProvider, {
                serverUrl: 'https://api.example.com/mcp-server'
            });

            expect(result).toBe('AUTHORIZED');

            // Find the token refresh call
            const tokenCall = mockFetch.mock.calls.find(call => call[0].toString().includes('/token'));
            expect(tokenCall).toBeDefined();

            const body = tokenCall![1].body as URLSearchParams;
            expect(body.get('resource')).toBe('https://api.example.com/mcp-server');
            expect(body.get('grant_type')).toBe('refresh_token');
            expect(body.get('refresh_token')).toBe('refresh123');
        });

        it('skips default PRM resource validation when custom validateResourceURL is provided', async () => {
            const mockValidateResourceURL = jest.fn().mockResolvedValue(undefined);
            const providerWithCustomValidation = {
                ...mockProvider,
                validateResourceURL: mockValidateResourceURL
            };

            // Mock protected resource metadata with mismatched resource URL
            // This would normally throw an error in default validation, but should be skipped
            mockFetch.mockImplementation(url => {
                const urlString = url.toString();

                if (urlString.includes('/.well-known/oauth-protected-resource')) {
                    return Promise.resolve({
                        ok: true,
                        status: 200,
                        json: async () => ({
                            resource: 'https://different-resource.example.com/mcp-server', // Mismatched resource
                            authorization_servers: ['https://auth.example.com']
                        })
                    });
                } else if (urlString.includes('/.well-known/oauth-authorization-server')) {
                    return Promise.resolve({
                        ok: true,
                        status: 200,
                        json: async () => ({
                            issuer: 'https://auth.example.com',
                            authorization_endpoint: 'https://auth.example.com/authorize',
                            token_endpoint: 'https://auth.example.com/token',
                            response_types_supported: ['code'],
                            code_challenge_methods_supported: ['S256']
                        })
                    });
                }

                return Promise.resolve({ ok: false, status: 404 });
            });

            // Mock provider methods
            (providerWithCustomValidation.clientInformation as jest.Mock).mockResolvedValue({
                client_id: 'test-client',
                client_secret: 'test-secret'
            });
            (providerWithCustomValidation.tokens as jest.Mock).mockResolvedValue(undefined);
            (providerWithCustomValidation.saveCodeVerifier as jest.Mock).mockResolvedValue(undefined);
            (providerWithCustomValidation.redirectToAuthorization as jest.Mock).mockResolvedValue(undefined);

            // Call auth - should succeed despite resource mismatch because custom validation overrides default
            const result = await auth(providerWithCustomValidation, {
                serverUrl: 'https://api.example.com/mcp-server'
            });

            expect(result).toBe('REDIRECT');

            // Verify custom validation method was called
            expect(mockValidateResourceURL).toHaveBeenCalledWith(
                new URL('https://api.example.com/mcp-server'),
                'https://different-resource.example.com/mcp-server'
            );
        });

        it('uses prefix of server URL from PRM resource as resource parameter', async () => {
            // Mock successful metadata discovery with resource URL that is a prefix of requested URL
            mockFetch.mockImplementation(url => {
                const urlString = url.toString();

                if (urlString.includes('/.well-known/oauth-protected-resource')) {
                    return Promise.resolve({
                        ok: true,
                        status: 200,
                        json: async () => ({
                            // Resource is a prefix of the requested server URL
                            resource: 'https://api.example.com/',
                            authorization_servers: ['https://auth.example.com']
                        })
                    });
                } else if (urlString.includes('/.well-known/oauth-authorization-server')) {
                    return Promise.resolve({
                        ok: true,
                        status: 200,
                        json: async () => ({
                            issuer: 'https://auth.example.com',
                            authorization_endpoint: 'https://auth.example.com/authorize',
                            token_endpoint: 'https://auth.example.com/token',
                            response_types_supported: ['code'],
                            code_challenge_methods_supported: ['S256']
                        })
                    });
                }

                return Promise.resolve({ ok: false, status: 404 });
            });

            // Mock provider methods
            (mockProvider.clientInformation as jest.Mock).mockResolvedValue({
                client_id: 'test-client',
                client_secret: 'test-secret'
            });
            (mockProvider.tokens as jest.Mock).mockResolvedValue(undefined);
            (mockProvider.saveCodeVerifier as jest.Mock).mockResolvedValue(undefined);
            (mockProvider.redirectToAuthorization as jest.Mock).mockResolvedValue(undefined);

            // Call auth with a URL that has the resource as prefix
            const result = await auth(mockProvider, {
                serverUrl: 'https://api.example.com/mcp-server/endpoint'
            });

            expect(result).toBe('REDIRECT');

            // Verify the authorization URL includes the resource parameter from PRM
            expect(mockProvider.redirectToAuthorization).toHaveBeenCalledWith(
                expect.objectContaining({
                    searchParams: expect.any(URLSearchParams)
                })
            );

            const redirectCall = (mockProvider.redirectToAuthorization as jest.Mock).mock.calls[0];
            const authUrl: URL = redirectCall[0];
            // Should use the PRM's resource value, not the full requested URL
            expect(authUrl.searchParams.get('resource')).toBe('https://api.example.com/');
        });

        it('excludes resource parameter when Protected Resource Metadata is not present', async () => {
            // Mock metadata discovery where protected resource metadata is not available (404)
            // but authorization server metadata is available
            mockFetch.mockImplementation(url => {
                const urlString = url.toString();

                if (urlString.includes('/.well-known/oauth-protected-resource')) {
                    // Protected resource metadata not available
                    return Promise.resolve({
                        ok: false,
                        status: 404
                    });
                } else if (urlString.includes('/.well-known/oauth-authorization-server')) {
                    return Promise.resolve({
                        ok: true,
                        status: 200,
                        json: async () => ({
                            issuer: 'https://auth.example.com',
                            authorization_endpoint: 'https://auth.example.com/authorize',
                            token_endpoint: 'https://auth.example.com/token',
                            response_types_supported: ['code'],
                            code_challenge_methods_supported: ['S256']
                        })
                    });
                }

                return Promise.resolve({ ok: false, status: 404 });
            });

            // Mock provider methods
            (mockProvider.clientInformation as jest.Mock).mockResolvedValue({
                client_id: 'test-client',
                client_secret: 'test-secret'
            });
            (mockProvider.tokens as jest.Mock).mockResolvedValue(undefined);
            (mockProvider.saveCodeVerifier as jest.Mock).mockResolvedValue(undefined);
            (mockProvider.redirectToAuthorization as jest.Mock).mockResolvedValue(undefined);

            // Call auth - should not include resource parameter
            const result = await auth(mockProvider, {
                serverUrl: 'https://api.example.com/mcp-server'
            });

            expect(result).toBe('REDIRECT');

            // Verify the authorization URL does NOT include the resource parameter
            expect(mockProvider.redirectToAuthorization).toHaveBeenCalledWith(
                expect.objectContaining({
                    searchParams: expect.any(URLSearchParams)
                })
            );

            const redirectCall = (mockProvider.redirectToAuthorization as jest.Mock).mock.calls[0];
            const authUrl: URL = redirectCall[0];
            // Resource parameter should not be present when PRM is not available
            expect(authUrl.searchParams.has('resource')).toBe(false);
        });

        it('excludes resource parameter in token exchange when Protected Resource Metadata is not present', async () => {
            // Mock metadata discovery - no protected resource metadata, but auth server metadata available
            mockFetch.mockImplementation(url => {
                const urlString = url.toString();

                if (urlString.includes('/.well-known/oauth-protected-resource')) {
                    return Promise.resolve({
                        ok: false,
                        status: 404
                    });
                } else if (urlString.includes('/.well-known/oauth-authorization-server')) {
                    return Promise.resolve({
                        ok: true,
                        status: 200,
                        json: async () => ({
                            issuer: 'https://auth.example.com',
                            authorization_endpoint: 'https://auth.example.com/authorize',
                            token_endpoint: 'https://auth.example.com/token',
                            response_types_supported: ['code'],
                            code_challenge_methods_supported: ['S256']
                        })
                    });
                } else if (urlString.includes('/token')) {
                    return Promise.resolve({
                        ok: true,
                        status: 200,
                        json: async () => ({
                            access_token: 'access123',
                            token_type: 'Bearer',
                            expires_in: 3600,
                            refresh_token: 'refresh123'
                        })
                    });
                }

                return Promise.resolve({ ok: false, status: 404 });
            });

            // Mock provider methods for token exchange
            (mockProvider.clientInformation as jest.Mock).mockResolvedValue({
                client_id: 'test-client',
                client_secret: 'test-secret'
            });
            (mockProvider.codeVerifier as jest.Mock).mockResolvedValue('test-verifier');
            (mockProvider.saveTokens as jest.Mock).mockResolvedValue(undefined);

            // Call auth with authorization code
            const result = await auth(mockProvider, {
                serverUrl: 'https://api.example.com/mcp-server',
                authorizationCode: 'auth-code-123'
            });

            expect(result).toBe('AUTHORIZED');

            // Find the token exchange call
            const tokenCall = mockFetch.mock.calls.find(call => call[0].toString().includes('/token'));
            expect(tokenCall).toBeDefined();

            const body = tokenCall![1].body as URLSearchParams;
            // Resource parameter should not be present when PRM is not available
            expect(body.has('resource')).toBe(false);
            expect(body.get('code')).toBe('auth-code-123');
        });

        it('excludes resource parameter in token refresh when Protected Resource Metadata is not present', async () => {
            // Mock metadata discovery - no protected resource metadata, but auth server metadata available
            mockFetch.mockImplementation(url => {
                const urlString = url.toString();

                if (urlString.includes('/.well-known/oauth-protected-resource')) {
                    return Promise.resolve({
                        ok: false,
                        status: 404
                    });
                } else if (urlString.includes('/.well-known/oauth-authorization-server')) {
                    return Promise.resolve({
                        ok: true,
                        status: 200,
                        json: async () => ({
                            issuer: 'https://auth.example.com',
                            authorization_endpoint: 'https://auth.example.com/authorize',
                            token_endpoint: 'https://auth.example.com/token',
                            response_types_supported: ['code'],
                            code_challenge_methods_supported: ['S256']
                        })
                    });
                } else if (urlString.includes('/token')) {
                    return Promise.resolve({
                        ok: true,
                        status: 200,
                        json: async () => ({
                            access_token: 'new-access123',
                            token_type: 'Bearer',
                            expires_in: 3600
                        })
                    });
                }

                return Promise.resolve({ ok: false, status: 404 });
            });

            // Mock provider methods for token refresh
            (mockProvider.clientInformation as jest.Mock).mockResolvedValue({
                client_id: 'test-client',
                client_secret: 'test-secret'
            });
            (mockProvider.tokens as jest.Mock).mockResolvedValue({
                access_token: 'old-access',
                refresh_token: 'refresh123'
            });
            (mockProvider.saveTokens as jest.Mock).mockResolvedValue(undefined);

            // Call auth with existing tokens (should trigger refresh)
            const result = await auth(mockProvider, {
                serverUrl: 'https://api.example.com/mcp-server'
            });

            expect(result).toBe('AUTHORIZED');

            // Find the token refresh call
            const tokenCall = mockFetch.mock.calls.find(call => call[0].toString().includes('/token'));
            expect(tokenCall).toBeDefined();

            const body = tokenCall![1].body as URLSearchParams;
            // Resource parameter should not be present when PRM is not available
            expect(body.has('resource')).toBe(false);
            expect(body.get('grant_type')).toBe('refresh_token');
            expect(body.get('refresh_token')).toBe('refresh123');
        });

        it('fetches AS metadata with path from serverUrl when PRM returns external AS', async () => {
            // Mock PRM discovery that returns an external AS
            mockFetch.mockImplementation(url => {
                const urlString = url.toString();

                if (urlString === 'https://my.resource.com/.well-known/oauth-protected-resource/path/name') {
                    return Promise.resolve({
                        ok: true,
                        status: 200,
                        json: async () => ({
                            resource: 'https://my.resource.com/',
                            authorization_servers: ['https://auth.example.com/oauth']
                        })
                    });
                } else if (urlString === 'https://auth.example.com/.well-known/oauth-authorization-server/path/name') {
                    // Path-aware discovery on AS with path from serverUrl
                    return Promise.resolve({
                        ok: true,
                        status: 200,
                        json: async () => ({
                            issuer: 'https://auth.example.com',
                            authorization_endpoint: 'https://auth.example.com/authorize',
                            token_endpoint: 'https://auth.example.com/token',
                            response_types_supported: ['code'],
                            code_challenge_methods_supported: ['S256']
                        })
                    });
                }

                return Promise.resolve({ ok: false, status: 404 });
            });

            // Mock provider methods
            (mockProvider.clientInformation as jest.Mock).mockResolvedValue({
                client_id: 'test-client',
                client_secret: 'test-secret'
            });
            (mockProvider.tokens as jest.Mock).mockResolvedValue(undefined);
            (mockProvider.saveCodeVerifier as jest.Mock).mockResolvedValue(undefined);
            (mockProvider.redirectToAuthorization as jest.Mock).mockResolvedValue(undefined);

            // Call auth with serverUrl that has a path
            const result = await auth(mockProvider, {
                serverUrl: 'https://my.resource.com/path/name'
            });

            expect(result).toBe('REDIRECT');

            // Verify the correct URLs were fetched
            const calls = mockFetch.mock.calls;

            // First call should be to PRM
            expect(calls[0][0].toString()).toBe('https://my.resource.com/.well-known/oauth-protected-resource/path/name');

            // Second call should be to AS metadata with the path from authorization server
            expect(calls[1][0].toString()).toBe('https://auth.example.com/.well-known/oauth-authorization-server/oauth');
        });

        it('supports overriding the fetch function used for requests', async () => {
            const customFetch = jest.fn();

            // Mock PRM discovery
            customFetch.mockResolvedValueOnce({
                ok: true,
                status: 200,
                json: async () => ({
                    resource: 'https://resource.example.com',
                    authorization_servers: ['https://auth.example.com']
                })
            });

            // Mock AS metadata discovery
            customFetch.mockResolvedValueOnce({
                ok: true,
                status: 200,
                json: async () => ({
                    issuer: 'https://auth.example.com',
                    authorization_endpoint: 'https://auth.example.com/authorize',
                    token_endpoint: 'https://auth.example.com/token',
                    registration_endpoint: 'https://auth.example.com/register',
                    response_types_supported: ['code'],
                    code_challenge_methods_supported: ['S256']
                })
            });

            const mockProvider: OAuthClientProvider = {
                get redirectUrl() {
                    return 'http://localhost:3000/callback';
                },
                get clientMetadata() {
                    return {
                        client_name: 'Test Client',
                        redirect_uris: ['http://localhost:3000/callback']
                    };
                },
                clientInformation: jest.fn().mockResolvedValue({
                    client_id: 'client123',
                    client_secret: 'secret123'
                }),
                tokens: jest.fn().mockResolvedValue(undefined),
                saveTokens: jest.fn(),
                redirectToAuthorization: jest.fn(),
                saveCodeVerifier: jest.fn(),
                codeVerifier: jest.fn().mockResolvedValue('verifier123')
            };

            const result = await auth(mockProvider, {
                serverUrl: 'https://resource.example.com',
                fetchFn: customFetch
            });

            expect(result).toBe('REDIRECT');
            expect(customFetch).toHaveBeenCalledTimes(2);
            expect(mockFetch).not.toHaveBeenCalled();

            // Verify custom fetch was called for PRM discovery
            expect(customFetch.mock.calls[0][0].toString()).toBe('https://resource.example.com/.well-known/oauth-protected-resource');

            // Verify custom fetch was called for AS metadata discovery
            expect(customFetch.mock.calls[1][0].toString()).toBe('https://auth.example.com/.well-known/oauth-authorization-server');
        });
    });

    describe('exchangeAuthorization with multiple client authentication methods', () => {
        const validTokens = {
            access_token: 'access123',
            token_type: 'Bearer',
            expires_in: 3600,
            refresh_token: 'refresh123'
        };

        const validClientInfo = {
            client_id: 'client123',
            client_secret: 'secret123',
            redirect_uris: ['http://localhost:3000/callback'],
            client_name: 'Test Client'
        };

        const metadataWithBasicOnly = {
            issuer: 'https://auth.example.com',
            authorization_endpoint: 'https://auth.example.com/auth',
            token_endpoint: 'https://auth.example.com/token',
            response_types_supported: ['code'],
            code_challenge_methods_supported: ['S256'],
            token_endpoint_auth_methods_supported: ['client_secret_basic']
        };

        const metadataWithPostOnly = {
            ...metadataWithBasicOnly,
            token_endpoint_auth_methods_supported: ['client_secret_post']
        };

        const metadataWithNoneOnly = {
            ...metadataWithBasicOnly,
            token_endpoint_auth_methods_supported: ['none']
        };

        const metadataWithAllBuiltinMethods = {
            ...metadataWithBasicOnly,
            token_endpoint_auth_methods_supported: ['client_secret_basic', 'client_secret_post', 'none']
        };

        it('uses HTTP Basic authentication when client_secret_basic is supported', async () => {
            mockFetch.mockResolvedValueOnce({
                ok: true,
                status: 200,
                json: async () => validTokens
            });

            const tokens = await exchangeAuthorization('https://auth.example.com', {
                metadata: metadataWithBasicOnly,
                clientInformation: validClientInfo,
                authorizationCode: 'code123',
                redirectUri: 'http://localhost:3000/callback',
                codeVerifier: 'verifier123'
            });

            expect(tokens).toEqual(validTokens);
            const request = mockFetch.mock.calls[0][1];

            // Check Authorization header
            const authHeader = request.headers.get('Authorization');
            const expected = 'Basic ' + btoa('client123:secret123');
            expect(authHeader).toBe(expected);

            const body = request.body as URLSearchParams;
            expect(body.get('client_id')).toBeNull();
            expect(body.get('client_secret')).toBeNull();
        });

        it('includes credentials in request body when client_secret_post is supported', async () => {
            mockFetch.mockResolvedValueOnce({
                ok: true,
                status: 200,
                json: async () => validTokens
            });

            const tokens = await exchangeAuthorization('https://auth.example.com', {
                metadata: metadataWithPostOnly,
                clientInformation: validClientInfo,
                authorizationCode: 'code123',
                redirectUri: 'http://localhost:3000/callback',
                codeVerifier: 'verifier123'
            });

            expect(tokens).toEqual(validTokens);
            const request = mockFetch.mock.calls[0][1];

            // Check no Authorization header
            expect(request.headers.get('Authorization')).toBeNull();

            const body = request.body as URLSearchParams;
            expect(body.get('client_id')).toBe('client123');
            expect(body.get('client_secret')).toBe('secret123');
        });

        it('it picks client_secret_basic when all builtin methods are supported', async () => {
            mockFetch.mockResolvedValueOnce({
                ok: true,
                status: 200,
                json: async () => validTokens
            });

            const tokens = await exchangeAuthorization('https://auth.example.com', {
                metadata: metadataWithAllBuiltinMethods,
                clientInformation: validClientInfo,
                authorizationCode: 'code123',
                redirectUri: 'http://localhost:3000/callback',
                codeVerifier: 'verifier123'
            });

            expect(tokens).toEqual(validTokens);
            const request = mockFetch.mock.calls[0][1];

            // Check Authorization header - should use Basic auth as it's the most secure
            const authHeader = request.headers.get('Authorization');
            const expected = 'Basic ' + btoa('client123:secret123');
            expect(authHeader).toBe(expected);

            // Credentials should not be in body when using Basic auth
            const body = request.body as URLSearchParams;
            expect(body.get('client_id')).toBeNull();
            expect(body.get('client_secret')).toBeNull();
        });

        it('uses public client authentication when none method is specified', async () => {
            mockFetch.mockResolvedValueOnce({
                ok: true,
                status: 200,
                json: async () => validTokens
            });

            const clientInfoWithoutSecret = {
                client_id: 'client123',
                redirect_uris: ['http://localhost:3000/callback'],
                client_name: 'Test Client'
            };

            const tokens = await exchangeAuthorization('https://auth.example.com', {
                metadata: metadataWithNoneOnly,
                clientInformation: clientInfoWithoutSecret,
                authorizationCode: 'code123',
                redirectUri: 'http://localhost:3000/callback',
                codeVerifier: 'verifier123'
            });

            expect(tokens).toEqual(validTokens);
            const request = mockFetch.mock.calls[0][1];

            // Check no Authorization header
            expect(request.headers.get('Authorization')).toBeNull();

            const body = request.body as URLSearchParams;
            expect(body.get('client_id')).toBe('client123');
            expect(body.get('client_secret')).toBeNull();
        });

        it('defaults to client_secret_post when no auth methods specified', async () => {
            mockFetch.mockResolvedValueOnce({
                ok: true,
                status: 200,
                json: async () => validTokens
            });

            const tokens = await exchangeAuthorization('https://auth.example.com', {
                clientInformation: validClientInfo,
                authorizationCode: 'code123',
                redirectUri: 'http://localhost:3000/callback',
                codeVerifier: 'verifier123'
            });

            expect(tokens).toEqual(validTokens);
            const request = mockFetch.mock.calls[0][1];

            // Check headers
            expect(request.headers.get('Content-Type')).toBe('application/x-www-form-urlencoded');
            expect(request.headers.get('Authorization')).toBeNull();

            const body = request.body as URLSearchParams;
            expect(body.get('client_id')).toBe('client123');
            expect(body.get('client_secret')).toBe('secret123');
        });
    });

    describe('refreshAuthorization with multiple client authentication methods', () => {
        const validTokens = {
            access_token: 'newaccess123',
            token_type: 'Bearer',
            expires_in: 3600,
            refresh_token: 'newrefresh123'
        };

        const validClientInfo = {
            client_id: 'client123',
            client_secret: 'secret123',
            redirect_uris: ['http://localhost:3000/callback'],
            client_name: 'Test Client'
        };

        const metadataWithBasicOnly = {
            issuer: 'https://auth.example.com',
            authorization_endpoint: 'https://auth.example.com/auth',
            token_endpoint: 'https://auth.example.com/token',
            response_types_supported: ['code'],
            token_endpoint_auth_methods_supported: ['client_secret_basic']
        };

        const metadataWithPostOnly = {
            ...metadataWithBasicOnly,
            token_endpoint_auth_methods_supported: ['client_secret_post']
        };

        it('uses client_secret_basic for refresh token', async () => {
            mockFetch.mockResolvedValueOnce({
                ok: true,
                status: 200,
                json: async () => validTokens
            });

            const tokens = await refreshAuthorization('https://auth.example.com', {
                metadata: metadataWithBasicOnly,
                clientInformation: validClientInfo,
                refreshToken: 'refresh123'
            });

            expect(tokens).toEqual(validTokens);
            const request = mockFetch.mock.calls[0][1];

            // Check Authorization header
            const authHeader = request.headers.get('Authorization');
            const expected = 'Basic ' + btoa('client123:secret123');
            expect(authHeader).toBe(expected);

            const body = request.body as URLSearchParams;
            expect(body.get('client_id')).toBeNull(); // should not be in body
            expect(body.get('client_secret')).toBeNull(); // should not be in body
            expect(body.get('refresh_token')).toBe('refresh123');
        });

        it('uses client_secret_post for refresh token', async () => {
            mockFetch.mockResolvedValueOnce({
                ok: true,
                status: 200,
                json: async () => validTokens
            });

            const tokens = await refreshAuthorization('https://auth.example.com', {
                metadata: metadataWithPostOnly,
                clientInformation: validClientInfo,
                refreshToken: 'refresh123'
            });

            expect(tokens).toEqual(validTokens);
            const request = mockFetch.mock.calls[0][1];

            // Check no Authorization header
            expect(request.headers.get('Authorization')).toBeNull();

            const body = request.body as URLSearchParams;
            expect(body.get('client_id')).toBe('client123');
            expect(body.get('client_secret')).toBe('secret123');
            expect(body.get('refresh_token')).toBe('refresh123');
        });
    });
});<|MERGE_RESOLUTION|>--- conflicted
+++ resolved
@@ -19,1358 +19,6 @@
 const mockFetch = jest.fn();
 global.fetch = mockFetch;
 
-<<<<<<< HEAD
-describe("OAuth Authorization", () => {
-  beforeEach(() => {
-    mockFetch.mockReset();
-  });
-
-  describe("extractResourceMetadataUrl", () => {
-    it("returns resource metadata url when present", async () => {
-      const resourceUrl = "https://resource.example.com/.well-known/oauth-protected-resource"
-      const mockResponse = {
-        headers: {
-          get: jest.fn((name) => name === "WWW-Authenticate" ? `Bearer realm="mcp", resource_metadata="${resourceUrl}"` : null),
-        }
-      } as unknown as Response
-
-      expect(extractResourceMetadataUrl(mockResponse)).toEqual(new URL(resourceUrl));
-    });
-
-    it("returns undefined if not bearer", async () => {
-      const resourceUrl = "https://resource.example.com/.well-known/oauth-protected-resource"
-      const mockResponse = {
-        headers: {
-          get: jest.fn((name) => name === "WWW-Authenticate" ? `Basic realm="mcp", resource_metadata="${resourceUrl}"` : null),
-        }
-      } as unknown as Response
-
-      expect(extractResourceMetadataUrl(mockResponse)).toBeUndefined();
-    });
-
-    it("returns undefined if resource_metadata not present", async () => {
-      const mockResponse = {
-        headers: {
-          get: jest.fn((name) => name === "WWW-Authenticate" ? `Basic realm="mcp"` : null),
-        }
-      } as unknown as Response
-
-      expect(extractResourceMetadataUrl(mockResponse)).toBeUndefined();
-    });
-
-    it("returns undefined on invalid url", async () => {
-      const resourceUrl = "invalid-url"
-      const mockResponse = {
-        headers: {
-          get: jest.fn((name) => name === "WWW-Authenticate" ? `Basic realm="mcp", resource_metadata="${resourceUrl}"` : null),
-        }
-      } as unknown as Response
-
-      expect(extractResourceMetadataUrl(mockResponse)).toBeUndefined();
-    });
-  });
-
-  describe("discoverOAuthProtectedResourceMetadata", () => {
-    const validMetadata = {
-      resource: "https://resource.example.com",
-      authorization_servers: ["https://auth.example.com"],
-    };
-
-    it("returns metadata when discovery succeeds", async () => {
-      mockFetch.mockResolvedValueOnce({
-        ok: true,
-        status: 200,
-        json: async () => validMetadata,
-      });
-
-      const metadata = await discoverOAuthProtectedResourceMetadata("https://resource.example.com");
-      expect(metadata).toEqual(validMetadata);
-      const calls = mockFetch.mock.calls;
-      expect(calls.length).toBe(1);
-      const [url] = calls[0];
-      expect(url.toString()).toBe("https://resource.example.com/.well-known/oauth-protected-resource");
-    });
-
-    it("returns metadata when first fetch fails but second without MCP header succeeds", async () => {
-      // Set up a counter to control behavior
-      let callCount = 0;
-
-      // Mock implementation that changes behavior based on call count
-      mockFetch.mockImplementation((_url, _options) => {
-        callCount++;
-
-        if (callCount === 1) {
-          // First call with MCP header - fail with TypeError (simulating CORS error)
-          // We need to use TypeError specifically because that's what the implementation checks for
-          return Promise.reject(new TypeError("Network error"));
-        } else {
-          // Second call without header - succeed
-          return Promise.resolve({
-            ok: true,
-            status: 200,
-            json: async () => validMetadata
-          });
-        }
-      });
-
-      // Should succeed with the second call
-      const metadata = await discoverOAuthProtectedResourceMetadata("https://resource.example.com");
-      expect(metadata).toEqual(validMetadata);
-
-      // Verify both calls were made
-      expect(mockFetch).toHaveBeenCalledTimes(2);
-
-      // Verify first call had MCP header
-      expect(mockFetch.mock.calls[0][1]?.headers).toHaveProperty("MCP-Protocol-Version");
-    });
-
-    it("throws an error when all fetch attempts fail", async () => {
-      // Set up a counter to control behavior
-      let callCount = 0;
-
-      // Mock implementation that changes behavior based on call count
-      mockFetch.mockImplementation((_url, _options) => {
-        callCount++;
-
-        if (callCount === 1) {
-          // First call - fail with TypeError
-          return Promise.reject(new TypeError("First failure"));
-        } else {
-          // Second call - fail with different error
-          return Promise.reject(new Error("Second failure"));
-        }
-      });
-
-      // Should fail with the second error
-      await expect(discoverOAuthProtectedResourceMetadata("https://resource.example.com"))
-        .rejects.toThrow("Second failure");
-
-      // Verify both calls were made
-      expect(mockFetch).toHaveBeenCalledTimes(2);
-    });
-
-    it("throws on 404 errors", async () => {
-      mockFetch.mockResolvedValueOnce({
-        ok: false,
-        status: 404,
-      });
-
-      await expect(discoverOAuthProtectedResourceMetadata("https://resource.example.com"))
-        .rejects.toThrow("Resource server does not implement OAuth 2.0 Protected Resource Metadata.");
-    });
-
-    it("throws on non-404 errors", async () => {
-      mockFetch.mockResolvedValueOnce({
-        ok: false,
-        status: 500,
-      });
-
-      await expect(discoverOAuthProtectedResourceMetadata("https://resource.example.com"))
-        .rejects.toThrow("HTTP 500");
-    });
-
-    it("validates metadata schema", async () => {
-      mockFetch.mockResolvedValueOnce({
-        ok: true,
-        status: 200,
-        json: async () => ({
-          // Missing required fields
-          scopes_supported: ["email", "mcp"],
-        }),
-      });
-
-      await expect(discoverOAuthProtectedResourceMetadata("https://resource.example.com"))
-        .rejects.toThrow();
-    });
-
-    it("returns metadata when discovery succeeds with path", async () => {
-      mockFetch.mockResolvedValueOnce({
-        ok: true,
-        status: 200,
-        json: async () => validMetadata,
-      });
-
-      const metadata = await discoverOAuthProtectedResourceMetadata("https://resource.example.com/path/name");
-      expect(metadata).toEqual(validMetadata);
-      const calls = mockFetch.mock.calls;
-      expect(calls.length).toBe(1);
-      const [url] = calls[0];
-      expect(url.toString()).toBe("https://resource.example.com/.well-known/oauth-protected-resource/path/name");
-    });
-
-    it("preserves query parameters in path-aware discovery", async () => {
-      mockFetch.mockResolvedValueOnce({
-        ok: true,
-        status: 200,
-        json: async () => validMetadata,
-      });
-
-      const metadata = await discoverOAuthProtectedResourceMetadata("https://resource.example.com/path?param=value");
-      expect(metadata).toEqual(validMetadata);
-      const calls = mockFetch.mock.calls;
-      expect(calls.length).toBe(1);
-      const [url] = calls[0];
-      expect(url.toString()).toBe("https://resource.example.com/.well-known/oauth-protected-resource/path?param=value");
-    });
-
-    it.each([400, 401, 403, 404, 410, 422, 429])("falls back to root discovery when path-aware discovery returns %d", async (statusCode) => {
-      // First call (path-aware) returns 4xx
-      mockFetch.mockResolvedValueOnce({
-        ok: false,
-        status: statusCode,
-      });
-
-      // Second call (root fallback) succeeds
-      mockFetch.mockResolvedValueOnce({
-        ok: true,
-        status: 200,
-        json: async () => validMetadata,
-      });
-
-      const metadata = await discoverOAuthProtectedResourceMetadata("https://resource.example.com/path/name");
-      expect(metadata).toEqual(validMetadata);
-
-      const calls = mockFetch.mock.calls;
-      expect(calls.length).toBe(2);
-
-      // First call should be path-aware
-      const [firstUrl, firstOptions] = calls[0];
-      expect(firstUrl.toString()).toBe("https://resource.example.com/.well-known/oauth-protected-resource/path/name");
-      expect(firstOptions.headers).toEqual({
-        "MCP-Protocol-Version": LATEST_PROTOCOL_VERSION
-      });
-
-      // Second call should be root fallback
-      const [secondUrl, secondOptions] = calls[1];
-      expect(secondUrl.toString()).toBe("https://resource.example.com/.well-known/oauth-protected-resource");
-      expect(secondOptions.headers).toEqual({
-        "MCP-Protocol-Version": LATEST_PROTOCOL_VERSION
-      });
-    });
-
-    it("throws error when both path-aware and root discovery return 404", async () => {
-      // First call (path-aware) returns 404
-      mockFetch.mockResolvedValueOnce({
-        ok: false,
-        status: 404,
-      });
-
-      // Second call (root fallback) also returns 404
-      mockFetch.mockResolvedValueOnce({
-        ok: false,
-        status: 404,
-      });
-
-      await expect(discoverOAuthProtectedResourceMetadata("https://resource.example.com/path/name"))
-        .rejects.toThrow("Resource server does not implement OAuth 2.0 Protected Resource Metadata.");
-
-      const calls = mockFetch.mock.calls;
-      expect(calls.length).toBe(2);
-    });
-
-    it("throws error on 500 status and does not fallback", async () => {
-      // First call (path-aware) returns 500
-      mockFetch.mockResolvedValueOnce({
-        ok: false,
-        status: 500,
-      });
-
-      await expect(discoverOAuthProtectedResourceMetadata("https://resource.example.com/path/name"))
-        .rejects.toThrow();
-
-      const calls = mockFetch.mock.calls;
-      expect(calls.length).toBe(1); // Should not attempt fallback
-    });
-
-    it("does not fallback when the original URL is already at root path", async () => {
-      // First call (path-aware for root) returns 404
-      mockFetch.mockResolvedValueOnce({
-        ok: false,
-        status: 404,
-      });
-
-      await expect(discoverOAuthProtectedResourceMetadata("https://resource.example.com/"))
-        .rejects.toThrow("Resource server does not implement OAuth 2.0 Protected Resource Metadata.");
-
-      const calls = mockFetch.mock.calls;
-      expect(calls.length).toBe(1); // Should not attempt fallback
-
-      const [url] = calls[0];
-      expect(url.toString()).toBe("https://resource.example.com/.well-known/oauth-protected-resource");
-    });
-
-    it("does not fallback when the original URL has no path", async () => {
-      // First call (path-aware for no path) returns 404
-      mockFetch.mockResolvedValueOnce({
-        ok: false,
-        status: 404,
-      });
-
-      await expect(discoverOAuthProtectedResourceMetadata("https://resource.example.com"))
-        .rejects.toThrow("Resource server does not implement OAuth 2.0 Protected Resource Metadata.");
-
-      const calls = mockFetch.mock.calls;
-      expect(calls.length).toBe(1); // Should not attempt fallback
-
-      const [url] = calls[0];
-      expect(url.toString()).toBe("https://resource.example.com/.well-known/oauth-protected-resource");
-    });
-
-    it("falls back when path-aware discovery encounters CORS error", async () => {
-      // First call (path-aware) fails with TypeError (CORS)
-      mockFetch.mockImplementationOnce(() => Promise.reject(new TypeError("CORS error")));
-
-      // Retry path-aware without headers (simulating CORS retry)
-      mockFetch.mockResolvedValueOnce({
-        ok: false,
-        status: 404,
-      });
-
-      // Second call (root fallback) succeeds
-      mockFetch.mockResolvedValueOnce({
-        ok: true,
-        status: 200,
-        json: async () => validMetadata,
-      });
-
-      const metadata = await discoverOAuthProtectedResourceMetadata("https://resource.example.com/deep/path");
-      expect(metadata).toEqual(validMetadata);
-
-      const calls = mockFetch.mock.calls;
-      expect(calls.length).toBe(3);
-
-      // Final call should be root fallback
-      const [lastUrl, lastOptions] = calls[2];
-      expect(lastUrl.toString()).toBe("https://resource.example.com/.well-known/oauth-protected-resource");
-      expect(lastOptions.headers).toEqual({
-        "MCP-Protocol-Version": LATEST_PROTOCOL_VERSION
-      });
-    });
-
-    it("does not fallback when resourceMetadataUrl is provided", async () => {
-      // Call with explicit URL returns 404
-      mockFetch.mockResolvedValueOnce({
-        ok: false,
-        status: 404,
-      });
-
-      await expect(discoverOAuthProtectedResourceMetadata("https://resource.example.com/path", {
-        resourceMetadataUrl: "https://custom.example.com/metadata"
-      })).rejects.toThrow("Resource server does not implement OAuth 2.0 Protected Resource Metadata.");
-
-      const calls = mockFetch.mock.calls;
-      expect(calls.length).toBe(1); // Should not attempt fallback when explicit URL is provided
-
-      const [url] = calls[0];
-      expect(url.toString()).toBe("https://custom.example.com/metadata");
-    });
-
-    it("supports overriding the fetch function used for requests", async () => {
-      const validMetadata = {
-        resource: "https://resource.example.com",
-        authorization_servers: ["https://auth.example.com"],
-      };
-
-      const customFetch = jest.fn().mockResolvedValue({
-        ok: true,
-        status: 200,
-        json: async () => validMetadata,
-      });
-
-      const metadata = await discoverOAuthProtectedResourceMetadata(
-        "https://resource.example.com",
-        undefined,
-        customFetch
-      );
-
-      expect(metadata).toEqual(validMetadata);
-      expect(customFetch).toHaveBeenCalledTimes(1);
-      expect(mockFetch).not.toHaveBeenCalled();
-
-      const [url, options] = customFetch.mock.calls[0];
-      expect(url.toString()).toBe("https://resource.example.com/.well-known/oauth-protected-resource");
-      expect(options.headers).toEqual({
-        "MCP-Protocol-Version": LATEST_PROTOCOL_VERSION
-      });
-    });
-  });
-
-  describe("discoverOAuthMetadata", () => {
-    const validMetadata = {
-      issuer: "https://auth.example.com",
-      authorization_endpoint: "https://auth.example.com/authorize",
-      token_endpoint: "https://auth.example.com/token",
-      registration_endpoint: "https://auth.example.com/register",
-      response_types_supported: ["code"],
-      code_challenge_methods_supported: ["S256"],
-    };
-
-    it("returns metadata when discovery succeeds", async () => {
-      mockFetch.mockResolvedValueOnce({
-        ok: true,
-        status: 200,
-        json: async () => validMetadata,
-      });
-
-      const metadata = await discoverOAuthMetadata("https://auth.example.com");
-      expect(metadata).toEqual(validMetadata);
-      const calls = mockFetch.mock.calls;
-      expect(calls.length).toBe(1);
-      const [url, options] = calls[0];
-      expect(url.toString()).toBe("https://auth.example.com/.well-known/oauth-authorization-server");
-      expect(options.headers).toEqual({
-        "MCP-Protocol-Version": LATEST_PROTOCOL_VERSION
-      });
-    });
-
-    it("returns metadata when discovery succeeds with path", async () => {
-      mockFetch.mockResolvedValueOnce({
-        ok: true,
-        status: 200,
-        json: async () => validMetadata,
-      });
-
-      const metadata = await discoverOAuthMetadata("https://auth.example.com/path/name");
-      expect(metadata).toEqual(validMetadata);
-      const calls = mockFetch.mock.calls;
-      expect(calls.length).toBe(1);
-      const [url, options] = calls[0];
-      expect(url.toString()).toBe("https://auth.example.com/.well-known/oauth-authorization-server/path/name");
-      expect(options.headers).toEqual({
-        "MCP-Protocol-Version": LATEST_PROTOCOL_VERSION
-      });
-    });
-
-    it("falls back to root discovery when path-aware discovery returns 404", async () => {
-      // First call (path-aware) returns 404
-      mockFetch.mockResolvedValueOnce({
-        ok: false,
-        status: 404,
-      });
-
-      // Second call (root fallback) succeeds
-      mockFetch.mockResolvedValueOnce({
-        ok: true,
-        status: 200,
-        json: async () => validMetadata,
-      });
-
-      const metadata = await discoverOAuthMetadata("https://auth.example.com/path/name");
-      expect(metadata).toEqual(validMetadata);
-
-      const calls = mockFetch.mock.calls;
-      expect(calls.length).toBe(2);
-
-      // First call should be path-aware
-      const [firstUrl, firstOptions] = calls[0];
-      expect(firstUrl.toString()).toBe("https://auth.example.com/.well-known/oauth-authorization-server/path/name");
-      expect(firstOptions.headers).toEqual({
-        "MCP-Protocol-Version": LATEST_PROTOCOL_VERSION
-      });
-
-      // Second call should be root fallback
-      const [secondUrl, secondOptions] = calls[1];
-      expect(secondUrl.toString()).toBe("https://auth.example.com/.well-known/oauth-authorization-server");
-      expect(secondOptions.headers).toEqual({
-        "MCP-Protocol-Version": LATEST_PROTOCOL_VERSION
-      });
-    });
-
-    it("returns undefined when both path-aware and root discovery return 404", async () => {
-      // First call (path-aware) returns 404
-      mockFetch.mockResolvedValueOnce({
-        ok: false,
-        status: 404,
-      });
-
-      // Second call (root fallback) also returns 404
-      mockFetch.mockResolvedValueOnce({
-        ok: false,
-        status: 404,
-      });
-
-      const metadata = await discoverOAuthMetadata("https://auth.example.com/path/name");
-      expect(metadata).toBeUndefined();
-
-      const calls = mockFetch.mock.calls;
-      expect(calls.length).toBe(2);
-    });
-
-    it("does not fallback when the original URL is already at root path", async () => {
-      // First call (path-aware for root) returns 404
-      mockFetch.mockResolvedValueOnce({
-        ok: false,
-        status: 404,
-      });
-
-      const metadata = await discoverOAuthMetadata("https://auth.example.com/");
-      expect(metadata).toBeUndefined();
-
-      const calls = mockFetch.mock.calls;
-      expect(calls.length).toBe(1); // Should not attempt fallback
-
-      const [url] = calls[0];
-      expect(url.toString()).toBe("https://auth.example.com/.well-known/oauth-authorization-server");
-    });
-
-    it("does not fallback when the original URL has no path", async () => {
-      // First call (path-aware for no path) returns 404
-      mockFetch.mockResolvedValueOnce({
-        ok: false,
-        status: 404,
-      });
-
-      const metadata = await discoverOAuthMetadata("https://auth.example.com");
-      expect(metadata).toBeUndefined();
-
-      const calls = mockFetch.mock.calls;
-      expect(calls.length).toBe(1); // Should not attempt fallback
-
-      const [url] = calls[0];
-      expect(url.toString()).toBe("https://auth.example.com/.well-known/oauth-authorization-server");
-    });
-
-    it("falls back when path-aware discovery encounters CORS error", async () => {
-      // First call (path-aware) fails with TypeError (CORS)
-      mockFetch.mockImplementationOnce(() => Promise.reject(new TypeError("CORS error")));
-
-      // Retry path-aware without headers (simulating CORS retry)
-      mockFetch.mockResolvedValueOnce({
-        ok: false,
-        status: 404,
-      });
-
-      // Second call (root fallback) succeeds
-      mockFetch.mockResolvedValueOnce({
-        ok: true,
-        status: 200,
-        json: async () => validMetadata,
-      });
-
-      const metadata = await discoverOAuthMetadata("https://auth.example.com/deep/path");
-      expect(metadata).toEqual(validMetadata);
-
-      const calls = mockFetch.mock.calls;
-      expect(calls.length).toBe(3);
-
-      // Final call should be root fallback
-      const [lastUrl, lastOptions] = calls[2];
-      expect(lastUrl.toString()).toBe("https://auth.example.com/.well-known/oauth-authorization-server");
-      expect(lastOptions.headers).toEqual({
-        "MCP-Protocol-Version": LATEST_PROTOCOL_VERSION
-      });
-    });
-
-    it("returns metadata when first fetch fails but second without MCP header succeeds", async () => {
-      // Set up a counter to control behavior
-      let callCount = 0;
-
-      // Mock implementation that changes behavior based on call count
-      mockFetch.mockImplementation((_url, _options) => {
-        callCount++;
-
-        if (callCount === 1) {
-          // First call with MCP header - fail with TypeError (simulating CORS error)
-          // We need to use TypeError specifically because that's what the implementation checks for
-          return Promise.reject(new TypeError("Network error"));
-        } else {
-          // Second call without header - succeed
-          return Promise.resolve({
-            ok: true,
-            status: 200,
-            json: async () => validMetadata
-          });
-        }
-      });
-
-      // Should succeed with the second call
-      const metadata = await discoverOAuthMetadata("https://auth.example.com");
-      expect(metadata).toEqual(validMetadata);
-
-      // Verify both calls were made
-      expect(mockFetch).toHaveBeenCalledTimes(2);
-
-      // Verify first call had MCP header
-      expect(mockFetch.mock.calls[0][1]?.headers).toHaveProperty("MCP-Protocol-Version");
-    });
-
-    it("throws an error when all fetch attempts fail", async () => {
-      // Set up a counter to control behavior
-      let callCount = 0;
-
-      // Mock implementation that changes behavior based on call count
-      mockFetch.mockImplementation((_url, _options) => {
-        callCount++;
-
-        if (callCount === 1) {
-          // First call - fail with TypeError
-          return Promise.reject(new TypeError("First failure"));
-        } else {
-          // Second call - fail with different error
-          return Promise.reject(new Error("Second failure"));
-        }
-      });
-
-      // Should fail with the second error
-      await expect(discoverOAuthMetadata("https://auth.example.com"))
-        .rejects.toThrow("Second failure");
-
-      // Verify both calls were made
-      expect(mockFetch).toHaveBeenCalledTimes(2);
-    });
-
-    it("returns undefined when both CORS requests fail in fetchWithCorsRetry", async () => {
-      // fetchWithCorsRetry tries with headers (fails with CORS), then retries without headers (also fails with CORS)
-      // simulating a 404 w/o headers set. We want this to return undefined, not throw TypeError
-      mockFetch.mockImplementation(() => {
-        // Both the initial request with headers and retry without headers fail with CORS TypeError
-        return Promise.reject(new TypeError("Failed to fetch"));
-      });
-
-      // This should return undefined (the desired behavior after the fix)
-      const metadata = await discoverOAuthMetadata("https://auth.example.com/path");
-      expect(metadata).toBeUndefined();
-    });
-
-    it("returns undefined when discovery endpoint returns 404", async () => {
-      mockFetch.mockResolvedValueOnce({
-        ok: false,
-        status: 404,
-      });
-
-      const metadata = await discoverOAuthMetadata("https://auth.example.com");
-      expect(metadata).toBeUndefined();
-    });
-
-    it("throws on non-404 errors", async () => {
-      mockFetch.mockResolvedValueOnce(new Response(null, { status: 500 }));
-
-      await expect(
-        discoverOAuthMetadata("https://auth.example.com")
-      ).rejects.toThrow("HTTP 500");
-    });
-
-    it("validates metadata schema", async () => {
-      mockFetch.mockResolvedValueOnce(
-        Response.json(
-          {
-            // Missing required fields
-            issuer: "https://auth.example.com",
-          },
-          { status: 200 }
-        )
-      );
-
-      await expect(
-        discoverOAuthMetadata("https://auth.example.com")
-      ).rejects.toThrow();
-    });
-
-    it("supports overriding the fetch function used for requests", async () => {
-      const validMetadata = {
-        issuer: "https://auth.example.com",
-        authorization_endpoint: "https://auth.example.com/authorize",
-        token_endpoint: "https://auth.example.com/token",
-        registration_endpoint: "https://auth.example.com/register",
-        response_types_supported: ["code"],
-        code_challenge_methods_supported: ["S256"],
-      };
-
-      const customFetch = jest.fn().mockResolvedValue({
-        ok: true,
-        status: 200,
-        json: async () => validMetadata,
-      });
-
-      const metadata = await discoverOAuthMetadata(
-        "https://auth.example.com",
-        {},
-        customFetch
-      );
-
-      expect(metadata).toEqual(validMetadata);
-      expect(customFetch).toHaveBeenCalledTimes(1);
-      expect(mockFetch).not.toHaveBeenCalled();
-
-      const [url, options] = customFetch.mock.calls[0];
-      expect(url.toString()).toBe("https://auth.example.com/.well-known/oauth-authorization-server");
-      expect(options.headers).toEqual({
-        "MCP-Protocol-Version": LATEST_PROTOCOL_VERSION
-      });
-    });
-  });
-
-  describe("buildDiscoveryUrls", () => {
-    it("generates correct URLs for server without path", () => {
-      const urls = buildDiscoveryUrls("https://auth.example.com");
-
-      expect(urls).toHaveLength(2);
-      expect(urls.map(u => ({ url: u.url.toString(), type: u.type }))).toEqual([
-        {
-          url: "https://auth.example.com/.well-known/oauth-authorization-server",
-          type: "oauth"
-        },
-        {
-          url: "https://auth.example.com/.well-known/openid-configuration",
-          type: "oidc"
-        }
-      ]);
-    });
-
-    it("generates correct URLs for server with path", () => {
-      const urls = buildDiscoveryUrls("https://auth.example.com/tenant1");
-
-      expect(urls).toHaveLength(4);
-      expect(urls.map(u => ({ url: u.url.toString(), type: u.type }))).toEqual([
-        {
-          url: "https://auth.example.com/.well-known/oauth-authorization-server/tenant1",
-          type: "oauth"
-        },
-        {
-          url: "https://auth.example.com/.well-known/oauth-authorization-server",
-          type: "oauth"
-        },
-        {
-          url: "https://auth.example.com/.well-known/openid-configuration/tenant1",
-          type: "oidc"
-        },
-        {
-          url: "https://auth.example.com/tenant1/.well-known/openid-configuration",
-          type: "oidc"
-        }
-      ]);
-    });
-
-    it("handles URL object input", () => {
-      const urls = buildDiscoveryUrls(new URL("https://auth.example.com/tenant1"));
-
-      expect(urls).toHaveLength(4);
-      expect(urls[0].url.toString()).toBe("https://auth.example.com/.well-known/oauth-authorization-server/tenant1");
-    });
-  });
-
-  describe("discoverAuthorizationServerMetadata", () => {
-    const validOAuthMetadata = {
-      issuer: "https://auth.example.com",
-      authorization_endpoint: "https://auth.example.com/authorize",
-      token_endpoint: "https://auth.example.com/token",
-      registration_endpoint: "https://auth.example.com/register",
-      response_types_supported: ["code"],
-      code_challenge_methods_supported: ["S256"],
-    };
-
-    const validOpenIdMetadata = {
-      issuer: "https://auth.example.com",
-      authorization_endpoint: "https://auth.example.com/authorize",
-      token_endpoint: "https://auth.example.com/token",
-      jwks_uri: "https://auth.example.com/jwks",
-      subject_types_supported: ["public"],
-      id_token_signing_alg_values_supported: ["RS256"],
-      response_types_supported: ["code"],
-      code_challenge_methods_supported: ["S256"],
-    };
-
-    it("tries URLs in order and returns first successful metadata", async () => {
-      // First OAuth URL fails with 404
-      mockFetch.mockResolvedValueOnce({
-        ok: false,
-        status: 404,
-      });
-
-      // Second OAuth URL (root) succeeds
-      mockFetch.mockResolvedValueOnce({
-        ok: true,
-        status: 200,
-        json: async () => validOAuthMetadata,
-      });
-
-      const metadata = await discoverAuthorizationServerMetadata(
-        "https://auth.example.com/tenant1"
-      );
-
-      expect(metadata).toEqual(validOAuthMetadata);
-
-      // Verify it tried the URLs in the correct order
-      const calls = mockFetch.mock.calls;
-      expect(calls.length).toBe(2);
-      expect(calls[0][0].toString()).toBe("https://auth.example.com/.well-known/oauth-authorization-server/tenant1");
-      expect(calls[1][0].toString()).toBe("https://auth.example.com/.well-known/oauth-authorization-server");
-    });
-
-    it("continues on 4xx errors", async () => {
-      mockFetch.mockResolvedValueOnce({
-        ok: false,
-        status: 400,
-      });
-
-      mockFetch.mockResolvedValueOnce({
-        ok: true,
-        status: 200,
-        json: async () => validOpenIdMetadata,
-      });
-
-      const metadata = await discoverAuthorizationServerMetadata("https://mcp.example.com");
-
-      expect(metadata).toEqual(validOpenIdMetadata);
-
-    });
-
-    it("throws on non-4xx errors", async () => {
-      mockFetch.mockResolvedValueOnce({
-        ok: false,
-        status: 500,
-      });
-
-      await expect(
-        discoverAuthorizationServerMetadata("https://mcp.example.com")
-      ).rejects.toThrow("HTTP 500");
-    });
-
-    it("handles CORS errors with retry", async () => {
-      // First call fails with CORS
-      mockFetch.mockImplementationOnce(() => Promise.reject(new TypeError("CORS error")));
-
-      // Retry without headers succeeds
-      mockFetch.mockResolvedValueOnce({
-        ok: true,
-        status: 200,
-        json: async () => validOAuthMetadata,
-      });
-
-      const metadata = await discoverAuthorizationServerMetadata(
-        "https://auth.example.com"
-      );
-
-      expect(metadata).toEqual(validOAuthMetadata);
-      const calls = mockFetch.mock.calls;
-      expect(calls.length).toBe(2);
-
-      // First call should have headers
-      expect(calls[0][1]?.headers).toHaveProperty("MCP-Protocol-Version");
-
-      // Second call should not have headers (CORS retry)
-      expect(calls[1][1]?.headers).toBeUndefined();
-    });
-
-    it("supports custom fetch function", async () => {
-      const customFetch = jest.fn().mockResolvedValue({
-        ok: true,
-        status: 200,
-        json: async () => validOAuthMetadata,
-      });
-
-      const metadata = await discoverAuthorizationServerMetadata(
-        "https://auth.example.com",
-        { fetchFn: customFetch }
-      );
-
-      expect(metadata).toEqual(validOAuthMetadata);
-      expect(customFetch).toHaveBeenCalledTimes(1);
-      expect(mockFetch).not.toHaveBeenCalled();
-    });
-
-    it("supports custom protocol version", async () => {
-      mockFetch.mockResolvedValueOnce({
-        ok: true,
-        status: 200,
-        json: async () => validOAuthMetadata,
-      });
-
-      const metadata = await discoverAuthorizationServerMetadata(
-        "https://auth.example.com",
-        { protocolVersion: "2025-01-01" }
-      );
-
-      expect(metadata).toEqual(validOAuthMetadata);
-      const calls = mockFetch.mock.calls;
-      const [, options] = calls[0];
-      expect(options.headers).toEqual({
-        "MCP-Protocol-Version": "2025-01-01"
-      });
-    });
-
-    it("returns undefined when all URLs fail with CORS errors", async () => {
-      // All fetch attempts fail with CORS errors (TypeError)
-      mockFetch.mockImplementation(() => Promise.reject(new TypeError("CORS error")));
-
-      const metadata = await discoverAuthorizationServerMetadata("https://auth.example.com/tenant1");
-
-      expect(metadata).toBeUndefined();
-
-      // Verify that all discovery URLs were attempted
-      expect(mockFetch).toHaveBeenCalledTimes(8); // 4 URLs × 2 attempts each (with and without headers)
-    });
-  });
-
-  describe("startAuthorization", () => {
-    const validMetadata = {
-      issuer: "https://auth.example.com",
-      authorization_endpoint: "https://auth.example.com/auth",
-      token_endpoint: "https://auth.example.com/tkn",
-      response_types_supported: ["code"],
-      code_challenge_methods_supported: ["S256"],
-    };
-
-    const validOpenIdMetadata = {
-      issuer: "https://auth.example.com",
-      authorization_endpoint: "https://auth.example.com/auth",
-      token_endpoint: "https://auth.example.com/token",
-      jwks_uri: "https://auth.example.com/jwks",
-      subject_types_supported: ["public"],
-      id_token_signing_alg_values_supported: ["RS256"],
-      response_types_supported: ["code"],
-      code_challenge_methods_supported: ["S256"],
-    };
-
-    const validClientInfo = {
-      client_id: "client123",
-      client_secret: "secret123",
-      redirect_uris: ["http://localhost:3000/callback"],
-      client_name: "Test Client",
-    };
-
-    it("generates authorization URL with PKCE challenge", async () => {
-      const { authorizationUrl, codeVerifier } = await startAuthorization(
-        "https://auth.example.com",
-        {
-          metadata: undefined,
-          clientInformation: validClientInfo,
-          redirectUrl: "http://localhost:3000/callback",
-          resource: new URL("https://api.example.com/mcp-server"),
-        }
-      );
-
-      expect(authorizationUrl.toString()).toMatch(
-        /^https:\/\/auth\.example\.com\/authorize\?/
-      );
-      expect(authorizationUrl.searchParams.get("response_type")).toBe("code");
-      expect(authorizationUrl.searchParams.get("code_challenge")).toBe("test_challenge");
-      expect(authorizationUrl.searchParams.get("code_challenge_method")).toBe(
-        "S256"
-      );
-      expect(authorizationUrl.searchParams.get("redirect_uri")).toBe(
-        "http://localhost:3000/callback"
-      );
-      expect(authorizationUrl.searchParams.get("resource")).toBe("https://api.example.com/mcp-server");
-      expect(codeVerifier).toBe("test_verifier");
-    });
-
-    it("includes scope parameter when provided", async () => {
-      const { authorizationUrl } = await startAuthorization(
-        "https://auth.example.com",
-        {
-          clientInformation: validClientInfo,
-          redirectUrl: "http://localhost:3000/callback",
-          scope: "read write profile",
-        }
-      );
-
-      expect(authorizationUrl.searchParams.get("scope")).toBe("read write profile");
-    });
-
-    it("excludes scope parameter when not provided", async () => {
-      const { authorizationUrl } = await startAuthorization(
-        "https://auth.example.com",
-        {
-          clientInformation: validClientInfo,
-          redirectUrl: "http://localhost:3000/callback",
-        }
-      );
-
-      expect(authorizationUrl.searchParams.has("scope")).toBe(false);
-    });
-
-    it("includes state parameter when provided", async () => {
-      const { authorizationUrl } = await startAuthorization(
-        "https://auth.example.com",
-        {
-          clientInformation: validClientInfo,
-          redirectUrl: "http://localhost:3000/callback",
-          state: "foobar",
-        }
-      );
-
-      expect(authorizationUrl.searchParams.get("state")).toBe("foobar");
-    });
-
-    it("excludes state parameter when not provided", async () => {
-      const { authorizationUrl } = await startAuthorization(
-        "https://auth.example.com",
-        {
-          clientInformation: validClientInfo,
-          redirectUrl: "http://localhost:3000/callback",
-        }
-      );
-
-      expect(authorizationUrl.searchParams.has("state")).toBe(false);
-    });
-
-    // OpenID Connect requires that the user is prompted for consent if the scope includes 'offline_access'
-    it("includes consent prompt parameter if scope includes 'offline_access'", async () => {
-      const { authorizationUrl } = await startAuthorization(
-          "https://auth.example.com",
-          {
-            clientInformation: validClientInfo,
-            redirectUrl: "http://localhost:3000/callback",
-            scope: "read write profile offline_access",
-          }
-      );
-
-      expect(authorizationUrl.searchParams.get("prompt")).toBe("consent");
-    });
-
-    it.each([validMetadata, validOpenIdMetadata])("uses metadata authorization_endpoint when provided", async (baseMetadata) => {
-      const { authorizationUrl } = await startAuthorization(
-        "https://auth.example.com",
-        {
-          metadata: baseMetadata,
-          clientInformation: validClientInfo,
-          redirectUrl: "http://localhost:3000/callback",
-        }
-      );
-
-      expect(authorizationUrl.toString()).toMatch(
-        /^https:\/\/auth\.example\.com\/auth\?/
-      );
-    });
-
-    it.each([validMetadata, validOpenIdMetadata])("validates response type support", async (baseMetadata) => {
-      const metadata = {
-        ...baseMetadata,
-        response_types_supported: ["token"], // Does not support 'code'
-      };
-
-      await expect(
-        startAuthorization("https://auth.example.com", {
-          metadata,
-          clientInformation: validClientInfo,
-          redirectUrl: "http://localhost:3000/callback",
-        })
-      ).rejects.toThrow(/does not support response type/);
-    });
-
-    // https://github.com/modelcontextprotocol/typescript-sdk/issues/832
-    it.each([validMetadata, validOpenIdMetadata])("assumes supported code challenge methods includes S256 if absent", async (baseMetadata) => {
-      const metadata = {
-        ...baseMetadata,
-        response_types_supported: ["code"],
-        code_challenge_methods_supported: undefined
-      };
-
-      const { authorizationUrl } = await startAuthorization("https://auth.example.com", {
-        metadata,
-        clientInformation: validClientInfo,
-        redirectUrl: "http://localhost:3000/callback",
-      })
-
-      expect(authorizationUrl.toString()).toMatch(
-        /^https:\/\/auth\.example\.com\/auth\?.+&code_challenge_method=S256/
-      );
-    });
-
-    it.each([validMetadata, validOpenIdMetadata])("validates supported code challenge methods includes S256 if present", async (baseMetadata) => {
-      const metadata = {
-        ...baseMetadata,
-        response_types_supported: ["code"],
-        code_challenge_methods_supported: ["plain"], // Does not support 'S256'
-      };
-
-      await expect(
-        startAuthorization("https://auth.example.com", {
-          metadata,
-          clientInformation: validClientInfo,
-          redirectUrl: "http://localhost:3000/callback",
-        })
-      ).rejects.toThrow(/does not support code challenge method/);
-    });
-  });
-
-  describe("exchangeAuthorization", () => {
-    const validTokens = {
-      access_token: "access123",
-      token_type: "Bearer",
-      expires_in: 3600,
-      refresh_token: "refresh123",
-    };
-
-    const validMetadata = {
-      issuer: "https://auth.example.com",
-      authorization_endpoint: "https://auth.example.com/authorize",
-      token_endpoint: "https://auth.example.com/token",
-      response_types_supported: ["code"]
-    };
-
-    const validClientInfo = {
-      client_id: "client123",
-      client_secret: "secret123",
-      redirect_uris: ["http://localhost:3000/callback"],
-      client_name: "Test Client",
-    };
-
-    it("exchanges code for tokens", async () => {
-      mockFetch.mockResolvedValueOnce({
-        ok: true,
-        status: 200,
-        json: async () => validTokens,
-      });
-
-      const tokens = await exchangeAuthorization("https://auth.example.com", {
-        clientInformation: validClientInfo,
-        authorizationCode: "code123",
-        codeVerifier: "verifier123",
-        redirectUri: "http://localhost:3000/callback",
-        resource: new URL("https://api.example.com/mcp-server"),
-      });
-
-      expect(tokens).toEqual(validTokens);
-      expect(mockFetch).toHaveBeenCalledWith(
-        expect.objectContaining({
-          href: "https://auth.example.com/token",
-        }),
-        expect.objectContaining({
-          method: "POST",
-          headers: new Headers({
-            "Content-Type": "application/x-www-form-urlencoded",
-          }),
-        })
-      );
-
-      const body = mockFetch.mock.calls[0][1].body as URLSearchParams;
-      expect(body.get("grant_type")).toBe("authorization_code");
-      expect(body.get("code")).toBe("code123");
-      expect(body.get("code_verifier")).toBe("verifier123");
-      expect(body.get("client_id")).toBe("client123");
-      expect(body.get("client_secret")).toBe("secret123");
-      expect(body.get("redirect_uri")).toBe("http://localhost:3000/callback");
-      expect(body.get("resource")).toBe("https://api.example.com/mcp-server");
-    });
-
-    it("exchanges code for tokens with auth", async () => {
-      mockFetch.mockResolvedValueOnce({
-        ok: true,
-        status: 200,
-        json: async () => validTokens,
-      });
-
-      const tokens = await exchangeAuthorization("https://auth.example.com", {
-        metadata: validMetadata,
-        clientInformation: validClientInfo,
-        authorizationCode: "code123",
-        codeVerifier: "verifier123",
-        redirectUri: "http://localhost:3000/callback",
-        addClientAuthentication: (headers: Headers, params: URLSearchParams, url: string | URL, metadata: AuthorizationServerMetadata) => {
-          headers.set("Authorization", "Basic " + btoa(validClientInfo.client_id + ":" + validClientInfo.client_secret));
-          params.set("example_url", typeof url === 'string' ? url : url.toString());
-          params.set("example_metadata", metadata.authorization_endpoint);
-          params.set("example_param", "example_value");
-        },
-      });
-
-      expect(tokens).toEqual(validTokens);
-      expect(mockFetch).toHaveBeenCalledWith(
-        expect.objectContaining({
-          href: "https://auth.example.com/token",
-        }),
-        expect.objectContaining({
-          method: "POST",
-        })
-      );
-
-      const headers = mockFetch.mock.calls[0][1].headers as Headers;
-      expect(headers.get("Content-Type")).toBe("application/x-www-form-urlencoded");
-      expect(headers.get("Authorization")).toBe("Basic Y2xpZW50MTIzOnNlY3JldDEyMw==");
-      const body = mockFetch.mock.calls[0][1].body as URLSearchParams;
-      expect(body.get("grant_type")).toBe("authorization_code");
-      expect(body.get("code")).toBe("code123");
-      expect(body.get("code_verifier")).toBe("verifier123");
-      expect(body.get("client_id")).toBeNull();
-      expect(body.get("redirect_uri")).toBe("http://localhost:3000/callback");
-      expect(body.get("example_url")).toBe("https://auth.example.com");
-      expect(body.get("example_metadata")).toBe("https://auth.example.com/authorize");
-      expect(body.get("example_param")).toBe("example_value");
-      expect(body.get("client_secret")).toBeNull();
-    });
-
-    it("validates token response schema", async () => {
-      mockFetch.mockResolvedValueOnce({
-        ok: true,
-        status: 200,
-        json: async () => ({
-          // Missing required fields
-          access_token: "access123",
-        }),
-      });
-
-      await expect(
-        exchangeAuthorization("https://auth.example.com", {
-          clientInformation: validClientInfo,
-          authorizationCode: "code123",
-          codeVerifier: "verifier123",
-          redirectUri: "http://localhost:3000/callback",
-        })
-      ).rejects.toThrow();
-    });
-
-    it("throws on error response", async () => {
-      mockFetch.mockResolvedValueOnce(
-        Response.json(
-          new ServerError("Token exchange failed").toResponseObject(),
-          { status: 400 }
-        )
-      );
-
-      await expect(
-        exchangeAuthorization("https://auth.example.com", {
-          clientInformation: validClientInfo,
-          authorizationCode: "code123",
-          codeVerifier: "verifier123",
-          redirectUri: "http://localhost:3000/callback",
-        })
-      ).rejects.toThrow("Token exchange failed");
-    });
-
-    it("supports overriding the fetch function used for requests", async () => {
-      const customFetch = jest.fn().mockResolvedValue({
-        ok: true,
-        status: 200,
-        json: async () => validTokens,
-      });
-
-      const tokens = await exchangeAuthorization("https://auth.example.com", {
-        clientInformation: validClientInfo,
-        authorizationCode: "code123",
-        codeVerifier: "verifier123",
-        redirectUri: "http://localhost:3000/callback",
-        resource: new URL("https://api.example.com/mcp-server"),
-        fetchFn: customFetch,
-      });
-
-      expect(tokens).toEqual(validTokens);
-      expect(customFetch).toHaveBeenCalledTimes(1);
-      expect(mockFetch).not.toHaveBeenCalled();
-
-      const [url, options] = customFetch.mock.calls[0];
-      expect(url.toString()).toBe("https://auth.example.com/token");
-      expect(options).toEqual(
-        expect.objectContaining({
-          method: "POST",
-          headers: expect.any(Headers),
-          body: expect.any(URLSearchParams),
-        })
-      );
-
-      const body = options.body as URLSearchParams;
-      expect(body.get("grant_type")).toBe("authorization_code");
-      expect(body.get("code")).toBe("code123");
-      expect(body.get("code_verifier")).toBe("verifier123");
-      expect(body.get("client_id")).toBe("client123");
-      expect(body.get("client_secret")).toBe("secret123");
-      expect(body.get("redirect_uri")).toBe("http://localhost:3000/callback");
-      expect(body.get("resource")).toBe("https://api.example.com/mcp-server");
-    });
-  });
-
-  describe("refreshAuthorization", () => {
-    const validTokens = {
-      access_token: "newaccess123",
-      token_type: "Bearer",
-      expires_in: 3600,
-    }
-    const validTokensWithNewRefreshToken = {
-      ...validTokens,
-      refresh_token: "newrefresh123",
-    };
-
-    const validMetadata = {
-      issuer: "https://auth.example.com",
-      authorization_endpoint: "https://auth.example.com/authorize",
-      token_endpoint: "https://auth.example.com/token",
-      response_types_supported: ["code"]
-    };
-
-    const validClientInfo = {
-      client_id: "client123",
-      client_secret: "secret123",
-      redirect_uris: ["http://localhost:3000/callback"],
-      client_name: "Test Client",
-    };
-
-    it("exchanges refresh token for new tokens", async () => {
-      mockFetch.mockResolvedValueOnce({
-        ok: true,
-        status: 200,
-        json: async () => validTokensWithNewRefreshToken,
-      });
-
-      const tokens = await refreshAuthorization("https://auth.example.com", {
-        clientInformation: validClientInfo,
-        refreshToken: "refresh123",
-        resource: new URL("https://api.example.com/mcp-server"),
-      });
-
-      expect(tokens).toEqual(validTokensWithNewRefreshToken);
-      expect(mockFetch).toHaveBeenCalledWith(
-        expect.objectContaining({
-          href: "https://auth.example.com/token",
-        }),
-        expect.objectContaining({
-          method: "POST",
-          headers: new Headers({
-            "Content-Type": "application/x-www-form-urlencoded",
-          }),
-        })
-      );
-
-      const body = mockFetch.mock.calls[0][1].body as URLSearchParams;
-      expect(body.get("grant_type")).toBe("refresh_token");
-      expect(body.get("refresh_token")).toBe("refresh123");
-      expect(body.get("client_id")).toBe("client123");
-      expect(body.get("client_secret")).toBe("secret123");
-      expect(body.get("resource")).toBe("https://api.example.com/mcp-server");
-    });
-
-    it("exchanges refresh token for new tokens with auth", async () => {
-      mockFetch.mockResolvedValueOnce({
-        ok: true,
-        status: 200,
-        json: async () => validTokensWithNewRefreshToken,
-      });
-
-      const tokens = await refreshAuthorization("https://auth.example.com", {
-        metadata: validMetadata,
-        clientInformation: validClientInfo,
-        refreshToken: "refresh123",
-        addClientAuthentication: (headers: Headers, params: URLSearchParams, url: string | URL, metadata?: AuthorizationServerMetadata) => {
-          headers.set("Authorization", "Basic " + btoa(validClientInfo.client_id + ":" + validClientInfo.client_secret));
-          params.set("example_url", typeof url === 'string' ? url : url.toString());
-          params.set("example_metadata", metadata?.authorization_endpoint ?? '?');
-          params.set("example_param", "example_value");
-        },
-      });
-
-      expect(tokens).toEqual(validTokensWithNewRefreshToken);
-      expect(mockFetch).toHaveBeenCalledWith(
-        expect.objectContaining({
-          href: "https://auth.example.com/token",
-        }),
-        expect.objectContaining({
-          method: "POST",
-        })
-      );
-
-      const headers = mockFetch.mock.calls[0][1].headers as Headers;
-      expect(headers.get("Content-Type")).toBe("application/x-www-form-urlencoded");
-      expect(headers.get("Authorization")).toBe("Basic Y2xpZW50MTIzOnNlY3JldDEyMw==");
-      const body = mockFetch.mock.calls[0][1].body as URLSearchParams;
-      expect(body.get("grant_type")).toBe("refresh_token");
-      expect(body.get("refresh_token")).toBe("refresh123");
-      expect(body.get("client_id")).toBeNull();
-      expect(body.get("example_url")).toBe("https://auth.example.com");
-      expect(body.get("example_metadata")).toBe("https://auth.example.com/authorize");
-      expect(body.get("example_param")).toBe("example_value");
-      expect(body.get("client_secret")).toBeNull();
-    });
-=======
 describe('OAuth Authorization', () => {
     beforeEach(() => {
         mockFetch.mockReset();
@@ -1426,7 +74,6 @@
             resource: 'https://resource.example.com',
             authorization_servers: ['https://auth.example.com']
         };
->>>>>>> 29b65b0c
 
         it('returns metadata when discovery succeeds', async () => {
             mockFetch.mockResolvedValueOnce({
@@ -2139,30 +786,6 @@
             expect(calls[1][0].toString()).toBe('https://auth.example.com/.well-known/oauth-authorization-server');
         });
 
-        it('throws error when OIDC provider does not support S256 PKCE', async () => {
-            // OAuth discovery fails
-            mockFetch.mockResolvedValueOnce({
-                ok: false,
-                status: 404
-            });
-
-            // OpenID Connect discovery succeeds but without S256 support
-            const invalidOpenIdMetadata = {
-                ...validOpenIdMetadata,
-                code_challenge_methods_supported: ['plain'] // Missing S256
-            };
-
-            mockFetch.mockResolvedValueOnce({
-                ok: true,
-                status: 200,
-                json: async () => invalidOpenIdMetadata
-            });
-
-            await expect(discoverAuthorizationServerMetadata('https://auth.example.com')).rejects.toThrow(
-                'does not support S256 code challenge method required by MCP specification'
-            );
-        });
-
         it('continues on 4xx errors', async () => {
             mockFetch.mockResolvedValueOnce({
                 ok: false,
@@ -2266,6 +889,17 @@
             code_challenge_methods_supported: ['S256']
         };
 
+        const validOpenIdMetadata = {
+            issuer: 'https://auth.example.com',
+            authorization_endpoint: 'https://auth.example.com/auth',
+            token_endpoint: 'https://auth.example.com/token',
+            jwks_uri: 'https://auth.example.com/jwks',
+            subject_types_supported: ['public'],
+            id_token_signing_alg_values_supported: ['RS256'],
+            response_types_supported: ['code'],
+            code_challenge_methods_supported: ['S256']
+        };
+
         const validClientInfo = {
             client_id: 'client123',
             client_secret: 'secret123',
@@ -2339,9 +973,9 @@
             expect(authorizationUrl.searchParams.get('prompt')).toBe('consent');
         });
 
-        it('uses metadata authorization_endpoint when provided', async () => {
+        it.each([validMetadata, validOpenIdMetadata])('uses metadata authorization_endpoint when provided', async baseMetadata => {
             const { authorizationUrl } = await startAuthorization('https://auth.example.com', {
-                metadata: validMetadata,
+                metadata: baseMetadata,
                 clientInformation: validClientInfo,
                 redirectUrl: 'http://localhost:3000/callback'
             });
@@ -2349,9 +983,9 @@
             expect(authorizationUrl.toString()).toMatch(/^https:\/\/auth\.example\.com\/auth\?/);
         });
 
-        it('validates response type support', async () => {
+        it.each([validMetadata, validOpenIdMetadata])('validates response type support', async baseMetadata => {
             const metadata = {
-                ...validMetadata,
+                ...baseMetadata,
                 response_types_supported: ['token'] // Does not support 'code'
             };
 
@@ -2364,21 +998,44 @@
             ).rejects.toThrow(/does not support response type/);
         });
 
-        it('validates PKCE support', async () => {
-            const metadata = {
-                ...validMetadata,
-                response_types_supported: ['code'],
-                code_challenge_methods_supported: ['plain'] // Does not support 'S256'
-            };
-
-            await expect(
-                startAuthorization('https://auth.example.com', {
+        // https://github.com/modelcontextprotocol/typescript-sdk/issues/832
+        it.each([validMetadata, validOpenIdMetadata])(
+            'assumes supported code challenge methods includes S256 if absent',
+            async baseMetadata => {
+                const metadata = {
+                    ...baseMetadata,
+                    response_types_supported: ['code'],
+                    code_challenge_methods_supported: undefined
+                };
+
+                const { authorizationUrl } = await startAuthorization('https://auth.example.com', {
                     metadata,
                     clientInformation: validClientInfo,
                     redirectUrl: 'http://localhost:3000/callback'
-                })
-            ).rejects.toThrow(/does not support code challenge method/);
-        });
+                });
+
+                expect(authorizationUrl.toString()).toMatch(/^https:\/\/auth\.example\.com\/auth\?.+&code_challenge_method=S256/);
+            }
+        );
+
+        it.each([validMetadata, validOpenIdMetadata])(
+            'validates supported code challenge methods includes S256 if present',
+            async baseMetadata => {
+                const metadata = {
+                    ...baseMetadata,
+                    response_types_supported: ['code'],
+                    code_challenge_methods_supported: ['plain'] // Does not support 'S256'
+                };
+
+                await expect(
+                    startAuthorization('https://auth.example.com', {
+                        metadata,
+                        clientInformation: validClientInfo,
+                        redirectUrl: 'http://localhost:3000/callback'
+                    })
+                ).rejects.toThrow(/does not support code challenge method/);
+            }
+        );
     });
 
     describe('exchangeAuthorization', () => {
