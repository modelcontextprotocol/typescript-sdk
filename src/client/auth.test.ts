import { LATEST_PROTOCOL_VERSION } from '../types.js';
import {
    discoverOAuthMetadata,
    discoverAuthorizationServerMetadata,
    buildDiscoveryUrls,
    startAuthorization,
    exchangeAuthorization,
    refreshAuthorization,
    registerClient,
    discoverOAuthProtectedResourceMetadata,
    extractWWWAuthenticateParams,
    auth,
    type OAuthClientProvider,
    selectClientAuthMethod,
    isHttpsUrl
} from './auth.js';
<<<<<<< HEAD
import { ServerError } from '../server/auth/errors.js';
import { AuthorizationServerMetadata, OAuthTokens } from '../shared/auth.js';
=======
import { InvalidClientMetadataError, ServerError } from '../server/auth/errors.js';
import { AuthorizationServerMetadata } from '../shared/auth.js';
>>>>>>> 43189335
import { expect, vi, type Mock } from 'vitest';

// Mock pkce-challenge
vi.mock('pkce-challenge', () => ({
    default: () => ({
        code_verifier: 'test_verifier',
        code_challenge: 'test_challenge'
    })
}));

// Mock fetch globally
const mockFetch = vi.fn();
global.fetch = mockFetch;

describe('OAuth Authorization', () => {
    beforeEach(() => {
        mockFetch.mockReset();
    });

    describe('extractWWWAuthenticateParams', () => {
        it('returns resource metadata url when present', async () => {
            const resourceUrl = 'https://resource.example.com/.well-known/oauth-protected-resource';
            const mockResponse = {
                headers: {
                    get: vi.fn(name => (name === 'WWW-Authenticate' ? `Bearer realm="mcp", resource_metadata="${resourceUrl}"` : null))
                }
            } as unknown as Response;

            expect(extractWWWAuthenticateParams(mockResponse)).toEqual({ resourceMetadataUrl: new URL(resourceUrl) });
        });

        it('returns scope when present', async () => {
            const scope = 'read';
            const mockResponse = {
                headers: {
                    get: vi.fn(name => (name === 'WWW-Authenticate' ? `Bearer realm="mcp", scope="${scope}"` : null))
                }
            } as unknown as Response;

            expect(extractWWWAuthenticateParams(mockResponse)).toEqual({ scope: scope });
        });

        it('returns empty object if not bearer', async () => {
            const resourceUrl = 'https://resource.example.com/.well-known/oauth-protected-resource';
            const scope = 'read';
            const mockResponse = {
                headers: {
                    get: vi.fn(name =>
                        name === 'WWW-Authenticate' ? `Basic realm="mcp", resource_metadata="${resourceUrl}", scope="${scope}"` : null
                    )
                }
            } as unknown as Response;

            expect(extractWWWAuthenticateParams(mockResponse)).toEqual({});
        });

        it('returns empty object if resource_metadata and scope not present', async () => {
            const mockResponse = {
                headers: {
                    get: vi.fn(name => (name === 'WWW-Authenticate' ? `Bearer realm="mcp"` : null))
                }
            } as unknown as Response;

            expect(extractWWWAuthenticateParams(mockResponse)).toEqual({});
        });

        it('returns undefined resourceMetadataUrl on invalid url', async () => {
            const resourceUrl = 'invalid-url';
            const scope = 'read';
            const mockResponse = {
                headers: {
                    get: vi.fn(name =>
                        name === 'WWW-Authenticate' ? `Bearer realm="mcp", resource_metadata="${resourceUrl}", scope="${scope}"` : null
                    )
                }
            } as unknown as Response;

            expect(extractWWWAuthenticateParams(mockResponse)).toEqual({ scope: scope });
        });
    });

    describe('discoverOAuthProtectedResourceMetadata', () => {
        const validMetadata = {
            resource: 'https://resource.example.com',
            authorization_servers: ['https://auth.example.com']
        };

        it('returns metadata when discovery succeeds', async () => {
            mockFetch.mockResolvedValueOnce({
                ok: true,
                status: 200,
                json: async () => validMetadata
            });

            const metadata = await discoverOAuthProtectedResourceMetadata('https://resource.example.com');
            expect(metadata).toEqual(validMetadata);
            const calls = mockFetch.mock.calls;
            expect(calls.length).toBe(1);
            const [url] = calls[0];
            expect(url.toString()).toBe('https://resource.example.com/.well-known/oauth-protected-resource');
        });

        it('returns metadata when first fetch fails but second without MCP header succeeds', async () => {
            // Set up a counter to control behavior
            let callCount = 0;

            // Mock implementation that changes behavior based on call count
            mockFetch.mockImplementation((_url, _options) => {
                callCount++;

                if (callCount === 1) {
                    // First call with MCP header - fail with TypeError (simulating CORS error)
                    // We need to use TypeError specifically because that's what the implementation checks for
                    return Promise.reject(new TypeError('Network error'));
                } else {
                    // Second call without header - succeed
                    return Promise.resolve({
                        ok: true,
                        status: 200,
                        json: async () => validMetadata
                    });
                }
            });

            // Should succeed with the second call
            const metadata = await discoverOAuthProtectedResourceMetadata('https://resource.example.com');
            expect(metadata).toEqual(validMetadata);

            // Verify both calls were made
            expect(mockFetch).toHaveBeenCalledTimes(2);

            // Verify first call had MCP header
            expect(mockFetch.mock.calls[0][1]?.headers).toHaveProperty('MCP-Protocol-Version');
        });

        it('throws an error when all fetch attempts fail', async () => {
            // Set up a counter to control behavior
            let callCount = 0;

            // Mock implementation that changes behavior based on call count
            mockFetch.mockImplementation((_url, _options) => {
                callCount++;

                if (callCount === 1) {
                    // First call - fail with TypeError
                    return Promise.reject(new TypeError('First failure'));
                } else {
                    // Second call - fail with different error
                    return Promise.reject(new Error('Second failure'));
                }
            });

            // Should fail with the second error
            await expect(discoverOAuthProtectedResourceMetadata('https://resource.example.com')).rejects.toThrow('Second failure');

            // Verify both calls were made
            expect(mockFetch).toHaveBeenCalledTimes(2);
        });

        it('throws on 404 errors', async () => {
            mockFetch.mockResolvedValueOnce({
                ok: false,
                status: 404
            });

            await expect(discoverOAuthProtectedResourceMetadata('https://resource.example.com')).rejects.toThrow(
                'Resource server does not implement OAuth 2.0 Protected Resource Metadata.'
            );
        });

        it('throws on non-404 errors', async () => {
            mockFetch.mockResolvedValueOnce({
                ok: false,
                status: 500
            });

            await expect(discoverOAuthProtectedResourceMetadata('https://resource.example.com')).rejects.toThrow('HTTP 500');
        });

        it('validates metadata schema', async () => {
            mockFetch.mockResolvedValueOnce({
                ok: true,
                status: 200,
                json: async () => ({
                    // Missing required fields
                    scopes_supported: ['email', 'mcp']
                })
            });

            await expect(discoverOAuthProtectedResourceMetadata('https://resource.example.com')).rejects.toThrow();
        });

        it('returns metadata when discovery succeeds with path', async () => {
            mockFetch.mockResolvedValueOnce({
                ok: true,
                status: 200,
                json: async () => validMetadata
            });

            const metadata = await discoverOAuthProtectedResourceMetadata('https://resource.example.com/path/name');
            expect(metadata).toEqual(validMetadata);
            const calls = mockFetch.mock.calls;
            expect(calls.length).toBe(1);
            const [url] = calls[0];
            expect(url.toString()).toBe('https://resource.example.com/.well-known/oauth-protected-resource/path/name');
        });

        it('preserves query parameters in path-aware discovery', async () => {
            mockFetch.mockResolvedValueOnce({
                ok: true,
                status: 200,
                json: async () => validMetadata
            });

            const metadata = await discoverOAuthProtectedResourceMetadata('https://resource.example.com/path?param=value');
            expect(metadata).toEqual(validMetadata);
            const calls = mockFetch.mock.calls;
            expect(calls.length).toBe(1);
            const [url] = calls[0];
            expect(url.toString()).toBe('https://resource.example.com/.well-known/oauth-protected-resource/path?param=value');
        });

        it.each([400, 401, 403, 404, 410, 422, 429])(
            'falls back to root discovery when path-aware discovery returns %d',
            async statusCode => {
                // First call (path-aware) returns 4xx
                mockFetch.mockResolvedValueOnce({
                    ok: false,
                    status: statusCode
                });

                // Second call (root fallback) succeeds
                mockFetch.mockResolvedValueOnce({
                    ok: true,
                    status: 200,
                    json: async () => validMetadata
                });

                const metadata = await discoverOAuthProtectedResourceMetadata('https://resource.example.com/path/name');
                expect(metadata).toEqual(validMetadata);

                const calls = mockFetch.mock.calls;
                expect(calls.length).toBe(2);

                // First call should be path-aware
                const [firstUrl, firstOptions] = calls[0];
                expect(firstUrl.toString()).toBe('https://resource.example.com/.well-known/oauth-protected-resource/path/name');
                expect(firstOptions.headers).toEqual({
                    'MCP-Protocol-Version': LATEST_PROTOCOL_VERSION
                });

                // Second call should be root fallback
                const [secondUrl, secondOptions] = calls[1];
                expect(secondUrl.toString()).toBe('https://resource.example.com/.well-known/oauth-protected-resource');
                expect(secondOptions.headers).toEqual({
                    'MCP-Protocol-Version': LATEST_PROTOCOL_VERSION
                });
            }
        );

        it('throws error when both path-aware and root discovery return 404', async () => {
            // First call (path-aware) returns 404
            mockFetch.mockResolvedValueOnce({
                ok: false,
                status: 404
            });

            // Second call (root fallback) also returns 404
            mockFetch.mockResolvedValueOnce({
                ok: false,
                status: 404
            });

            await expect(discoverOAuthProtectedResourceMetadata('https://resource.example.com/path/name')).rejects.toThrow(
                'Resource server does not implement OAuth 2.0 Protected Resource Metadata.'
            );

            const calls = mockFetch.mock.calls;
            expect(calls.length).toBe(2);
        });

        it('throws error on 500 status and does not fallback', async () => {
            // First call (path-aware) returns 500
            mockFetch.mockResolvedValueOnce({
                ok: false,
                status: 500
            });

            await expect(discoverOAuthProtectedResourceMetadata('https://resource.example.com/path/name')).rejects.toThrow();

            const calls = mockFetch.mock.calls;
            expect(calls.length).toBe(1); // Should not attempt fallback
        });

        it('does not fallback when the original URL is already at root path', async () => {
            // First call (path-aware for root) returns 404
            mockFetch.mockResolvedValueOnce({
                ok: false,
                status: 404
            });

            await expect(discoverOAuthProtectedResourceMetadata('https://resource.example.com/')).rejects.toThrow(
                'Resource server does not implement OAuth 2.0 Protected Resource Metadata.'
            );

            const calls = mockFetch.mock.calls;
            expect(calls.length).toBe(1); // Should not attempt fallback

            const [url] = calls[0];
            expect(url.toString()).toBe('https://resource.example.com/.well-known/oauth-protected-resource');
        });

        it('does not fallback when the original URL has no path', async () => {
            // First call (path-aware for no path) returns 404
            mockFetch.mockResolvedValueOnce({
                ok: false,
                status: 404
            });

            await expect(discoverOAuthProtectedResourceMetadata('https://resource.example.com')).rejects.toThrow(
                'Resource server does not implement OAuth 2.0 Protected Resource Metadata.'
            );

            const calls = mockFetch.mock.calls;
            expect(calls.length).toBe(1); // Should not attempt fallback

            const [url] = calls[0];
            expect(url.toString()).toBe('https://resource.example.com/.well-known/oauth-protected-resource');
        });

        it('falls back when path-aware discovery encounters CORS error', async () => {
            // First call (path-aware) fails with TypeError (CORS)
            mockFetch.mockImplementationOnce(() => Promise.reject(new TypeError('CORS error')));

            // Retry path-aware without headers (simulating CORS retry)
            mockFetch.mockResolvedValueOnce({
                ok: false,
                status: 404
            });

            // Second call (root fallback) succeeds
            mockFetch.mockResolvedValueOnce({
                ok: true,
                status: 200,
                json: async () => validMetadata
            });

            const metadata = await discoverOAuthProtectedResourceMetadata('https://resource.example.com/deep/path');
            expect(metadata).toEqual(validMetadata);

            const calls = mockFetch.mock.calls;
            expect(calls.length).toBe(3);

            // Final call should be root fallback
            const [lastUrl, lastOptions] = calls[2];
            expect(lastUrl.toString()).toBe('https://resource.example.com/.well-known/oauth-protected-resource');
            expect(lastOptions.headers).toEqual({
                'MCP-Protocol-Version': LATEST_PROTOCOL_VERSION
            });
        });

        it('does not fallback when resourceMetadataUrl is provided', async () => {
            // Call with explicit URL returns 404
            mockFetch.mockResolvedValueOnce({
                ok: false,
                status: 404
            });

            await expect(
                discoverOAuthProtectedResourceMetadata('https://resource.example.com/path', {
                    resourceMetadataUrl: 'https://custom.example.com/metadata'
                })
            ).rejects.toThrow('Resource server does not implement OAuth 2.0 Protected Resource Metadata.');

            const calls = mockFetch.mock.calls;
            expect(calls.length).toBe(1); // Should not attempt fallback when explicit URL is provided

            const [url] = calls[0];
            expect(url.toString()).toBe('https://custom.example.com/metadata');
        });

        it('supports overriding the fetch function used for requests', async () => {
            const validMetadata = {
                resource: 'https://resource.example.com',
                authorization_servers: ['https://auth.example.com']
            };

            const customFetch = vi.fn().mockResolvedValue({
                ok: true,
                status: 200,
                json: async () => validMetadata
            });

            const metadata = await discoverOAuthProtectedResourceMetadata('https://resource.example.com', undefined, customFetch);

            expect(metadata).toEqual(validMetadata);
            expect(customFetch).toHaveBeenCalledTimes(1);
            expect(mockFetch).not.toHaveBeenCalled();

            const [url, options] = customFetch.mock.calls[0];
            expect(url.toString()).toBe('https://resource.example.com/.well-known/oauth-protected-resource');
            expect(options.headers).toEqual({
                'MCP-Protocol-Version': LATEST_PROTOCOL_VERSION
            });
        });
    });

    describe('discoverOAuthMetadata', () => {
        const validMetadata = {
            issuer: 'https://auth.example.com',
            authorization_endpoint: 'https://auth.example.com/authorize',
            token_endpoint: 'https://auth.example.com/token',
            registration_endpoint: 'https://auth.example.com/register',
            response_types_supported: ['code'],
            code_challenge_methods_supported: ['S256']
        };

        it('returns metadata when discovery succeeds', async () => {
            mockFetch.mockResolvedValueOnce({
                ok: true,
                status: 200,
                json: async () => validMetadata
            });

            const metadata = await discoverOAuthMetadata('https://auth.example.com');
            expect(metadata).toEqual(validMetadata);
            const calls = mockFetch.mock.calls;
            expect(calls.length).toBe(1);
            const [url, options] = calls[0];
            expect(url.toString()).toBe('https://auth.example.com/.well-known/oauth-authorization-server');
            expect(options.headers).toEqual({
                'MCP-Protocol-Version': LATEST_PROTOCOL_VERSION
            });
        });

        it('returns metadata when discovery succeeds with path', async () => {
            mockFetch.mockResolvedValueOnce({
                ok: true,
                status: 200,
                json: async () => validMetadata
            });

            const metadata = await discoverOAuthMetadata('https://auth.example.com/path/name');
            expect(metadata).toEqual(validMetadata);
            const calls = mockFetch.mock.calls;
            expect(calls.length).toBe(1);
            const [url, options] = calls[0];
            expect(url.toString()).toBe('https://auth.example.com/.well-known/oauth-authorization-server/path/name');
            expect(options.headers).toEqual({
                'MCP-Protocol-Version': LATEST_PROTOCOL_VERSION
            });
        });

        it('falls back to root discovery when path-aware discovery returns 404', async () => {
            // First call (path-aware) returns 404
            mockFetch.mockResolvedValueOnce({
                ok: false,
                status: 404
            });

            // Second call (root fallback) succeeds
            mockFetch.mockResolvedValueOnce({
                ok: true,
                status: 200,
                json: async () => validMetadata
            });

            const metadata = await discoverOAuthMetadata('https://auth.example.com/path/name');
            expect(metadata).toEqual(validMetadata);

            const calls = mockFetch.mock.calls;
            expect(calls.length).toBe(2);

            // First call should be path-aware
            const [firstUrl, firstOptions] = calls[0];
            expect(firstUrl.toString()).toBe('https://auth.example.com/.well-known/oauth-authorization-server/path/name');
            expect(firstOptions.headers).toEqual({
                'MCP-Protocol-Version': LATEST_PROTOCOL_VERSION
            });

            // Second call should be root fallback
            const [secondUrl, secondOptions] = calls[1];
            expect(secondUrl.toString()).toBe('https://auth.example.com/.well-known/oauth-authorization-server');
            expect(secondOptions.headers).toEqual({
                'MCP-Protocol-Version': LATEST_PROTOCOL_VERSION
            });
        });

        it('returns undefined when both path-aware and root discovery return 404', async () => {
            // First call (path-aware) returns 404
            mockFetch.mockResolvedValueOnce({
                ok: false,
                status: 404
            });

            // Second call (root fallback) also returns 404
            mockFetch.mockResolvedValueOnce({
                ok: false,
                status: 404
            });

            const metadata = await discoverOAuthMetadata('https://auth.example.com/path/name');
            expect(metadata).toBeUndefined();

            const calls = mockFetch.mock.calls;
            expect(calls.length).toBe(2);
        });

        it('does not fallback when the original URL is already at root path', async () => {
            // First call (path-aware for root) returns 404
            mockFetch.mockResolvedValueOnce({
                ok: false,
                status: 404
            });

            const metadata = await discoverOAuthMetadata('https://auth.example.com/');
            expect(metadata).toBeUndefined();

            const calls = mockFetch.mock.calls;
            expect(calls.length).toBe(1); // Should not attempt fallback

            const [url] = calls[0];
            expect(url.toString()).toBe('https://auth.example.com/.well-known/oauth-authorization-server');
        });

        it('does not fallback when the original URL has no path', async () => {
            // First call (path-aware for no path) returns 404
            mockFetch.mockResolvedValueOnce({
                ok: false,
                status: 404
            });

            const metadata = await discoverOAuthMetadata('https://auth.example.com');
            expect(metadata).toBeUndefined();

            const calls = mockFetch.mock.calls;
            expect(calls.length).toBe(1); // Should not attempt fallback

            const [url] = calls[0];
            expect(url.toString()).toBe('https://auth.example.com/.well-known/oauth-authorization-server');
        });

        it('falls back when path-aware discovery encounters CORS error', async () => {
            // First call (path-aware) fails with TypeError (CORS)
            mockFetch.mockImplementationOnce(() => Promise.reject(new TypeError('CORS error')));

            // Retry path-aware without headers (simulating CORS retry)
            mockFetch.mockResolvedValueOnce({
                ok: false,
                status: 404
            });

            // Second call (root fallback) succeeds
            mockFetch.mockResolvedValueOnce({
                ok: true,
                status: 200,
                json: async () => validMetadata
            });

            const metadata = await discoverOAuthMetadata('https://auth.example.com/deep/path');
            expect(metadata).toEqual(validMetadata);

            const calls = mockFetch.mock.calls;
            expect(calls.length).toBe(3);

            // Final call should be root fallback
            const [lastUrl, lastOptions] = calls[2];
            expect(lastUrl.toString()).toBe('https://auth.example.com/.well-known/oauth-authorization-server');
            expect(lastOptions.headers).toEqual({
                'MCP-Protocol-Version': LATEST_PROTOCOL_VERSION
            });
        });

        it('returns metadata when first fetch fails but second without MCP header succeeds', async () => {
            // Set up a counter to control behavior
            let callCount = 0;

            // Mock implementation that changes behavior based on call count
            mockFetch.mockImplementation((_url, _options) => {
                callCount++;

                if (callCount === 1) {
                    // First call with MCP header - fail with TypeError (simulating CORS error)
                    // We need to use TypeError specifically because that's what the implementation checks for
                    return Promise.reject(new TypeError('Network error'));
                } else {
                    // Second call without header - succeed
                    return Promise.resolve({
                        ok: true,
                        status: 200,
                        json: async () => validMetadata
                    });
                }
            });

            // Should succeed with the second call
            const metadata = await discoverOAuthMetadata('https://auth.example.com');
            expect(metadata).toEqual(validMetadata);

            // Verify both calls were made
            expect(mockFetch).toHaveBeenCalledTimes(2);

            // Verify first call had MCP header
            expect(mockFetch.mock.calls[0][1]?.headers).toHaveProperty('MCP-Protocol-Version');
        });

        it('throws an error when all fetch attempts fail', async () => {
            // Set up a counter to control behavior
            let callCount = 0;

            // Mock implementation that changes behavior based on call count
            mockFetch.mockImplementation((_url, _options) => {
                callCount++;

                if (callCount === 1) {
                    // First call - fail with TypeError
                    return Promise.reject(new TypeError('First failure'));
                } else {
                    // Second call - fail with different error
                    return Promise.reject(new Error('Second failure'));
                }
            });

            // Should fail with the second error
            await expect(discoverOAuthMetadata('https://auth.example.com')).rejects.toThrow('Second failure');

            // Verify both calls were made
            expect(mockFetch).toHaveBeenCalledTimes(2);
        });

        it('returns undefined when both CORS requests fail in fetchWithCorsRetry', async () => {
            // fetchWithCorsRetry tries with headers (fails with CORS), then retries without headers (also fails with CORS)
            // simulating a 404 w/o headers set. We want this to return undefined, not throw TypeError
            mockFetch.mockImplementation(() => {
                // Both the initial request with headers and retry without headers fail with CORS TypeError
                return Promise.reject(new TypeError('Failed to fetch'));
            });

            // This should return undefined (the desired behavior after the fix)
            const metadata = await discoverOAuthMetadata('https://auth.example.com/path');
            expect(metadata).toBeUndefined();
        });

        it('returns undefined when discovery endpoint returns 404', async () => {
            mockFetch.mockResolvedValueOnce({
                ok: false,
                status: 404
            });

            const metadata = await discoverOAuthMetadata('https://auth.example.com');
            expect(metadata).toBeUndefined();
        });

        it('throws on non-404 errors', async () => {
            mockFetch.mockResolvedValueOnce(new Response(null, { status: 500 }));

            await expect(discoverOAuthMetadata('https://auth.example.com')).rejects.toThrow('HTTP 500');
        });

        it('validates metadata schema', async () => {
            mockFetch.mockResolvedValueOnce(
                Response.json(
                    {
                        // Missing required fields
                        issuer: 'https://auth.example.com'
                    },
                    { status: 200 }
                )
            );

            await expect(discoverOAuthMetadata('https://auth.example.com')).rejects.toThrow();
        });

        it('supports overriding the fetch function used for requests', async () => {
            const validMetadata = {
                issuer: 'https://auth.example.com',
                authorization_endpoint: 'https://auth.example.com/authorize',
                token_endpoint: 'https://auth.example.com/token',
                registration_endpoint: 'https://auth.example.com/register',
                response_types_supported: ['code'],
                code_challenge_methods_supported: ['S256']
            };

            const customFetch = vi.fn().mockResolvedValue({
                ok: true,
                status: 200,
                json: async () => validMetadata
            });

            const metadata = await discoverOAuthMetadata('https://auth.example.com', {}, customFetch);

            expect(metadata).toEqual(validMetadata);
            expect(customFetch).toHaveBeenCalledTimes(1);
            expect(mockFetch).not.toHaveBeenCalled();

            const [url, options] = customFetch.mock.calls[0];
            expect(url.toString()).toBe('https://auth.example.com/.well-known/oauth-authorization-server');
            expect(options.headers).toEqual({
                'MCP-Protocol-Version': LATEST_PROTOCOL_VERSION
            });
        });
    });

    describe('buildDiscoveryUrls', () => {
        it('generates correct URLs for server without path', () => {
            const urls = buildDiscoveryUrls('https://auth.example.com');

            expect(urls).toHaveLength(2);
            expect(urls.map(u => ({ url: u.url.toString(), type: u.type }))).toEqual([
                {
                    url: 'https://auth.example.com/.well-known/oauth-authorization-server',
                    type: 'oauth'
                },
                {
                    url: 'https://auth.example.com/.well-known/openid-configuration',
                    type: 'oidc'
                }
            ]);
        });

        it('generates correct URLs for server with path', () => {
            const urls = buildDiscoveryUrls('https://auth.example.com/tenant1');

            expect(urls).toHaveLength(3);
            expect(urls.map(u => ({ url: u.url.toString(), type: u.type }))).toEqual([
                {
                    url: 'https://auth.example.com/.well-known/oauth-authorization-server/tenant1',
                    type: 'oauth'
                },
                {
                    url: 'https://auth.example.com/.well-known/openid-configuration/tenant1',
                    type: 'oidc'
                },
                {
                    url: 'https://auth.example.com/tenant1/.well-known/openid-configuration',
                    type: 'oidc'
                }
            ]);
        });

        it('handles URL object input', () => {
            const urls = buildDiscoveryUrls(new URL('https://auth.example.com/tenant1'));

            expect(urls).toHaveLength(3);
            expect(urls[0].url.toString()).toBe('https://auth.example.com/.well-known/oauth-authorization-server/tenant1');
        });
    });

    describe('discoverAuthorizationServerMetadata', () => {
        const validOAuthMetadata = {
            issuer: 'https://auth.example.com',
            authorization_endpoint: 'https://auth.example.com/authorize',
            token_endpoint: 'https://auth.example.com/token',
            registration_endpoint: 'https://auth.example.com/register',
            response_types_supported: ['code'],
            code_challenge_methods_supported: ['S256']
        };

        const validOpenIdMetadata = {
            issuer: 'https://auth.example.com',
            authorization_endpoint: 'https://auth.example.com/authorize',
            token_endpoint: 'https://auth.example.com/token',
            jwks_uri: 'https://auth.example.com/jwks',
            subject_types_supported: ['public'],
            id_token_signing_alg_values_supported: ['RS256'],
            response_types_supported: ['code'],
            code_challenge_methods_supported: ['S256']
        };

        it('tries URLs in order and returns first successful metadata', async () => {
            // First OAuth URL (path before well-known) fails with 404
            mockFetch.mockResolvedValueOnce({
                ok: false,
                status: 404
            });

            // Second OIDC URL (path before well-known) succeeds
            mockFetch.mockResolvedValueOnce({
                ok: true,
                status: 200,
                json: async () => validOpenIdMetadata
            });

            const metadata = await discoverAuthorizationServerMetadata('https://auth.example.com/tenant1');

            expect(metadata).toEqual(validOpenIdMetadata);

            // Verify it tried the URLs in the correct order
            const calls = mockFetch.mock.calls;
            expect(calls.length).toBe(2);
            expect(calls[0][0].toString()).toBe('https://auth.example.com/.well-known/oauth-authorization-server/tenant1');
            expect(calls[1][0].toString()).toBe('https://auth.example.com/.well-known/openid-configuration/tenant1');
        });

        it('continues on 4xx errors', async () => {
            mockFetch.mockResolvedValueOnce({
                ok: false,
                status: 400
            });

            mockFetch.mockResolvedValueOnce({
                ok: true,
                status: 200,
                json: async () => validOpenIdMetadata
            });

            const metadata = await discoverAuthorizationServerMetadata('https://mcp.example.com');

            expect(metadata).toEqual(validOpenIdMetadata);
        });

        it('throws on non-4xx errors', async () => {
            mockFetch.mockResolvedValueOnce({
                ok: false,
                status: 500
            });

            await expect(discoverAuthorizationServerMetadata('https://mcp.example.com')).rejects.toThrow('HTTP 500');
        });

        it('handles CORS errors with retry', async () => {
            // First call fails with CORS
            mockFetch.mockImplementationOnce(() => Promise.reject(new TypeError('CORS error')));

            // Retry without headers succeeds
            mockFetch.mockResolvedValueOnce({
                ok: true,
                status: 200,
                json: async () => validOAuthMetadata
            });

            const metadata = await discoverAuthorizationServerMetadata('https://auth.example.com');

            expect(metadata).toEqual(validOAuthMetadata);
            const calls = mockFetch.mock.calls;
            expect(calls.length).toBe(2);

            // First call should have headers
            expect(calls[0][1]?.headers).toHaveProperty('MCP-Protocol-Version');

            // Second call should not have headers (CORS retry)
            expect(calls[1][1]?.headers).toBeUndefined();
        });

        it('supports custom fetch function', async () => {
            const customFetch = vi.fn().mockResolvedValue({
                ok: true,
                status: 200,
                json: async () => validOAuthMetadata
            });

            const metadata = await discoverAuthorizationServerMetadata('https://auth.example.com', { fetchFn: customFetch });

            expect(metadata).toEqual(validOAuthMetadata);
            expect(customFetch).toHaveBeenCalledTimes(1);
            expect(mockFetch).not.toHaveBeenCalled();
        });

        it('supports custom protocol version', async () => {
            mockFetch.mockResolvedValueOnce({
                ok: true,
                status: 200,
                json: async () => validOAuthMetadata
            });

            const metadata = await discoverAuthorizationServerMetadata('https://auth.example.com', { protocolVersion: '2025-01-01' });

            expect(metadata).toEqual(validOAuthMetadata);
            const calls = mockFetch.mock.calls;
            const [, options] = calls[0];
            expect(options.headers).toEqual({
                'MCP-Protocol-Version': '2025-01-01',
                Accept: 'application/json'
            });
        });

        it('returns undefined when all URLs fail with CORS errors', async () => {
            // All fetch attempts fail with CORS errors (TypeError)
            mockFetch.mockImplementation(() => Promise.reject(new TypeError('CORS error')));

            const metadata = await discoverAuthorizationServerMetadata('https://auth.example.com/tenant1');

            expect(metadata).toBeUndefined();

            // Verify that all discovery URLs were attempted
            expect(mockFetch).toHaveBeenCalledTimes(6); // 3 URLs × 2 attempts each (with and without headers)
        });
    });

    describe('selectClientAuthMethod', () => {
        it('selects the correct client authentication method from client information', () => {
            const clientInfo = {
                client_id: 'test-client-id',
                client_secret: 'test-client-secret',
                token_endpoint_auth_method: 'client_secret_basic'
            };
            const supportedMethods = ['client_secret_post', 'client_secret_basic', 'none'];
            const authMethod = selectClientAuthMethod(clientInfo, supportedMethods);
            expect(authMethod).toBe('client_secret_basic');
        });
        it('selects the correct client authentication method from supported methods', () => {
            const clientInfo = { client_id: 'test-client-id' };
            const supportedMethods = ['client_secret_post', 'client_secret_basic', 'none'];
            const authMethod = selectClientAuthMethod(clientInfo, supportedMethods);
            expect(authMethod).toBe('none');
        });
    });

    describe('startAuthorization', () => {
        const validMetadata = {
            issuer: 'https://auth.example.com',
            authorization_endpoint: 'https://auth.example.com/auth',
            token_endpoint: 'https://auth.example.com/tkn',
            response_types_supported: ['code'],
            code_challenge_methods_supported: ['S256']
        };

        const validOpenIdMetadata = {
            issuer: 'https://auth.example.com',
            authorization_endpoint: 'https://auth.example.com/auth',
            token_endpoint: 'https://auth.example.com/token',
            jwks_uri: 'https://auth.example.com/jwks',
            subject_types_supported: ['public'],
            id_token_signing_alg_values_supported: ['RS256'],
            response_types_supported: ['code'],
            code_challenge_methods_supported: ['S256']
        };

        const validClientInfo = {
            client_id: 'client123',
            client_secret: 'secret123',
            redirect_uris: ['http://localhost:3000/callback'],
            client_name: 'Test Client'
        };

        it('generates authorization URL with PKCE challenge', async () => {
            const { authorizationUrl, codeVerifier } = await startAuthorization('https://auth.example.com', {
                metadata: undefined,
                clientInformation: validClientInfo,
                redirectUrl: 'http://localhost:3000/callback',
                resource: new URL('https://api.example.com/mcp-server')
            });

            expect(authorizationUrl.toString()).toMatch(/^https:\/\/auth\.example\.com\/authorize\?/);
            expect(authorizationUrl.searchParams.get('response_type')).toBe('code');
            expect(authorizationUrl.searchParams.get('code_challenge')).toBe('test_challenge');
            expect(authorizationUrl.searchParams.get('code_challenge_method')).toBe('S256');
            expect(authorizationUrl.searchParams.get('redirect_uri')).toBe('http://localhost:3000/callback');
            expect(authorizationUrl.searchParams.get('resource')).toBe('https://api.example.com/mcp-server');
            expect(codeVerifier).toBe('test_verifier');
        });

        it('includes scope parameter when provided', async () => {
            const { authorizationUrl } = await startAuthorization('https://auth.example.com', {
                clientInformation: validClientInfo,
                redirectUrl: 'http://localhost:3000/callback',
                scope: 'read write profile'
            });

            expect(authorizationUrl.searchParams.get('scope')).toBe('read write profile');
        });

        it('excludes scope parameter when not provided', async () => {
            const { authorizationUrl } = await startAuthorization('https://auth.example.com', {
                clientInformation: validClientInfo,
                redirectUrl: 'http://localhost:3000/callback'
            });

            expect(authorizationUrl.searchParams.has('scope')).toBe(false);
        });

        it('includes state parameter when provided', async () => {
            const { authorizationUrl } = await startAuthorization('https://auth.example.com', {
                clientInformation: validClientInfo,
                redirectUrl: 'http://localhost:3000/callback',
                state: 'foobar'
            });

            expect(authorizationUrl.searchParams.get('state')).toBe('foobar');
        });

        it('excludes state parameter when not provided', async () => {
            const { authorizationUrl } = await startAuthorization('https://auth.example.com', {
                clientInformation: validClientInfo,
                redirectUrl: 'http://localhost:3000/callback'
            });

            expect(authorizationUrl.searchParams.has('state')).toBe(false);
        });

        // OpenID Connect requires that the user is prompted for consent if the scope includes 'offline_access'
        it("includes consent prompt parameter if scope includes 'offline_access'", async () => {
            const { authorizationUrl } = await startAuthorization('https://auth.example.com', {
                clientInformation: validClientInfo,
                redirectUrl: 'http://localhost:3000/callback',
                scope: 'read write profile offline_access'
            });

            expect(authorizationUrl.searchParams.get('prompt')).toBe('consent');
        });

        it.each([validMetadata, validOpenIdMetadata])('uses metadata authorization_endpoint when provided', async baseMetadata => {
            const { authorizationUrl } = await startAuthorization('https://auth.example.com', {
                metadata: baseMetadata,
                clientInformation: validClientInfo,
                redirectUrl: 'http://localhost:3000/callback'
            });

            expect(authorizationUrl.toString()).toMatch(/^https:\/\/auth\.example\.com\/auth\?/);
        });

        it.each([validMetadata, validOpenIdMetadata])('validates response type support', async baseMetadata => {
            const metadata = {
                ...baseMetadata,
                response_types_supported: ['token'] // Does not support 'code'
            };

            await expect(
                startAuthorization('https://auth.example.com', {
                    metadata,
                    clientInformation: validClientInfo,
                    redirectUrl: 'http://localhost:3000/callback'
                })
            ).rejects.toThrow(/does not support response type/);
        });

        // https://github.com/modelcontextprotocol/typescript-sdk/issues/832
        it.each([validMetadata, validOpenIdMetadata])(
            'assumes supported code challenge methods includes S256 if absent',
            async baseMetadata => {
                const metadata = {
                    ...baseMetadata,
                    response_types_supported: ['code'],
                    code_challenge_methods_supported: undefined
                };

                const { authorizationUrl } = await startAuthorization('https://auth.example.com', {
                    metadata,
                    clientInformation: validClientInfo,
                    redirectUrl: 'http://localhost:3000/callback'
                });

                expect(authorizationUrl.toString()).toMatch(/^https:\/\/auth\.example\.com\/auth\?.+&code_challenge_method=S256/);
            }
        );

        it.each([validMetadata, validOpenIdMetadata])(
            'validates supported code challenge methods includes S256 if present',
            async baseMetadata => {
                const metadata = {
                    ...baseMetadata,
                    response_types_supported: ['code'],
                    code_challenge_methods_supported: ['plain'] // Does not support 'S256'
                };

                await expect(
                    startAuthorization('https://auth.example.com', {
                        metadata,
                        clientInformation: validClientInfo,
                        redirectUrl: 'http://localhost:3000/callback'
                    })
                ).rejects.toThrow(/does not support code challenge method/);
            }
        );
    });

    describe('exchangeAuthorization', () => {
        const validTokens: OAuthTokens = {
            access_token: 'access123',
            token_type: 'Bearer',
            expires_in: 3600,
            refresh_token: 'refresh123'
        };

        const validMetadata = {
            issuer: 'https://auth.example.com',
            authorization_endpoint: 'https://auth.example.com/authorize',
            token_endpoint: 'https://auth.example.com/token',
            response_types_supported: ['code']
        };

        const validClientInfo = {
            client_id: 'client123',
            client_secret: 'secret123',
            redirect_uris: ['http://localhost:3000/callback'],
            client_name: 'Test Client'
        };

        it('exchanges code for tokens', async () => {
            mockFetch.mockResolvedValueOnce({
                ok: true,
                status: 200,
                json: async () => validTokens
            });

            const tokens = await exchangeAuthorization('https://auth.example.com', {
                clientInformation: validClientInfo,
                authorizationCode: 'code123',
                codeVerifier: 'verifier123',
                redirectUri: 'http://localhost:3000/callback',
                resource: new URL('https://api.example.com/mcp-server')
            });

            expect(tokens).toEqual(validTokens);
            expect(mockFetch).toHaveBeenCalledWith(
                expect.objectContaining({
                    href: 'https://auth.example.com/token'
                }),
                expect.objectContaining({
                    method: 'POST'
                })
            );

            const options = mockFetch.mock.calls[0][1];
            expect(options.headers).toBeInstanceOf(Headers);
            expect(options.headers.get('Content-Type')).toBe('application/x-www-form-urlencoded');
            expect(options.body).toBeInstanceOf(URLSearchParams);

            const body = options.body as URLSearchParams;
            expect(body.get('grant_type')).toBe('authorization_code');
            expect(body.get('code')).toBe('code123');
            expect(body.get('code_verifier')).toBe('verifier123');
            expect(body.get('client_id')).toBe('client123');
            expect(body.get('client_secret')).toBe('secret123');
            expect(body.get('redirect_uri')).toBe('http://localhost:3000/callback');
            expect(body.get('resource')).toBe('https://api.example.com/mcp-server');
        });

        it('allows for string "expires_in" values', async () => {
            mockFetch.mockResolvedValueOnce({
                ok: true,
                status: 200,
                json: async () => ({ ...validTokens, expires_in: '3600' })
            });

            const tokens = await exchangeAuthorization('https://auth.example.com', {
                clientInformation: validClientInfo,
                authorizationCode: 'code123',
                codeVerifier: 'verifier123',
                redirectUri: 'http://localhost:3000/callback',
                resource: new URL('https://api.example.com/mcp-server')
            });

            expect(tokens).toEqual(validTokens);
            expect(mockFetch).toHaveBeenCalledWith(
                expect.objectContaining({
                    href: 'https://auth.example.com/token'
                }),
                expect.objectContaining({
                    method: 'POST'
                })
            );

            const options = mockFetch.mock.calls[0][1];
            expect(options.headers).toBeInstanceOf(Headers);
            expect(options.headers.get('Content-Type')).toBe('application/x-www-form-urlencoded');

            const body = options.body as URLSearchParams;
            expect(body.get('grant_type')).toBe('authorization_code');
            expect(body.get('code')).toBe('code123');
            expect(body.get('code_verifier')).toBe('verifier123');
            expect(body.get('client_id')).toBe('client123');
            expect(body.get('client_secret')).toBe('secret123');
            expect(body.get('redirect_uri')).toBe('http://localhost:3000/callback');
            expect(body.get('resource')).toBe('https://api.example.com/mcp-server');
        });
        it('exchanges code for tokens with auth', async () => {
            mockFetch.mockResolvedValueOnce({
                ok: true,
                status: 200,
                json: async () => validTokens
            });

            const tokens = await exchangeAuthorization('https://auth.example.com', {
                metadata: validMetadata,
                clientInformation: validClientInfo,
                authorizationCode: 'code123',
                codeVerifier: 'verifier123',
                redirectUri: 'http://localhost:3000/callback',
                addClientAuthentication: (
                    headers: Headers,
                    params: URLSearchParams,
                    url: string | URL,
                    metadata: AuthorizationServerMetadata
                ) => {
                    headers.set('Authorization', 'Basic ' + btoa(validClientInfo.client_id + ':' + validClientInfo.client_secret));
                    params.set('example_url', typeof url === 'string' ? url : url.toString());
                    params.set('example_metadata', metadata.authorization_endpoint);
                    params.set('example_param', 'example_value');
                }
            });

            expect(tokens).toEqual(validTokens);
            expect(mockFetch).toHaveBeenCalledWith(
                expect.objectContaining({
                    href: 'https://auth.example.com/token'
                }),
                expect.objectContaining({
                    method: 'POST'
                })
            );

            const headers = mockFetch.mock.calls[0][1].headers as Headers;
            expect(headers.get('Content-Type')).toBe('application/x-www-form-urlencoded');
            expect(headers.get('Authorization')).toBe('Basic Y2xpZW50MTIzOnNlY3JldDEyMw==');
            const body = mockFetch.mock.calls[0][1].body as URLSearchParams;
            expect(body.get('grant_type')).toBe('authorization_code');
            expect(body.get('code')).toBe('code123');
            expect(body.get('code_verifier')).toBe('verifier123');
            expect(body.get('client_id')).toBeNull();
            expect(body.get('redirect_uri')).toBe('http://localhost:3000/callback');
            expect(body.get('example_url')).toBe('https://auth.example.com');
            expect(body.get('example_metadata')).toBe('https://auth.example.com/authorize');
            expect(body.get('example_param')).toBe('example_value');
            expect(body.get('client_secret')).toBeNull();
        });

        it('validates token response schema', async () => {
            mockFetch.mockResolvedValueOnce({
                ok: true,
                status: 200,
                json: async () => ({
                    // Missing required fields
                    access_token: 'access123'
                })
            });

            await expect(
                exchangeAuthorization('https://auth.example.com', {
                    clientInformation: validClientInfo,
                    authorizationCode: 'code123',
                    codeVerifier: 'verifier123',
                    redirectUri: 'http://localhost:3000/callback'
                })
            ).rejects.toThrow();
        });

        it('throws on error response', async () => {
            mockFetch.mockResolvedValueOnce(Response.json(new ServerError('Token exchange failed').toResponseObject(), { status: 400 }));

            await expect(
                exchangeAuthorization('https://auth.example.com', {
                    clientInformation: validClientInfo,
                    authorizationCode: 'code123',
                    codeVerifier: 'verifier123',
                    redirectUri: 'http://localhost:3000/callback'
                })
            ).rejects.toThrow('Token exchange failed');
        });

        it('supports overriding the fetch function used for requests', async () => {
            const customFetch = vi.fn().mockResolvedValue({
                ok: true,
                status: 200,
                json: async () => validTokens
            });

            const tokens = await exchangeAuthorization('https://auth.example.com', {
                clientInformation: validClientInfo,
                authorizationCode: 'code123',
                codeVerifier: 'verifier123',
                redirectUri: 'http://localhost:3000/callback',
                resource: new URL('https://api.example.com/mcp-server'),
                fetchFn: customFetch
            });

            expect(tokens).toEqual(validTokens);
            expect(customFetch).toHaveBeenCalledTimes(1);
            expect(mockFetch).not.toHaveBeenCalled();

            const [url, options] = customFetch.mock.calls[0];
            expect(url.toString()).toBe('https://auth.example.com/token');
            expect(options).toEqual(
                expect.objectContaining({
                    method: 'POST',
                    headers: expect.any(Headers),
                    body: expect.any(URLSearchParams)
                })
            );

            const body = options.body as URLSearchParams;
            expect(body.get('grant_type')).toBe('authorization_code');
            expect(body.get('code')).toBe('code123');
            expect(body.get('code_verifier')).toBe('verifier123');
            expect(body.get('client_id')).toBe('client123');
            expect(body.get('client_secret')).toBe('secret123');
            expect(body.get('redirect_uri')).toBe('http://localhost:3000/callback');
            expect(body.get('resource')).toBe('https://api.example.com/mcp-server');
        });
    });

    describe('refreshAuthorization', () => {
        const validTokens = {
            access_token: 'newaccess123',
            token_type: 'Bearer',
            expires_in: 3600
        };
        const validTokensWithNewRefreshToken = {
            ...validTokens,
            refresh_token: 'newrefresh123'
        };

        const validMetadata = {
            issuer: 'https://auth.example.com',
            authorization_endpoint: 'https://auth.example.com/authorize',
            token_endpoint: 'https://auth.example.com/token',
            response_types_supported: ['code']
        };

        const validClientInfo = {
            client_id: 'client123',
            client_secret: 'secret123',
            redirect_uris: ['http://localhost:3000/callback'],
            client_name: 'Test Client'
        };

        it('exchanges refresh token for new tokens', async () => {
            mockFetch.mockResolvedValueOnce({
                ok: true,
                status: 200,
                json: async () => validTokensWithNewRefreshToken
            });

            const tokens = await refreshAuthorization('https://auth.example.com', {
                clientInformation: validClientInfo,
                refreshToken: 'refresh123',
                resource: new URL('https://api.example.com/mcp-server')
            });

            expect(tokens).toEqual(validTokensWithNewRefreshToken);
            expect(mockFetch).toHaveBeenCalledWith(
                expect.objectContaining({
                    href: 'https://auth.example.com/token'
                }),
                expect.objectContaining({
                    method: 'POST',
                    headers: new Headers({
                        'Content-Type': 'application/x-www-form-urlencoded'
                    })
                })
            );

            const body = mockFetch.mock.calls[0][1].body as URLSearchParams;
            expect(body.get('grant_type')).toBe('refresh_token');
            expect(body.get('refresh_token')).toBe('refresh123');
            expect(body.get('client_id')).toBe('client123');
            expect(body.get('client_secret')).toBe('secret123');
            expect(body.get('resource')).toBe('https://api.example.com/mcp-server');
        });

        it('exchanges refresh token for new tokens with auth', async () => {
            mockFetch.mockResolvedValueOnce({
                ok: true,
                status: 200,
                json: async () => validTokensWithNewRefreshToken
            });

            const tokens = await refreshAuthorization('https://auth.example.com', {
                metadata: validMetadata,
                clientInformation: validClientInfo,
                refreshToken: 'refresh123',
                addClientAuthentication: (
                    headers: Headers,
                    params: URLSearchParams,
                    url: string | URL,
                    metadata?: AuthorizationServerMetadata
                ) => {
                    headers.set('Authorization', 'Basic ' + btoa(validClientInfo.client_id + ':' + validClientInfo.client_secret));
                    params.set('example_url', typeof url === 'string' ? url : url.toString());
                    params.set('example_metadata', metadata?.authorization_endpoint ?? '?');
                    params.set('example_param', 'example_value');
                }
            });

            expect(tokens).toEqual(validTokensWithNewRefreshToken);
            expect(mockFetch).toHaveBeenCalledWith(
                expect.objectContaining({
                    href: 'https://auth.example.com/token'
                }),
                expect.objectContaining({
                    method: 'POST'
                })
            );

            const headers = mockFetch.mock.calls[0][1].headers as Headers;
            expect(headers.get('Content-Type')).toBe('application/x-www-form-urlencoded');
            expect(headers.get('Authorization')).toBe('Basic Y2xpZW50MTIzOnNlY3JldDEyMw==');
            const body = mockFetch.mock.calls[0][1].body as URLSearchParams;
            expect(body.get('grant_type')).toBe('refresh_token');
            expect(body.get('refresh_token')).toBe('refresh123');
            expect(body.get('client_id')).toBeNull();
            expect(body.get('example_url')).toBe('https://auth.example.com');
            expect(body.get('example_metadata')).toBe('https://auth.example.com/authorize');
            expect(body.get('example_param')).toBe('example_value');
            expect(body.get('client_secret')).toBeNull();
        });

        it('exchanges refresh token for new tokens and keep existing refresh token if none is returned', async () => {
            mockFetch.mockResolvedValueOnce({
                ok: true,
                status: 200,
                json: async () => validTokens
            });

            const refreshToken = 'refresh123';
            const tokens = await refreshAuthorization('https://auth.example.com', {
                clientInformation: validClientInfo,
                refreshToken
            });

            expect(tokens).toEqual({ refresh_token: refreshToken, ...validTokens });
        });

        it('validates token response schema', async () => {
            mockFetch.mockResolvedValueOnce({
                ok: true,
                status: 200,
                json: async () => ({
                    // Missing required fields
                    access_token: 'newaccess123'
                })
            });

            await expect(
                refreshAuthorization('https://auth.example.com', {
                    clientInformation: validClientInfo,
                    refreshToken: 'refresh123'
                })
            ).rejects.toThrow();
        });

        it('throws on error response', async () => {
            mockFetch.mockResolvedValueOnce(Response.json(new ServerError('Token refresh failed').toResponseObject(), { status: 400 }));

            await expect(
                refreshAuthorization('https://auth.example.com', {
                    clientInformation: validClientInfo,
                    refreshToken: 'refresh123'
                })
            ).rejects.toThrow('Token refresh failed');
        });
    });

    describe('registerClient', () => {
        const validClientMetadata = {
            redirect_uris: ['http://localhost:3000/callback'],
            client_name: 'Test Client'
        };

        const validClientInfo = {
            client_id: 'client123',
            client_secret: 'secret123',
            client_id_issued_at: 1612137600,
            client_secret_expires_at: 1612224000,
            ...validClientMetadata
        };

        it('registers client and returns client information', async () => {
            mockFetch.mockResolvedValueOnce({
                ok: true,
                status: 200,
                json: async () => validClientInfo
            });

            const clientInfo = await registerClient('https://auth.example.com', {
                clientMetadata: validClientMetadata
            });

            expect(clientInfo).toEqual(validClientInfo);
            expect(mockFetch).toHaveBeenCalledWith(
                expect.objectContaining({
                    href: 'https://auth.example.com/register'
                }),
                expect.objectContaining({
                    method: 'POST',
                    headers: {
                        'Content-Type': 'application/json'
                    },
                    body: JSON.stringify(validClientMetadata)
                })
            );
        });

        it('validates client information response schema', async () => {
            mockFetch.mockResolvedValueOnce({
                ok: true,
                status: 200,
                json: async () => ({
                    // Missing required fields
                    client_secret: 'secret123'
                })
            });

            await expect(
                registerClient('https://auth.example.com', {
                    clientMetadata: validClientMetadata
                })
            ).rejects.toThrow();
        });

        it('throws when registration endpoint not available in metadata', async () => {
            const metadata = {
                issuer: 'https://auth.example.com',
                authorization_endpoint: 'https://auth.example.com/authorize',
                token_endpoint: 'https://auth.example.com/token',
                response_types_supported: ['code']
            };

            await expect(
                registerClient('https://auth.example.com', {
                    metadata,
                    clientMetadata: validClientMetadata
                })
            ).rejects.toThrow(/does not support dynamic client registration/);
        });

        it('throws on error response', async () => {
            mockFetch.mockResolvedValueOnce(
                Response.json(new ServerError('Dynamic client registration failed').toResponseObject(), { status: 400 })
            );

            await expect(
                registerClient('https://auth.example.com', {
                    clientMetadata: validClientMetadata
                })
            ).rejects.toThrow('Dynamic client registration failed');
        });
    });

    describe('auth function', () => {
        const mockProvider: OAuthClientProvider = {
            get redirectUrl() {
                return 'http://localhost:3000/callback';
            },
            get clientMetadata() {
                return {
                    redirect_uris: ['http://localhost:3000/callback'],
                    client_name: 'Test Client'
                };
            },
            clientInformation: vi.fn(),
            tokens: vi.fn(),
            saveTokens: vi.fn(),
            redirectToAuthorization: vi.fn(),
            saveCodeVerifier: vi.fn(),
            codeVerifier: vi.fn()
        };

        beforeEach(() => {
            vi.clearAllMocks();
        });

        it('falls back to /.well-known/oauth-authorization-server when no protected-resource-metadata', async () => {
            // Setup: First call to protected resource metadata fails (404)
            // Second call to auth server metadata succeeds
            let callCount = 0;
            mockFetch.mockImplementation(url => {
                callCount++;

                const urlString = url.toString();

                if (callCount === 1 && urlString.includes('/.well-known/oauth-protected-resource')) {
                    // First call - protected resource metadata fails with 404
                    return Promise.resolve({
                        ok: false,
                        status: 404
                    });
                } else if (callCount === 2 && urlString.includes('/.well-known/oauth-authorization-server')) {
                    // Second call - auth server metadata succeeds
                    return Promise.resolve({
                        ok: true,
                        status: 200,
                        json: async () => ({
                            issuer: 'https://auth.example.com',
                            authorization_endpoint: 'https://auth.example.com/authorize',
                            token_endpoint: 'https://auth.example.com/token',
                            registration_endpoint: 'https://auth.example.com/register',
                            response_types_supported: ['code'],
                            code_challenge_methods_supported: ['S256']
                        })
                    });
                } else if (callCount === 3 && urlString.includes('/register')) {
                    // Third call - client registration succeeds
                    return Promise.resolve({
                        ok: true,
                        status: 200,
                        json: async () => ({
                            client_id: 'test-client-id',
                            client_secret: 'test-client-secret',
                            client_id_issued_at: 1612137600,
                            client_secret_expires_at: 1612224000,
                            redirect_uris: ['http://localhost:3000/callback'],
                            client_name: 'Test Client'
                        })
                    });
                }

                return Promise.reject(new Error(`Unexpected fetch call: ${urlString}`));
            });

            // Mock provider methods
            (mockProvider.clientInformation as Mock).mockResolvedValue(undefined);
            (mockProvider.tokens as Mock).mockResolvedValue(undefined);
            mockProvider.saveClientInformation = vi.fn();

            // Call the auth function
            const result = await auth(mockProvider, {
                serverUrl: 'https://resource.example.com'
            });

            // Verify the result
            expect(result).toBe('REDIRECT');

            // Verify the sequence of calls
            expect(mockFetch).toHaveBeenCalledTimes(3);

            // First call should be to protected resource metadata
            expect(mockFetch.mock.calls[0][0].toString()).toBe('https://resource.example.com/.well-known/oauth-protected-resource');

            // Second call should be to oauth metadata at the root path
            expect(mockFetch.mock.calls[1][0].toString()).toBe('https://resource.example.com/.well-known/oauth-authorization-server');
        });

        it('uses base URL (with root path) as authorization server when protected-resource-metadata discovery fails', async () => {
            // Setup: First call to protected resource metadata fails (404)
            // When no authorization_servers are found in protected resource metadata,
            // the auth server URL should be set to the base URL with "/" path
            let callCount = 0;
            mockFetch.mockImplementation(url => {
                callCount++;

                const urlString = url.toString();

                if (urlString.includes('/.well-known/oauth-protected-resource')) {
                    // Protected resource metadata discovery attempts (both path-aware and root) fail with 404
                    return Promise.resolve({
                        ok: false,
                        status: 404
                    });
                } else if (urlString === 'https://resource.example.com/.well-known/oauth-authorization-server') {
                    // Should fetch from base URL with root path, not the full serverUrl path
                    return Promise.resolve({
                        ok: true,
                        status: 200,
                        json: async () => ({
                            issuer: 'https://resource.example.com/',
                            authorization_endpoint: 'https://resource.example.com/authorize',
                            token_endpoint: 'https://resource.example.com/token',
                            registration_endpoint: 'https://resource.example.com/register',
                            response_types_supported: ['code'],
                            code_challenge_methods_supported: ['S256']
                        })
                    });
                } else if (urlString.includes('/register')) {
                    // Client registration succeeds
                    return Promise.resolve({
                        ok: true,
                        status: 200,
                        json: async () => ({
                            client_id: 'test-client-id',
                            client_secret: 'test-client-secret',
                            client_id_issued_at: 1612137600,
                            client_secret_expires_at: 1612224000,
                            redirect_uris: ['http://localhost:3000/callback'],
                            client_name: 'Test Client'
                        })
                    });
                }

                return Promise.reject(new Error(`Unexpected fetch call #${callCount}: ${urlString}`));
            });

            // Mock provider methods
            (mockProvider.clientInformation as Mock).mockResolvedValue(undefined);
            (mockProvider.tokens as Mock).mockResolvedValue(undefined);
            mockProvider.saveClientInformation = vi.fn();

            // Call the auth function with a server URL that has a path
            const result = await auth(mockProvider, {
                serverUrl: 'https://resource.example.com/path/to/server'
            });

            // Verify the result
            expect(result).toBe('REDIRECT');

            // Verify that the oauth-authorization-server call uses the base URL
            // This proves the fix: using new URL("/", serverUrl) instead of serverUrl
            const authServerCall = mockFetch.mock.calls.find(call =>
                call[0].toString().includes('/.well-known/oauth-authorization-server')
            );
            expect(authServerCall).toBeDefined();
            expect(authServerCall![0].toString()).toBe('https://resource.example.com/.well-known/oauth-authorization-server');
        });

        it('passes resource parameter through authorization flow', async () => {
            // Mock successful metadata discovery - need to include protected resource metadata
            mockFetch.mockImplementation(url => {
                const urlString = url.toString();
                if (urlString.includes('/.well-known/oauth-protected-resource')) {
                    return Promise.resolve({
                        ok: true,
                        status: 200,
                        json: async () => ({
                            resource: 'https://api.example.com/mcp-server',
                            authorization_servers: ['https://auth.example.com']
                        })
                    });
                } else if (urlString.includes('/.well-known/oauth-authorization-server')) {
                    return Promise.resolve({
                        ok: true,
                        status: 200,
                        json: async () => ({
                            issuer: 'https://auth.example.com',
                            authorization_endpoint: 'https://auth.example.com/authorize',
                            token_endpoint: 'https://auth.example.com/token',
                            response_types_supported: ['code'],
                            code_challenge_methods_supported: ['S256']
                        })
                    });
                }
                return Promise.resolve({ ok: false, status: 404 });
            });

            // Mock provider methods for authorization flow
            (mockProvider.clientInformation as Mock).mockResolvedValue({
                client_id: 'test-client',
                client_secret: 'test-secret'
            });
            (mockProvider.tokens as Mock).mockResolvedValue(undefined);
            (mockProvider.saveCodeVerifier as Mock).mockResolvedValue(undefined);
            (mockProvider.redirectToAuthorization as Mock).mockResolvedValue(undefined);

            // Call auth without authorization code (should trigger redirect)
            const result = await auth(mockProvider, {
                serverUrl: 'https://api.example.com/mcp-server'
            });

            expect(result).toBe('REDIRECT');

            // Verify the authorization URL includes the resource parameter
            expect(mockProvider.redirectToAuthorization).toHaveBeenCalledWith(
                expect.objectContaining({
                    searchParams: expect.any(URLSearchParams)
                })
            );

            const redirectCall = (mockProvider.redirectToAuthorization as Mock).mock.calls[0];
            const authUrl: URL = redirectCall[0];
            expect(authUrl.searchParams.get('resource')).toBe('https://api.example.com/mcp-server');
        });

        it('includes resource in token exchange when authorization code is provided', async () => {
            // Mock successful metadata discovery and token exchange - need protected resource metadata
            mockFetch.mockImplementation(url => {
                const urlString = url.toString();

                if (urlString.includes('/.well-known/oauth-protected-resource')) {
                    return Promise.resolve({
                        ok: true,
                        status: 200,
                        json: async () => ({
                            resource: 'https://api.example.com/mcp-server',
                            authorization_servers: ['https://auth.example.com']
                        })
                    });
                } else if (urlString.includes('/.well-known/oauth-authorization-server')) {
                    return Promise.resolve({
                        ok: true,
                        status: 200,
                        json: async () => ({
                            issuer: 'https://auth.example.com',
                            authorization_endpoint: 'https://auth.example.com/authorize',
                            token_endpoint: 'https://auth.example.com/token',
                            response_types_supported: ['code'],
                            code_challenge_methods_supported: ['S256']
                        })
                    });
                } else if (urlString.includes('/token')) {
                    return Promise.resolve({
                        ok: true,
                        status: 200,
                        json: async () => ({
                            access_token: 'access123',
                            token_type: 'Bearer',
                            expires_in: 3600,
                            refresh_token: 'refresh123'
                        })
                    });
                }

                return Promise.resolve({ ok: false, status: 404 });
            });

            // Mock provider methods for token exchange
            (mockProvider.clientInformation as Mock).mockResolvedValue({
                client_id: 'test-client',
                client_secret: 'test-secret'
            });
            (mockProvider.codeVerifier as Mock).mockResolvedValue('test-verifier');
            (mockProvider.saveTokens as Mock).mockResolvedValue(undefined);

            // Call auth with authorization code
            const result = await auth(mockProvider, {
                serverUrl: 'https://api.example.com/mcp-server',
                authorizationCode: 'auth-code-123'
            });

            expect(result).toBe('AUTHORIZED');

            // Find the token exchange call
            const tokenCall = mockFetch.mock.calls.find(call => call[0].toString().includes('/token'));
            expect(tokenCall).toBeDefined();

            const body = tokenCall![1].body as URLSearchParams;
            expect(body.get('resource')).toBe('https://api.example.com/mcp-server');
            expect(body.get('code')).toBe('auth-code-123');
        });

        it('includes resource in token refresh', async () => {
            // Mock successful metadata discovery and token refresh - need protected resource metadata
            mockFetch.mockImplementation(url => {
                const urlString = url.toString();

                if (urlString.includes('/.well-known/oauth-protected-resource')) {
                    return Promise.resolve({
                        ok: true,
                        status: 200,
                        json: async () => ({
                            resource: 'https://api.example.com/mcp-server',
                            authorization_servers: ['https://auth.example.com']
                        })
                    });
                } else if (urlString.includes('/.well-known/oauth-authorization-server')) {
                    return Promise.resolve({
                        ok: true,
                        status: 200,
                        json: async () => ({
                            issuer: 'https://auth.example.com',
                            authorization_endpoint: 'https://auth.example.com/authorize',
                            token_endpoint: 'https://auth.example.com/token',
                            response_types_supported: ['code'],
                            code_challenge_methods_supported: ['S256']
                        })
                    });
                } else if (urlString.includes('/token')) {
                    return Promise.resolve({
                        ok: true,
                        status: 200,
                        json: async () => ({
                            access_token: 'new-access123',
                            token_type: 'Bearer',
                            expires_in: 3600
                        })
                    });
                }

                return Promise.resolve({ ok: false, status: 404 });
            });

            // Mock provider methods for token refresh
            (mockProvider.clientInformation as Mock).mockResolvedValue({
                client_id: 'test-client',
                client_secret: 'test-secret'
            });
            (mockProvider.tokens as Mock).mockResolvedValue({
                access_token: 'old-access',
                refresh_token: 'refresh123'
            });
            (mockProvider.saveTokens as Mock).mockResolvedValue(undefined);

            // Call auth with existing tokens (should trigger refresh)
            const result = await auth(mockProvider, {
                serverUrl: 'https://api.example.com/mcp-server'
            });

            expect(result).toBe('AUTHORIZED');

            // Find the token refresh call
            const tokenCall = mockFetch.mock.calls.find(call => call[0].toString().includes('/token'));
            expect(tokenCall).toBeDefined();

            const body = tokenCall![1].body as URLSearchParams;
            expect(body.get('resource')).toBe('https://api.example.com/mcp-server');
            expect(body.get('grant_type')).toBe('refresh_token');
            expect(body.get('refresh_token')).toBe('refresh123');
        });

        it('skips default PRM resource validation when custom validateResourceURL is provided', async () => {
            const mockValidateResourceURL = vi.fn().mockResolvedValue(undefined);
            const providerWithCustomValidation = {
                ...mockProvider,
                validateResourceURL: mockValidateResourceURL
            };

            // Mock protected resource metadata with mismatched resource URL
            // This would normally throw an error in default validation, but should be skipped
            mockFetch.mockImplementation(url => {
                const urlString = url.toString();

                if (urlString.includes('/.well-known/oauth-protected-resource')) {
                    return Promise.resolve({
                        ok: true,
                        status: 200,
                        json: async () => ({
                            resource: 'https://different-resource.example.com/mcp-server', // Mismatched resource
                            authorization_servers: ['https://auth.example.com']
                        })
                    });
                } else if (urlString.includes('/.well-known/oauth-authorization-server')) {
                    return Promise.resolve({
                        ok: true,
                        status: 200,
                        json: async () => ({
                            issuer: 'https://auth.example.com',
                            authorization_endpoint: 'https://auth.example.com/authorize',
                            token_endpoint: 'https://auth.example.com/token',
                            response_types_supported: ['code'],
                            code_challenge_methods_supported: ['S256']
                        })
                    });
                }

                return Promise.resolve({ ok: false, status: 404 });
            });

            // Mock provider methods
            (providerWithCustomValidation.clientInformation as Mock).mockResolvedValue({
                client_id: 'test-client',
                client_secret: 'test-secret'
            });
            (providerWithCustomValidation.tokens as Mock).mockResolvedValue(undefined);
            (providerWithCustomValidation.saveCodeVerifier as Mock).mockResolvedValue(undefined);
            (providerWithCustomValidation.redirectToAuthorization as Mock).mockResolvedValue(undefined);

            // Call auth - should succeed despite resource mismatch because custom validation overrides default
            const result = await auth(providerWithCustomValidation, {
                serverUrl: 'https://api.example.com/mcp-server'
            });

            expect(result).toBe('REDIRECT');

            // Verify custom validation method was called
            expect(mockValidateResourceURL).toHaveBeenCalledWith(
                new URL('https://api.example.com/mcp-server'),
                'https://different-resource.example.com/mcp-server'
            );
        });

        it('uses prefix of server URL from PRM resource as resource parameter', async () => {
            // Mock successful metadata discovery with resource URL that is a prefix of requested URL
            mockFetch.mockImplementation(url => {
                const urlString = url.toString();

                if (urlString.includes('/.well-known/oauth-protected-resource')) {
                    return Promise.resolve({
                        ok: true,
                        status: 200,
                        json: async () => ({
                            // Resource is a prefix of the requested server URL
                            resource: 'https://api.example.com/',
                            authorization_servers: ['https://auth.example.com']
                        })
                    });
                } else if (urlString.includes('/.well-known/oauth-authorization-server')) {
                    return Promise.resolve({
                        ok: true,
                        status: 200,
                        json: async () => ({
                            issuer: 'https://auth.example.com',
                            authorization_endpoint: 'https://auth.example.com/authorize',
                            token_endpoint: 'https://auth.example.com/token',
                            response_types_supported: ['code'],
                            code_challenge_methods_supported: ['S256']
                        })
                    });
                }

                return Promise.resolve({ ok: false, status: 404 });
            });

            // Mock provider methods
            (mockProvider.clientInformation as Mock).mockResolvedValue({
                client_id: 'test-client',
                client_secret: 'test-secret'
            });
            (mockProvider.tokens as Mock).mockResolvedValue(undefined);
            (mockProvider.saveCodeVerifier as Mock).mockResolvedValue(undefined);
            (mockProvider.redirectToAuthorization as Mock).mockResolvedValue(undefined);

            // Call auth with a URL that has the resource as prefix
            const result = await auth(mockProvider, {
                serverUrl: 'https://api.example.com/mcp-server/endpoint'
            });

            expect(result).toBe('REDIRECT');

            // Verify the authorization URL includes the resource parameter from PRM
            expect(mockProvider.redirectToAuthorization).toHaveBeenCalledWith(
                expect.objectContaining({
                    searchParams: expect.any(URLSearchParams)
                })
            );

            const redirectCall = (mockProvider.redirectToAuthorization as Mock).mock.calls[0];
            const authUrl: URL = redirectCall[0];
            // Should use the PRM's resource value, not the full requested URL
            expect(authUrl.searchParams.get('resource')).toBe('https://api.example.com/');
        });

        it('excludes resource parameter when Protected Resource Metadata is not present', async () => {
            // Mock metadata discovery where protected resource metadata is not available (404)
            // but authorization server metadata is available
            mockFetch.mockImplementation(url => {
                const urlString = url.toString();

                if (urlString.includes('/.well-known/oauth-protected-resource')) {
                    // Protected resource metadata not available
                    return Promise.resolve({
                        ok: false,
                        status: 404
                    });
                } else if (urlString.includes('/.well-known/oauth-authorization-server')) {
                    return Promise.resolve({
                        ok: true,
                        status: 200,
                        json: async () => ({
                            issuer: 'https://auth.example.com',
                            authorization_endpoint: 'https://auth.example.com/authorize',
                            token_endpoint: 'https://auth.example.com/token',
                            response_types_supported: ['code'],
                            code_challenge_methods_supported: ['S256']
                        })
                    });
                }

                return Promise.resolve({ ok: false, status: 404 });
            });

            // Mock provider methods
            (mockProvider.clientInformation as Mock).mockResolvedValue({
                client_id: 'test-client',
                client_secret: 'test-secret'
            });
            (mockProvider.tokens as Mock).mockResolvedValue(undefined);
            (mockProvider.saveCodeVerifier as Mock).mockResolvedValue(undefined);
            (mockProvider.redirectToAuthorization as Mock).mockResolvedValue(undefined);

            // Call auth - should not include resource parameter
            const result = await auth(mockProvider, {
                serverUrl: 'https://api.example.com/mcp-server'
            });

            expect(result).toBe('REDIRECT');

            // Verify the authorization URL does NOT include the resource parameter
            expect(mockProvider.redirectToAuthorization).toHaveBeenCalledWith(
                expect.objectContaining({
                    searchParams: expect.any(URLSearchParams)
                })
            );

            const redirectCall = (mockProvider.redirectToAuthorization as Mock).mock.calls[0];
            const authUrl: URL = redirectCall[0];
            // Resource parameter should not be present when PRM is not available
            expect(authUrl.searchParams.has('resource')).toBe(false);
        });

        it('excludes resource parameter in token exchange when Protected Resource Metadata is not present', async () => {
            // Mock metadata discovery - no protected resource metadata, but auth server metadata available
            mockFetch.mockImplementation(url => {
                const urlString = url.toString();

                if (urlString.includes('/.well-known/oauth-protected-resource')) {
                    return Promise.resolve({
                        ok: false,
                        status: 404
                    });
                } else if (urlString.includes('/.well-known/oauth-authorization-server')) {
                    return Promise.resolve({
                        ok: true,
                        status: 200,
                        json: async () => ({
                            issuer: 'https://auth.example.com',
                            authorization_endpoint: 'https://auth.example.com/authorize',
                            token_endpoint: 'https://auth.example.com/token',
                            response_types_supported: ['code'],
                            code_challenge_methods_supported: ['S256']
                        })
                    });
                } else if (urlString.includes('/token')) {
                    return Promise.resolve({
                        ok: true,
                        status: 200,
                        json: async () => ({
                            access_token: 'access123',
                            token_type: 'Bearer',
                            expires_in: 3600,
                            refresh_token: 'refresh123'
                        })
                    });
                }

                return Promise.resolve({ ok: false, status: 404 });
            });

            // Mock provider methods for token exchange
            (mockProvider.clientInformation as Mock).mockResolvedValue({
                client_id: 'test-client',
                client_secret: 'test-secret'
            });
            (mockProvider.codeVerifier as Mock).mockResolvedValue('test-verifier');
            (mockProvider.saveTokens as Mock).mockResolvedValue(undefined);

            // Call auth with authorization code
            const result = await auth(mockProvider, {
                serverUrl: 'https://api.example.com/mcp-server',
                authorizationCode: 'auth-code-123'
            });

            expect(result).toBe('AUTHORIZED');

            // Find the token exchange call
            const tokenCall = mockFetch.mock.calls.find(call => call[0].toString().includes('/token'));
            expect(tokenCall).toBeDefined();

            const body = tokenCall![1].body as URLSearchParams;
            // Resource parameter should not be present when PRM is not available
            expect(body.has('resource')).toBe(false);
            expect(body.get('code')).toBe('auth-code-123');
        });

        it('excludes resource parameter in token refresh when Protected Resource Metadata is not present', async () => {
            // Mock metadata discovery - no protected resource metadata, but auth server metadata available
            mockFetch.mockImplementation(url => {
                const urlString = url.toString();

                if (urlString.includes('/.well-known/oauth-protected-resource')) {
                    return Promise.resolve({
                        ok: false,
                        status: 404
                    });
                } else if (urlString.includes('/.well-known/oauth-authorization-server')) {
                    return Promise.resolve({
                        ok: true,
                        status: 200,
                        json: async () => ({
                            issuer: 'https://auth.example.com',
                            authorization_endpoint: 'https://auth.example.com/authorize',
                            token_endpoint: 'https://auth.example.com/token',
                            response_types_supported: ['code'],
                            code_challenge_methods_supported: ['S256']
                        })
                    });
                } else if (urlString.includes('/token')) {
                    return Promise.resolve({
                        ok: true,
                        status: 200,
                        json: async () => ({
                            access_token: 'new-access123',
                            token_type: 'Bearer',
                            expires_in: 3600
                        })
                    });
                }

                return Promise.resolve({ ok: false, status: 404 });
            });

            // Mock provider methods for token refresh
            (mockProvider.clientInformation as Mock).mockResolvedValue({
                client_id: 'test-client',
                client_secret: 'test-secret'
            });
            (mockProvider.tokens as Mock).mockResolvedValue({
                access_token: 'old-access',
                refresh_token: 'refresh123'
            });
            (mockProvider.saveTokens as Mock).mockResolvedValue(undefined);

            // Call auth with existing tokens (should trigger refresh)
            const result = await auth(mockProvider, {
                serverUrl: 'https://api.example.com/mcp-server'
            });

            expect(result).toBe('AUTHORIZED');

            // Find the token refresh call
            const tokenCall = mockFetch.mock.calls.find(call => call[0].toString().includes('/token'));
            expect(tokenCall).toBeDefined();

            const body = tokenCall![1].body as URLSearchParams;
            // Resource parameter should not be present when PRM is not available
            expect(body.has('resource')).toBe(false);
            expect(body.get('grant_type')).toBe('refresh_token');
            expect(body.get('refresh_token')).toBe('refresh123');
        });

        it('uses scopes_supported from PRM when scope is not provided', async () => {
            // Mock PRM with scopes_supported
            mockFetch.mockImplementation(url => {
                const urlString = url.toString();

                if (urlString.includes('/.well-known/oauth-protected-resource')) {
                    return Promise.resolve({
                        ok: true,
                        status: 200,
                        json: async () => ({
                            resource: 'https://api.example.com/',
                            authorization_servers: ['https://auth.example.com'],
                            scopes_supported: ['mcp:read', 'mcp:write', 'mcp:admin']
                        })
                    });
                } else if (urlString.includes('/.well-known/oauth-authorization-server')) {
                    return Promise.resolve({
                        ok: true,
                        status: 200,
                        json: async () => ({
                            issuer: 'https://auth.example.com',
                            authorization_endpoint: 'https://auth.example.com/authorize',
                            token_endpoint: 'https://auth.example.com/token',
                            registration_endpoint: 'https://auth.example.com/register',
                            response_types_supported: ['code'],
                            code_challenge_methods_supported: ['S256']
                        })
                    });
                } else if (urlString.includes('/register')) {
                    return Promise.resolve({
                        ok: true,
                        status: 200,
                        json: async () => ({
                            client_id: 'test-client-id',
                            client_secret: 'test-client-secret',
                            redirect_uris: ['http://localhost:3000/callback'],
                            client_name: 'Test Client'
                        })
                    });
                }

                return Promise.resolve({ ok: false, status: 404 });
            });

            // Mock provider methods - no scope in clientMetadata
            (mockProvider.clientInformation as Mock).mockResolvedValue(undefined);
            (mockProvider.tokens as Mock).mockResolvedValue(undefined);
            mockProvider.saveClientInformation = vi.fn();
            (mockProvider.saveCodeVerifier as Mock).mockResolvedValue(undefined);
            (mockProvider.redirectToAuthorization as Mock).mockResolvedValue(undefined);

            // Call auth without scope parameter
            const result = await auth(mockProvider, {
                serverUrl: 'https://api.example.com/'
            });

            expect(result).toBe('REDIRECT');

            // Verify the authorization URL includes the scopes from PRM
            const redirectCall = (mockProvider.redirectToAuthorization as Mock).mock.calls[0];
            const authUrl: URL = redirectCall[0];
            expect(authUrl.searchParams.get('scope')).toBe('mcp:read mcp:write mcp:admin');
        });

        it('prefers explicit scope parameter over scopes_supported from PRM', async () => {
            // Mock PRM with scopes_supported
            mockFetch.mockImplementation(url => {
                const urlString = url.toString();

                if (urlString.includes('/.well-known/oauth-protected-resource')) {
                    return Promise.resolve({
                        ok: true,
                        status: 200,
                        json: async () => ({
                            resource: 'https://api.example.com/',
                            authorization_servers: ['https://auth.example.com'],
                            scopes_supported: ['mcp:read', 'mcp:write', 'mcp:admin']
                        })
                    });
                } else if (urlString.includes('/.well-known/oauth-authorization-server')) {
                    return Promise.resolve({
                        ok: true,
                        status: 200,
                        json: async () => ({
                            issuer: 'https://auth.example.com',
                            authorization_endpoint: 'https://auth.example.com/authorize',
                            token_endpoint: 'https://auth.example.com/token',
                            registration_endpoint: 'https://auth.example.com/register',
                            response_types_supported: ['code'],
                            code_challenge_methods_supported: ['S256']
                        })
                    });
                } else if (urlString.includes('/register')) {
                    return Promise.resolve({
                        ok: true,
                        status: 200,
                        json: async () => ({
                            client_id: 'test-client-id',
                            client_secret: 'test-client-secret',
                            redirect_uris: ['http://localhost:3000/callback'],
                            client_name: 'Test Client'
                        })
                    });
                }

                return Promise.resolve({ ok: false, status: 404 });
            });

            // Mock provider methods
            (mockProvider.clientInformation as Mock).mockResolvedValue(undefined);
            (mockProvider.tokens as Mock).mockResolvedValue(undefined);
            mockProvider.saveClientInformation = vi.fn();
            (mockProvider.saveCodeVerifier as Mock).mockResolvedValue(undefined);
            (mockProvider.redirectToAuthorization as Mock).mockResolvedValue(undefined);

            // Call auth with explicit scope parameter
            const result = await auth(mockProvider, {
                serverUrl: 'https://api.example.com/',
                scope: 'mcp:read'
            });

            expect(result).toBe('REDIRECT');

            // Verify the authorization URL uses the explicit scope, not scopes_supported
            const redirectCall = (mockProvider.redirectToAuthorization as Mock).mock.calls[0];
            const authUrl: URL = redirectCall[0];
            expect(authUrl.searchParams.get('scope')).toBe('mcp:read');
        });

        it('fetches AS metadata with path from serverUrl when PRM returns external AS', async () => {
            // Mock PRM discovery that returns an external AS
            mockFetch.mockImplementation(url => {
                const urlString = url.toString();

                if (urlString === 'https://my.resource.com/.well-known/oauth-protected-resource/path/name') {
                    return Promise.resolve({
                        ok: true,
                        status: 200,
                        json: async () => ({
                            resource: 'https://my.resource.com/',
                            authorization_servers: ['https://auth.example.com/oauth']
                        })
                    });
                } else if (urlString === 'https://auth.example.com/.well-known/oauth-authorization-server/path/name') {
                    // Path-aware discovery on AS with path from serverUrl
                    return Promise.resolve({
                        ok: true,
                        status: 200,
                        json: async () => ({
                            issuer: 'https://auth.example.com',
                            authorization_endpoint: 'https://auth.example.com/authorize',
                            token_endpoint: 'https://auth.example.com/token',
                            response_types_supported: ['code'],
                            code_challenge_methods_supported: ['S256']
                        })
                    });
                }

                return Promise.resolve({ ok: false, status: 404 });
            });

            // Mock provider methods
            (mockProvider.clientInformation as Mock).mockResolvedValue({
                client_id: 'test-client',
                client_secret: 'test-secret'
            });
            (mockProvider.tokens as Mock).mockResolvedValue(undefined);
            (mockProvider.saveCodeVerifier as Mock).mockResolvedValue(undefined);
            (mockProvider.redirectToAuthorization as Mock).mockResolvedValue(undefined);

            // Call auth with serverUrl that has a path
            const result = await auth(mockProvider, {
                serverUrl: 'https://my.resource.com/path/name'
            });

            expect(result).toBe('REDIRECT');

            // Verify the correct URLs were fetched
            const calls = mockFetch.mock.calls;

            // First call should be to PRM
            expect(calls[0][0].toString()).toBe('https://my.resource.com/.well-known/oauth-protected-resource/path/name');

            // Second call should be to AS metadata with the path from authorization server
            expect(calls[1][0].toString()).toBe('https://auth.example.com/.well-known/oauth-authorization-server/oauth');
        });

        it('supports overriding the fetch function used for requests', async () => {
            const customFetch = vi.fn();

            // Mock PRM discovery
            customFetch.mockResolvedValueOnce({
                ok: true,
                status: 200,
                json: async () => ({
                    resource: 'https://resource.example.com',
                    authorization_servers: ['https://auth.example.com']
                })
            });

            // Mock AS metadata discovery
            customFetch.mockResolvedValueOnce({
                ok: true,
                status: 200,
                json: async () => ({
                    issuer: 'https://auth.example.com',
                    authorization_endpoint: 'https://auth.example.com/authorize',
                    token_endpoint: 'https://auth.example.com/token',
                    registration_endpoint: 'https://auth.example.com/register',
                    response_types_supported: ['code'],
                    code_challenge_methods_supported: ['S256']
                })
            });

            const mockProvider: OAuthClientProvider = {
                get redirectUrl() {
                    return 'http://localhost:3000/callback';
                },
                get clientMetadata() {
                    return {
                        client_name: 'Test Client',
                        redirect_uris: ['http://localhost:3000/callback']
                    };
                },
                clientInformation: vi.fn().mockResolvedValue({
                    client_id: 'client123',
                    client_secret: 'secret123'
                }),
                tokens: vi.fn().mockResolvedValue(undefined),
                saveTokens: vi.fn(),
                redirectToAuthorization: vi.fn(),
                saveCodeVerifier: vi.fn(),
                codeVerifier: vi.fn().mockResolvedValue('verifier123')
            };

            const result = await auth(mockProvider, {
                serverUrl: 'https://resource.example.com',
                fetchFn: customFetch
            });

            expect(result).toBe('REDIRECT');
            expect(customFetch).toHaveBeenCalledTimes(2);
            expect(mockFetch).not.toHaveBeenCalled();

            // Verify custom fetch was called for PRM discovery
            expect(customFetch.mock.calls[0][0].toString()).toBe('https://resource.example.com/.well-known/oauth-protected-resource');

            // Verify custom fetch was called for AS metadata discovery
            expect(customFetch.mock.calls[1][0].toString()).toBe('https://auth.example.com/.well-known/oauth-authorization-server');
        });
    });

    describe('exchangeAuthorization with multiple client authentication methods', () => {
        const validTokens = {
            access_token: 'access123',
            token_type: 'Bearer',
            expires_in: 3600,
            refresh_token: 'refresh123'
        };

        const validClientInfo = {
            client_id: 'client123',
            client_secret: 'secret123',
            redirect_uris: ['http://localhost:3000/callback'],
            client_name: 'Test Client'
        };

        const metadataWithBasicOnly = {
            issuer: 'https://auth.example.com',
            authorization_endpoint: 'https://auth.example.com/auth',
            token_endpoint: 'https://auth.example.com/token',
            response_types_supported: ['code'],
            code_challenge_methods_supported: ['S256'],
            token_endpoint_auth_methods_supported: ['client_secret_basic']
        };

        const metadataWithPostOnly = {
            ...metadataWithBasicOnly,
            token_endpoint_auth_methods_supported: ['client_secret_post']
        };

        const metadataWithNoneOnly = {
            ...metadataWithBasicOnly,
            token_endpoint_auth_methods_supported: ['none']
        };

        const metadataWithAllBuiltinMethods = {
            ...metadataWithBasicOnly,
            token_endpoint_auth_methods_supported: ['client_secret_basic', 'client_secret_post', 'none']
        };

        it('uses HTTP Basic authentication when client_secret_basic is supported', async () => {
            mockFetch.mockResolvedValueOnce({
                ok: true,
                status: 200,
                json: async () => validTokens
            });

            const tokens = await exchangeAuthorization('https://auth.example.com', {
                metadata: metadataWithBasicOnly,
                clientInformation: validClientInfo,
                authorizationCode: 'code123',
                redirectUri: 'http://localhost:3000/callback',
                codeVerifier: 'verifier123'
            });

            expect(tokens).toEqual(validTokens);
            const request = mockFetch.mock.calls[0][1];

            // Check Authorization header
            const authHeader = request.headers.get('Authorization');
            const expected = 'Basic ' + btoa('client123:secret123');
            expect(authHeader).toBe(expected);

            const body = request.body as URLSearchParams;
            expect(body.get('client_id')).toBeNull();
            expect(body.get('client_secret')).toBeNull();
        });

        it('includes credentials in request body when client_secret_post is supported', async () => {
            mockFetch.mockResolvedValueOnce({
                ok: true,
                status: 200,
                json: async () => validTokens
            });

            const tokens = await exchangeAuthorization('https://auth.example.com', {
                metadata: metadataWithPostOnly,
                clientInformation: validClientInfo,
                authorizationCode: 'code123',
                redirectUri: 'http://localhost:3000/callback',
                codeVerifier: 'verifier123'
            });

            expect(tokens).toEqual(validTokens);
            const request = mockFetch.mock.calls[0][1];

            // Check no Authorization header
            expect(request.headers.get('Authorization')).toBeNull();

            const body = request.body as URLSearchParams;
            expect(body.get('client_id')).toBe('client123');
            expect(body.get('client_secret')).toBe('secret123');
        });

        it('it picks client_secret_basic when all builtin methods are supported', async () => {
            mockFetch.mockResolvedValueOnce({
                ok: true,
                status: 200,
                json: async () => validTokens
            });

            const tokens = await exchangeAuthorization('https://auth.example.com', {
                metadata: metadataWithAllBuiltinMethods,
                clientInformation: validClientInfo,
                authorizationCode: 'code123',
                redirectUri: 'http://localhost:3000/callback',
                codeVerifier: 'verifier123'
            });

            expect(tokens).toEqual(validTokens);
            const request = mockFetch.mock.calls[0][1];

            // Check Authorization header - should use Basic auth as it's the most secure
            const authHeader = request.headers.get('Authorization');
            const expected = 'Basic ' + btoa('client123:secret123');
            expect(authHeader).toBe(expected);

            // Credentials should not be in body when using Basic auth
            const body = request.body as URLSearchParams;
            expect(body.get('client_id')).toBeNull();
            expect(body.get('client_secret')).toBeNull();
        });

        it('uses public client authentication when none method is specified', async () => {
            mockFetch.mockResolvedValueOnce({
                ok: true,
                status: 200,
                json: async () => validTokens
            });

            const clientInfoWithoutSecret = {
                client_id: 'client123',
                redirect_uris: ['http://localhost:3000/callback'],
                client_name: 'Test Client'
            };

            const tokens = await exchangeAuthorization('https://auth.example.com', {
                metadata: metadataWithNoneOnly,
                clientInformation: clientInfoWithoutSecret,
                authorizationCode: 'code123',
                redirectUri: 'http://localhost:3000/callback',
                codeVerifier: 'verifier123'
            });

            expect(tokens).toEqual(validTokens);
            const request = mockFetch.mock.calls[0][1];

            // Check no Authorization header
            expect(request.headers.get('Authorization')).toBeNull();

            const body = request.body as URLSearchParams;
            expect(body.get('client_id')).toBe('client123');
            expect(body.get('client_secret')).toBeNull();
        });

        it('defaults to client_secret_post when no auth methods specified', async () => {
            mockFetch.mockResolvedValueOnce({
                ok: true,
                status: 200,
                json: async () => validTokens
            });

            const tokens = await exchangeAuthorization('https://auth.example.com', {
                clientInformation: validClientInfo,
                authorizationCode: 'code123',
                redirectUri: 'http://localhost:3000/callback',
                codeVerifier: 'verifier123'
            });

            expect(tokens).toEqual(validTokens);
            const request = mockFetch.mock.calls[0][1];

            // Check headers
            expect(request.headers.get('Content-Type')).toBe('application/x-www-form-urlencoded');
            expect(request.headers.get('Authorization')).toBeNull();

            const body = request.body as URLSearchParams;
            expect(body.get('client_id')).toBe('client123');
            expect(body.get('client_secret')).toBe('secret123');
        });
    });

    describe('refreshAuthorization with multiple client authentication methods', () => {
        const validTokens = {
            access_token: 'newaccess123',
            token_type: 'Bearer',
            expires_in: 3600,
            refresh_token: 'newrefresh123'
        };

        const validClientInfo = {
            client_id: 'client123',
            client_secret: 'secret123',
            redirect_uris: ['http://localhost:3000/callback'],
            client_name: 'Test Client'
        };

        const metadataWithBasicOnly = {
            issuer: 'https://auth.example.com',
            authorization_endpoint: 'https://auth.example.com/auth',
            token_endpoint: 'https://auth.example.com/token',
            response_types_supported: ['code'],
            token_endpoint_auth_methods_supported: ['client_secret_basic']
        };

        const metadataWithPostOnly = {
            ...metadataWithBasicOnly,
            token_endpoint_auth_methods_supported: ['client_secret_post']
        };

        it('uses client_secret_basic for refresh token', async () => {
            mockFetch.mockResolvedValueOnce({
                ok: true,
                status: 200,
                json: async () => validTokens
            });

            const tokens = await refreshAuthorization('https://auth.example.com', {
                metadata: metadataWithBasicOnly,
                clientInformation: validClientInfo,
                refreshToken: 'refresh123'
            });

            expect(tokens).toEqual(validTokens);
            const request = mockFetch.mock.calls[0][1];

            // Check Authorization header
            const authHeader = request.headers.get('Authorization');
            const expected = 'Basic ' + btoa('client123:secret123');
            expect(authHeader).toBe(expected);

            const body = request.body as URLSearchParams;
            expect(body.get('client_id')).toBeNull(); // should not be in body
            expect(body.get('client_secret')).toBeNull(); // should not be in body
            expect(body.get('refresh_token')).toBe('refresh123');
        });

        it('uses client_secret_post for refresh token', async () => {
            mockFetch.mockResolvedValueOnce({
                ok: true,
                status: 200,
                json: async () => validTokens
            });

            const tokens = await refreshAuthorization('https://auth.example.com', {
                metadata: metadataWithPostOnly,
                clientInformation: validClientInfo,
                refreshToken: 'refresh123'
            });

            expect(tokens).toEqual(validTokens);
            const request = mockFetch.mock.calls[0][1];

            // Check no Authorization header
            expect(request.headers.get('Authorization')).toBeNull();

            const body = request.body as URLSearchParams;
            expect(body.get('client_id')).toBe('client123');
            expect(body.get('client_secret')).toBe('secret123');
            expect(body.get('refresh_token')).toBe('refresh123');
        });
    });

    describe('RequestInit headers passthrough', () => {
        it('custom headers from RequestInit are passed to auth discovery requests', async () => {
            const { createFetchWithInit } = await import('../shared/transport.js');

            const customFetch = vi.fn().mockResolvedValue({
                ok: true,
                status: 200,
                json: async () => ({
                    resource: 'https://resource.example.com',
                    authorization_servers: ['https://auth.example.com']
                })
            });

            // Create a wrapped fetch with custom headers
            const wrappedFetch = createFetchWithInit(customFetch, {
                headers: {
                    'user-agent': 'MyApp/1.0',
                    'x-custom-header': 'test-value'
                }
            });

            await discoverOAuthProtectedResourceMetadata('https://resource.example.com', undefined, wrappedFetch);

            expect(customFetch).toHaveBeenCalledTimes(1);
            const [url, options] = customFetch.mock.calls[0];

            expect(url.toString()).toBe('https://resource.example.com/.well-known/oauth-protected-resource');
            expect(options.headers).toMatchObject({
                'user-agent': 'MyApp/1.0',
                'x-custom-header': 'test-value',
                'MCP-Protocol-Version': LATEST_PROTOCOL_VERSION
            });
        });

        it('auth-specific headers override base headers from RequestInit', async () => {
            const { createFetchWithInit } = await import('../shared/transport.js');

            const customFetch = vi.fn().mockResolvedValue({
                ok: true,
                status: 200,
                json: async () => ({
                    issuer: 'https://auth.example.com',
                    authorization_endpoint: 'https://auth.example.com/authorize',
                    token_endpoint: 'https://auth.example.com/token',
                    response_types_supported: ['code'],
                    code_challenge_methods_supported: ['S256']
                })
            });

            // Create a wrapped fetch with a custom Accept header
            const wrappedFetch = createFetchWithInit(customFetch, {
                headers: {
                    Accept: 'text/plain',
                    'user-agent': 'MyApp/1.0'
                }
            });

            await discoverAuthorizationServerMetadata('https://auth.example.com', {
                fetchFn: wrappedFetch
            });

            expect(customFetch).toHaveBeenCalled();
            const [, options] = customFetch.mock.calls[0];

            // Auth-specific Accept header should override base Accept header
            expect(options.headers).toMatchObject({
                Accept: 'application/json', // Auth-specific value wins
                'user-agent': 'MyApp/1.0', // Base value preserved
                'MCP-Protocol-Version': LATEST_PROTOCOL_VERSION
            });
        });

        it('other RequestInit options are passed through', async () => {
            const { createFetchWithInit } = await import('../shared/transport.js');

            const customFetch = vi.fn().mockResolvedValue({
                ok: true,
                status: 200,
                json: async () => ({
                    resource: 'https://resource.example.com',
                    authorization_servers: ['https://auth.example.com']
                })
            });

            // Create a wrapped fetch with various RequestInit options
            const wrappedFetch = createFetchWithInit(customFetch, {
                credentials: 'include',
                mode: 'cors',
                cache: 'no-cache',
                headers: {
                    'user-agent': 'MyApp/1.0'
                }
            });

            await discoverOAuthProtectedResourceMetadata('https://resource.example.com', undefined, wrappedFetch);

            expect(customFetch).toHaveBeenCalledTimes(1);
            const [, options] = customFetch.mock.calls[0];

            // All RequestInit options should be preserved
            expect(options.credentials).toBe('include');
            expect(options.mode).toBe('cors');
            expect(options.cache).toBe('no-cache');
            expect(options.headers).toMatchObject({
                'user-agent': 'MyApp/1.0'
            });
        });
    });

    describe('isHttpsUrl', () => {
        it('returns true for valid HTTPS URL with path', () => {
            expect(isHttpsUrl('https://example.com/client-metadata.json')).toBe(true);
        });

        it('returns true for HTTPS URL with query params', () => {
            expect(isHttpsUrl('https://example.com/metadata?version=1')).toBe(true);
        });

        it('returns false for HTTPS URL without path', () => {
            expect(isHttpsUrl('https://example.com')).toBe(false);
            expect(isHttpsUrl('https://example.com/')).toBe(false);
        });

        it('returns false for HTTP URL', () => {
            expect(isHttpsUrl('http://example.com/metadata')).toBe(false);
        });

        it('returns false for non-URL strings', () => {
            expect(isHttpsUrl('not a url')).toBe(false);
        });

        it('returns false for undefined', () => {
            expect(isHttpsUrl(undefined)).toBe(false);
        });

        it('returns false for empty string', () => {
            expect(isHttpsUrl('')).toBe(false);
        });

        it('returns false for javascript: scheme', () => {
            expect(isHttpsUrl('javascript:alert(1)')).toBe(false);
        });

        it('returns false for data: scheme', () => {
            expect(isHttpsUrl('data:text/html,<script>alert(1)</script>')).toBe(false);
        });
    });

    describe('SEP-991: URL-based Client ID fallback logic', () => {
        const validClientMetadata = {
            redirect_uris: ['http://localhost:3000/callback'],
            client_name: 'Test Client',
            client_uri: 'https://example.com/client-metadata.json'
        };

        const mockProvider: OAuthClientProvider = {
            get redirectUrl() {
                return 'http://localhost:3000/callback';
            },
            clientMetadataUrl: 'https://example.com/client-metadata.json',
            get clientMetadata() {
                return validClientMetadata;
            },
            clientInformation: vi.fn().mockResolvedValue(undefined),
            saveClientInformation: vi.fn().mockResolvedValue(undefined),
            tokens: vi.fn().mockResolvedValue(undefined),
            saveTokens: vi.fn().mockResolvedValue(undefined),
            redirectToAuthorization: vi.fn().mockResolvedValue(undefined),
            saveCodeVerifier: vi.fn().mockResolvedValue(undefined),
            codeVerifier: vi.fn().mockResolvedValue('verifier123')
        };

        beforeEach(() => {
            vi.clearAllMocks();
        });

        it('uses URL-based client ID when server supports it', async () => {
            // Mock protected resource metadata discovery (404 to skip)
            mockFetch.mockResolvedValueOnce({
                ok: false,
                status: 404,
                json: async () => ({})
            });

            // Mock authorization server metadata discovery to return support for URL-based client IDs
            mockFetch.mockResolvedValueOnce({
                ok: true,
                status: 200,
                json: async () => ({
                    issuer: 'https://server.example.com',
                    authorization_endpoint: 'https://server.example.com/authorize',
                    token_endpoint: 'https://server.example.com/token',
                    response_types_supported: ['code'],
                    code_challenge_methods_supported: ['S256'],
                    client_id_metadata_document_supported: true // SEP-991 support
                })
            });

            await auth(mockProvider, {
                serverUrl: 'https://server.example.com'
            });

            // Should save URL-based client info
            expect(mockProvider.saveClientInformation).toHaveBeenCalledWith({
                client_id: 'https://example.com/client-metadata.json'
            });
        });

        it('falls back to DCR when server does not support URL-based client IDs', async () => {
            // Mock protected resource metadata discovery (404 to skip)
            mockFetch.mockResolvedValueOnce({
                ok: false,
                status: 404,
                json: async () => ({})
            });

            // Mock authorization server metadata discovery without SEP-991 support
            mockFetch.mockResolvedValueOnce({
                ok: true,
                status: 200,
                json: async () => ({
                    issuer: 'https://server.example.com',
                    authorization_endpoint: 'https://server.example.com/authorize',
                    token_endpoint: 'https://server.example.com/token',
                    registration_endpoint: 'https://server.example.com/register',
                    response_types_supported: ['code'],
                    code_challenge_methods_supported: ['S256']
                    // No client_id_metadata_document_supported
                })
            });

            // Mock DCR response
            mockFetch.mockResolvedValueOnce({
                ok: true,
                status: 201,
                json: async () => ({
                    client_id: 'generated-uuid',
                    client_secret: 'generated-secret',
                    redirect_uris: ['http://localhost:3000/callback']
                })
            });

            await auth(mockProvider, {
                serverUrl: 'https://server.example.com'
            });

            // Should save DCR client info
            expect(mockProvider.saveClientInformation).toHaveBeenCalledWith({
                client_id: 'generated-uuid',
                client_secret: 'generated-secret',
                redirect_uris: ['http://localhost:3000/callback']
            });
        });

        it('throws an error when clientMetadataUrl is not an HTTPS URL', async () => {
            const providerWithInvalidUri = {
                ...mockProvider,
                clientMetadataUrl: 'http://example.com/metadata'
            };

            // Mock protected resource metadata discovery (404 to skip)
            mockFetch.mockResolvedValueOnce({
                ok: false,
                status: 404,
                json: async () => ({})
            });

            // Mock authorization server metadata discovery with SEP-991 support
            mockFetch.mockResolvedValueOnce({
                ok: true,
                status: 200,
                json: async () => ({
                    issuer: 'https://server.example.com',
                    authorization_endpoint: 'https://server.example.com/authorize',
                    token_endpoint: 'https://server.example.com/token',
                    registration_endpoint: 'https://server.example.com/register',
                    response_types_supported: ['code'],
                    code_challenge_methods_supported: ['S256'],
                    client_id_metadata_document_supported: true
                })
            });

            await expect(
                auth(providerWithInvalidUri, {
                    serverUrl: 'https://server.example.com'
                })
            ).rejects.toThrow(InvalidClientMetadataError);
        });

        it('throws an error when clientMetadataUrl has root pathname', async () => {
            const providerWithRootPathname = {
                ...mockProvider,
                clientMetadataUrl: 'https://example.com/'
            };

            // Mock protected resource metadata discovery (404 to skip)
            mockFetch.mockResolvedValueOnce({
                ok: false,
                status: 404,
                json: async () => ({})
            });

            // Mock authorization server metadata discovery with SEP-991 support
            mockFetch.mockResolvedValueOnce({
                ok: true,
                status: 200,
                json: async () => ({
                    issuer: 'https://server.example.com',
                    authorization_endpoint: 'https://server.example.com/authorize',
                    token_endpoint: 'https://server.example.com/token',
                    registration_endpoint: 'https://server.example.com/register',
                    response_types_supported: ['code'],
                    code_challenge_methods_supported: ['S256'],
                    client_id_metadata_document_supported: true
                })
            });

            await expect(
                auth(providerWithRootPathname, {
                    serverUrl: 'https://server.example.com'
                })
            ).rejects.toThrow(InvalidClientMetadataError);
        });

        it('throws an error when clientMetadataUrl is not a valid URL', async () => {
            const providerWithInvalidUrl = {
                ...mockProvider,
                clientMetadataUrl: 'not-a-valid-url'
            };

            // Mock protected resource metadata discovery (404 to skip)
            mockFetch.mockResolvedValueOnce({
                ok: false,
                status: 404,
                json: async () => ({})
            });

            // Mock authorization server metadata discovery with SEP-991 support
            mockFetch.mockResolvedValueOnce({
                ok: true,
                status: 200,
                json: async () => ({
                    issuer: 'https://server.example.com',
                    authorization_endpoint: 'https://server.example.com/authorize',
                    token_endpoint: 'https://server.example.com/token',
                    registration_endpoint: 'https://server.example.com/register',
                    response_types_supported: ['code'],
                    code_challenge_methods_supported: ['S256'],
                    client_id_metadata_document_supported: true
                })
            });

            await expect(
                auth(providerWithInvalidUrl, {
                    serverUrl: 'https://server.example.com'
                })
            ).rejects.toThrow(InvalidClientMetadataError);
        });

        it('falls back to DCR when client_uri is missing', async () => {
            const providerWithoutUri = {
                ...mockProvider,
                clientMetadataUrl: undefined
            };

            // Mock protected resource metadata discovery (404 to skip)
            mockFetch.mockResolvedValueOnce({
                ok: false,
                status: 404,
                json: async () => ({})
            });

            // Mock authorization server metadata discovery with SEP-991 support
            mockFetch.mockResolvedValueOnce({
                ok: true,
                status: 200,
                json: async () => ({
                    issuer: 'https://server.example.com',
                    authorization_endpoint: 'https://server.example.com/authorize',
                    token_endpoint: 'https://server.example.com/token',
                    registration_endpoint: 'https://server.example.com/register',
                    response_types_supported: ['code'],
                    code_challenge_methods_supported: ['S256'],
                    client_id_metadata_document_supported: true
                })
            });

            // Mock DCR response
            mockFetch.mockResolvedValueOnce({
                ok: true,
                status: 201,
                json: async () => ({
                    client_id: 'generated-uuid',
                    client_secret: 'generated-secret',
                    redirect_uris: ['http://localhost:3000/callback']
                })
            });

            await auth(providerWithoutUri, {
                serverUrl: 'https://server.example.com'
            });

            // Should fall back to DCR
            expect(mockProvider.saveClientInformation).toHaveBeenCalledWith({
                client_id: 'generated-uuid',
                client_secret: 'generated-secret',
                redirect_uris: ['http://localhost:3000/callback']
            });
        });
    });
});<|MERGE_RESOLUTION|>--- conflicted
+++ resolved
@@ -14,13 +14,8 @@
     selectClientAuthMethod,
     isHttpsUrl
 } from './auth.js';
-<<<<<<< HEAD
-import { ServerError } from '../server/auth/errors.js';
+import { InvalidClientMetadataError, ServerError } from '../server/auth/errors.js';
 import { AuthorizationServerMetadata, OAuthTokens } from '../shared/auth.js';
-=======
-import { InvalidClientMetadataError, ServerError } from '../server/auth/errors.js';
-import { AuthorizationServerMetadata } from '../shared/auth.js';
->>>>>>> 43189335
 import { expect, vi, type Mock } from 'vitest';
 
 // Mock pkce-challenge
