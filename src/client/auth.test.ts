--- conflicted
+++ resolved
@@ -15,10 +15,7 @@
     selectClientAuthMethod
 } from './auth.js';
 import { ServerError } from '../server/auth/errors.js';
-<<<<<<< HEAD
 import { AuthorizationServerMetadata, OAuthClientMetadata } from '../shared/auth.js';
-=======
-import { AuthorizationServerMetadata } from '../shared/auth.js';
 import { expect, vi, type Mock } from 'vitest';
 
 // Mock pkce-challenge
@@ -28,7 +25,6 @@
         code_challenge: 'test_challenge'
     })
 }));
->>>>>>> 5bcf53fa
 
 // Mock fetch globally
 const mockFetch = vi.fn();
