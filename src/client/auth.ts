import pkceChallenge from "pkce-challenge";
import { LATEST_PROTOCOL_VERSION } from "../types.js";
import type { OAuthClientMetadata, OAuthClientInformation, OAuthTokens, OAuthMetadata, OAuthClientInformationFull, OAuthProtectedResourceMetadata } from "../shared/auth.js";
import { OAuthClientInformationFullSchema, OAuthMetadataSchema, OAuthProtectedResourceMetadataSchema, OAuthTokensSchema } from "../shared/auth.js";

/**
 * Implements an end-to-end OAuth client to be used with one MCP server.
 *
 * This client relies upon a concept of an authorized "session," the exact
 * meaning of which is application-defined. Tokens, authorization codes, and
 * code verifiers should not cross different sessions.
 */
export interface OAuthClientProvider {
  /**
   * The URL to redirect the user agent to after authorization.
   */
  get redirectUrl(): string | URL;

  /**
   * Metadata about this OAuth client.
   */
  get clientMetadata(): OAuthClientMetadata;

  /**
   * Returns a OAuth2 state parameter.
   */
  state?(): string | Promise<string>;

  /**
   * Loads information about this OAuth client, as registered already with the
   * server, or returns `undefined` if the client is not registered with the
   * server.
   */
  clientInformation(): OAuthClientInformation | undefined | Promise<OAuthClientInformation | undefined>;

  /**
   * If implemented, this permits the OAuth client to dynamically register with
   * the server. Client information saved this way should later be read via
   * `clientInformation()`.
   *
   * This method is not required to be implemented if client information is
   * statically known (e.g., pre-registered).
   */
  saveClientInformation?(clientInformation: OAuthClientInformationFull): void | Promise<void>;

  /**
   * Loads any existing OAuth tokens for the current session, or returns
   * `undefined` if there are no saved tokens.
   */
  tokens(): OAuthTokens | undefined | Promise<OAuthTokens | undefined>;

  /**
   * Stores new OAuth tokens for the current session, after a successful
   * authorization.
   */
  saveTokens(tokens: OAuthTokens): void | Promise<void>;

  /**
   * Invoked to redirect the user agent to the given URL to begin the authorization flow.
   */
  redirectToAuthorization(authorizationUrl: URL): void | Promise<void>;

  /**
   * Saves a PKCE code verifier for the current session, before redirecting to
   * the authorization flow.
   */
  saveCodeVerifier(codeVerifier: string): void | Promise<void>;

  /**
   * Loads the PKCE code verifier for the current session, necessary to validate
   * the authorization result.
   */
  codeVerifier(): string | Promise<string>;
  
  authToTokenEndpoint?(url: URL, headers: Headers, params: URLSearchParams): void | Promise<void>;
}

export type AuthResult = "AUTHORIZED" | "REDIRECT";

export class UnauthorizedError extends Error {
  constructor(message?: string) {
    super(message ?? "Unauthorized");
  }
}

/**
 * Determines the best client authentication method to use based on server support and client configuration.
 * 
 * Priority order (highest to lowest):
 * 1. client_secret_basic (if client secret is available)
 * 2. client_secret_post (if client secret is available)
 * 3. none (for public clients)
 * 
 * @param clientInformation - OAuth client information containing credentials
 * @param supportedMethods - Authentication methods supported by the authorization server
 * @returns The selected authentication method
 */
function selectClientAuthMethod(
  clientInformation: OAuthClientInformation,
  supportedMethods: string[]
): string {
  const hasClientSecret = !!clientInformation.client_secret;
  
  // If server doesn't specify supported methods, use RFC 6749 defaults
  if (supportedMethods.length === 0) {
    return hasClientSecret ? "client_secret_post" : "none";
  }

  // Try methods in priority order (most secure first)
  if (hasClientSecret && supportedMethods.includes("client_secret_basic")) {
    return "client_secret_basic";
  }
  
  if (hasClientSecret && supportedMethods.includes("client_secret_post")) {
    return "client_secret_post";
  }
  
  if (supportedMethods.includes("none")) {
    return "none";
  }

  // Fallback: use what we have
  return hasClientSecret ? "client_secret_post" : "none";
}

/**
 * Applies client authentication to the request based on the specified method.
 * 
 * Implements OAuth 2.1 client authentication methods:
 * - client_secret_basic: HTTP Basic authentication (RFC 6749 Section 2.3.1)
 * - client_secret_post: Credentials in request body (RFC 6749 Section 2.3.1)
 * - none: Public client authentication (RFC 6749 Section 2.1)
 * 
 * @param method - The authentication method to use
 * @param clientInformation - OAuth client information containing credentials
 * @param headers - HTTP headers object to modify
 * @param params - URL search parameters to modify
 * @throws {Error} When required credentials are missing
 */
function applyClientAuthentication(
  method: string,
  clientInformation: OAuthClientInformation,
  headers: HeadersInit,
  params: URLSearchParams
): void {
  const { client_id, client_secret } = clientInformation;

  if (method === "client_secret_basic") {
    applyBasicAuth(client_id, client_secret, headers);
    return;
  }

  if (method === "client_secret_post") {
    applyPostAuth(client_id, client_secret, params);
    return;
  }

  if (method === "none") {
    applyPublicAuth(client_id, params);
    return;
  }

  throw new Error(`Unsupported client authentication method: ${method}`);
}

/**
 * Applies HTTP Basic authentication (RFC 6749 Section 2.3.1)
 */
function applyBasicAuth(clientId: string, clientSecret: string | undefined, headers: HeadersInit): void {
  if (!clientSecret) {
    throw new Error("client_secret_basic authentication requires a client_secret");
  }
  
  const credentials = btoa(`${clientId}:${clientSecret}`);
  (headers as any)["Authorization"] = `Basic ${credentials}`;
}

/**
 * Applies POST body authentication (RFC 6749 Section 2.3.1)
 */
function applyPostAuth(clientId: string, clientSecret: string | undefined, params: URLSearchParams): void {
  params.set("client_id", clientId);
  if (clientSecret) {
    params.set("client_secret", clientSecret);
  }
}

/**
 * Applies public client authentication (RFC 6749 Section 2.1)
 */
function applyPublicAuth(clientId: string, params: URLSearchParams): void {
  params.set("client_id", clientId);
}

/**
 * Orchestrates the full auth flow with a server.
 *
 * This can be used as a single entry point for all authorization functionality,
 * instead of linking together the other lower-level functions in this module.
 */
export async function auth(
  provider: OAuthClientProvider,
  { serverUrl,
    authorizationCode,
    scope,
    resourceMetadataUrl
  }: {
    serverUrl: string | URL;
    authorizationCode?: string;
    scope?: string;
    resourceMetadataUrl?: URL }): Promise<AuthResult> {

  let authorizationServerUrl = serverUrl;
  try {
    const resourceMetadata = await discoverOAuthProtectedResourceMetadata(
      resourceMetadataUrl || serverUrl);

    if (resourceMetadata.authorization_servers && resourceMetadata.authorization_servers.length > 0) {
      authorizationServerUrl = resourceMetadata.authorization_servers[0];
    }
  } catch (error) {
    console.warn("Could not load OAuth Protected Resource metadata, falling back to /.well-known/oauth-authorization-server", error)
  }

  const metadata = await discoverOAuthMetadata(authorizationServerUrl);

  // Handle client registration if needed
  let clientInformation = await Promise.resolve(provider.clientInformation());
  if (!clientInformation) {
    if (authorizationCode !== undefined) {
      throw new Error("Existing OAuth client information is required when exchanging an authorization code");
    }

    if (!provider.saveClientInformation) {
      throw new Error("OAuth client information must be saveable for dynamic registration");
    }

    const fullInformation = await registerClient(authorizationServerUrl, {
      metadata,
      clientMetadata: provider.clientMetadata,
    });

    await provider.saveClientInformation(fullInformation);
    clientInformation = fullInformation;
  }

  // Exchange authorization code for tokens
  if (authorizationCode !== undefined) {
    const codeVerifier = await provider.codeVerifier();
    const tokens = await exchangeAuthorization(authorizationServerUrl, {
      metadata,
      clientInformation,
      authorizationCode,
      codeVerifier,
      redirectUri: provider.redirectUrl,
    }, provider);

    await provider.saveTokens(tokens);
    return "AUTHORIZED";
  }

  const tokens = await provider.tokens();

  // Handle token refresh or new authorization
  if (tokens?.refresh_token) {
    try {
      // Attempt to refresh the token
      const newTokens = await refreshAuthorization(authorizationServerUrl, {
        metadata,
        clientInformation,
        refreshToken: tokens.refresh_token,
      }, provider);

      await provider.saveTokens(newTokens);
      return "AUTHORIZED";
    } catch (error) {
      console.error("Could not refresh OAuth tokens:", error);
    }
  }

  const state = provider.state ? await provider.state() : undefined;

  // Start new authorization flow
  const { authorizationUrl, codeVerifier } = await startAuthorization(authorizationServerUrl, {
    metadata,
    clientInformation,
    state,
    redirectUrl: provider.redirectUrl,
    scope: scope || provider.clientMetadata.scope,
  });

  await provider.saveCodeVerifier(codeVerifier);
  await provider.redirectToAuthorization(authorizationUrl);
  return "REDIRECT";
}

/**
 * Extract resource_metadata from response header.
 */
export function extractResourceMetadataUrl(res: Response): URL | undefined {

  const authenticateHeader = res.headers.get("WWW-Authenticate");
  if (!authenticateHeader) {
    return undefined;
  }

  const [type, scheme] = authenticateHeader.split(' ');
  if (type.toLowerCase() !== 'bearer' || !scheme) {
    console.log("Invalid WWW-Authenticate header format, expected 'Bearer'");
    return undefined;
  }
  const regex = /resource_metadata="([^"]*)"/;
  const match = regex.exec(authenticateHeader);

  if (!match) {
    return undefined;
  }

  try {
    return new URL(match[1]);
  } catch {
    console.log("Invalid resource metadata url: ", match[1]);
    return undefined;
  }
}

/**
 * Looks up RFC 9728 OAuth 2.0 Protected Resource Metadata.
 *
 * If the server returns a 404 for the well-known endpoint, this function will
 * return `undefined`. Any other errors will be thrown as exceptions.
 */
export async function discoverOAuthProtectedResourceMetadata(
  serverUrl: string | URL,
  opts?: { protocolVersion?: string, resourceMetadataUrl?: string | URL },
): Promise<OAuthProtectedResourceMetadata> {

  let url: URL
  if (opts?.resourceMetadataUrl) {
    url = new URL(opts?.resourceMetadataUrl);
  } else {
    url = new URL("/.well-known/oauth-protected-resource", serverUrl);
  }

  let response: Response;
  try {
    response = await fetch(url, {
      headers: {
        "MCP-Protocol-Version": opts?.protocolVersion ?? LATEST_PROTOCOL_VERSION
      }
    });
  } catch (error) {
    // CORS errors come back as TypeError
    if (error instanceof TypeError) {
      response = await fetch(url);
    } else {
      throw error;
    }
  }

  if (response.status === 404) {
    throw new Error(`Resource server does not implement OAuth 2.0 Protected Resource Metadata.`);
  }

  if (!response.ok) {
    throw new Error(
      `HTTP ${response.status} trying to load well-known OAuth protected resource metadata.`,
    );
  }
  return OAuthProtectedResourceMetadataSchema.parse(await response.json());
}

/**
 * Looks up RFC 8414 OAuth 2.0 Authorization Server Metadata.
 *
 * If the server returns a 404 for the well-known endpoint, this function will
 * return `undefined`. Any other errors will be thrown as exceptions.
 */
export async function discoverOAuthMetadata(
  authorizationServerUrl: string | URL,
  opts?: { protocolVersion?: string },
): Promise<OAuthMetadata | undefined> {
  const url = new URL("/.well-known/oauth-authorization-server", authorizationServerUrl);
  let response: Response;
  try {
    response = await fetch(url, {
      headers: {
        "MCP-Protocol-Version": opts?.protocolVersion ?? LATEST_PROTOCOL_VERSION
      }
    });
  } catch (error) {
    // CORS errors come back as TypeError
    if (error instanceof TypeError) {
      response = await fetch(url);
    } else {
      throw error;
    }
  }

  if (response.status === 404) {
    return undefined;
  }

  if (!response.ok) {
    throw new Error(
      `HTTP ${response.status} trying to load well-known OAuth metadata`,
    );
  }

  return OAuthMetadataSchema.parse(await response.json());
}

/**
 * Begins the authorization flow with the given server, by generating a PKCE challenge and constructing the authorization URL.
 */
export async function startAuthorization(
  authorizationServerUrl: string | URL,
  {
    metadata,
    clientInformation,
    redirectUrl,
    scope,
    state,
  }: {
    metadata?: OAuthMetadata;
    clientInformation: OAuthClientInformation;
    redirectUrl: string | URL;
    scope?: string;
    state?: string;
  },
): Promise<{ authorizationUrl: URL; codeVerifier: string }> {
  const responseType = "code";
  const codeChallengeMethod = "S256";

  let authorizationUrl: URL;
  if (metadata) {
    authorizationUrl = new URL(metadata.authorization_endpoint);

    if (!metadata.response_types_supported.includes(responseType)) {
      throw new Error(
        `Incompatible auth server: does not support response type ${responseType}`,
      );
    }

    if (
      !metadata.code_challenge_methods_supported ||
      !metadata.code_challenge_methods_supported.includes(codeChallengeMethod)
    ) {
      throw new Error(
        `Incompatible auth server: does not support code challenge method ${codeChallengeMethod}`,
      );
    }
  } else {
    authorizationUrl = new URL("/authorize", authorizationServerUrl);
  }

  // Generate PKCE challenge
  const challenge = await pkceChallenge();
  const codeVerifier = challenge.code_verifier;
  const codeChallenge = challenge.code_challenge;

  authorizationUrl.searchParams.set("response_type", responseType);
  authorizationUrl.searchParams.set("client_id", clientInformation.client_id);
  authorizationUrl.searchParams.set("code_challenge", codeChallenge);
  authorizationUrl.searchParams.set(
    "code_challenge_method",
    codeChallengeMethod,
  );
  authorizationUrl.searchParams.set("redirect_uri", String(redirectUrl));

  if (state) {
    authorizationUrl.searchParams.set("state", state);
  }

  if (scope) {
    authorizationUrl.searchParams.set("scope", scope);
  }

  return { authorizationUrl, codeVerifier };
}

/**
 * Exchanges an authorization code for an access token with the given server.
 * 
 * Supports multiple client authentication methods as specified in OAuth 2.1:
 * - Automatically selects the best authentication method based on server support
 * - Falls back to appropriate defaults when server metadata is unavailable
 * 
 * @param authorizationServerUrl - The authorization server's base URL
 * @param options - Configuration object containing client info, auth code, etc.
 * @returns Promise resolving to OAuth tokens
 * @throws {Error} When token exchange fails or authentication is invalid
 */
export async function exchangeAuthorization(
  authorizationServerUrl: string | URL,
  {
    metadata,
    clientInformation,
    authorizationCode,
    codeVerifier,
    redirectUri,
  }: {
    metadata?: OAuthMetadata;
    clientInformation: OAuthClientInformation;
    authorizationCode: string;
    codeVerifier: string;
    redirectUri: string | URL;
  },
  provider?: OAuthClientProvider
): Promise<OAuthTokens> {
  const grantType = "authorization_code";

  const tokenUrl = metadata?.token_endpoint
      ? new URL(metadata.token_endpoint)
      : new URL("/token", authorizationServerUrl);

  if (
      metadata?.grant_types_supported &&
      !metadata.grant_types_supported.includes(grantType)
  ) {
    throw new Error(
        `Incompatible auth server: does not support grant type ${grantType}`,
    );
  }

  const headers: HeadersInit = {
    "Content-Type": "application/x-www-form-urlencoded",
  };

  // Exchange code for tokens
  const headers = new Headers({
    "Content-Type": "application/x-www-form-urlencoded",
  });
  const params = new URLSearchParams({
    grant_type: grantType,
    code: authorizationCode,
    code_verifier: codeVerifier,
    redirect_uri: String(redirectUri),
  });

<<<<<<< HEAD
  if (provider?.authToTokenEndpoint) {
    provider.authToTokenEndpoint(tokenUrl, headers, params);
  } else if (clientInformation.client_secret) {
    params.set("client_secret", clientInformation.client_secret);
  }

  const response = await fetch(tokenUrl, {
    method: "POST",
    headers: headers,
=======
  // Determine and apply client authentication method
  const supportedMethods = metadata?.token_endpoint_auth_methods_supported ?? [];
  const authMethod = selectClientAuthMethod(clientInformation, supportedMethods);
  
  applyClientAuthentication(authMethod, clientInformation, headers, params);

  const response = await fetch(tokenUrl, {
    method: "POST",
    headers,
>>>>>>> ab2f8904
    body: params,
  });

  if (!response.ok) {
    throw new Error(`Token exchange failed: HTTP ${response.status}`);
  }

  return OAuthTokensSchema.parse(await response.json());
}

/**
 * Exchange a refresh token for an updated access token.
 * 
 * Supports multiple client authentication methods as specified in OAuth 2.1:
 * - Automatically selects the best authentication method based on server support
 * - Preserves the original refresh token if a new one is not returned
 * 
 * @param authorizationServerUrl - The authorization server's base URL
 * @param options - Configuration object containing client info, refresh token, etc.
 * @returns Promise resolving to OAuth tokens (preserves original refresh_token if not replaced)
 * @throws {Error} When token refresh fails or authentication is invalid
 */
export async function refreshAuthorization(
  authorizationServerUrl: string | URL,
  {
    metadata,
    clientInformation,
    refreshToken,
  }: {
    metadata?: OAuthMetadata;
    clientInformation: OAuthClientInformation;
    refreshToken: string;
  },
  provider?: OAuthClientProvider,
): Promise<OAuthTokens> {
  const grantType = "refresh_token";

  let tokenUrl: URL;
  if (metadata) {
    tokenUrl = new URL(metadata.token_endpoint);

    if (
      metadata.grant_types_supported &&
      !metadata.grant_types_supported.includes(grantType)
    ) {
      throw new Error(
        `Incompatible auth server: does not support grant type ${grantType}`,
      );
    }
  } else {
    tokenUrl = new URL("/token", authorizationServerUrl);
  }

  const headers: HeadersInit = {
    "Content-Type": "application/x-www-form-urlencoded",
  };

  // Exchange refresh token
  const headers = new Headers({
    "Content-Type": "application/x-www-form-urlencoded",
  });
  const params = new URLSearchParams({
    grant_type: grantType,
    refresh_token: refreshToken,
  });

<<<<<<< HEAD
  if (provider?.authToTokenEndpoint) {
    provider.authToTokenEndpoint(tokenUrl, headers, params);
  } else if (clientInformation.client_secret) {
    params.set("client_secret", clientInformation.client_secret);
  }

  const response = await fetch(tokenUrl, {
    method: "POST",
    headers: headers,
=======
  // Determine and apply client authentication method
  const supportedMethods = metadata?.token_endpoint_auth_methods_supported ?? [];
  const authMethod = selectClientAuthMethod(clientInformation, supportedMethods);
  
  applyClientAuthentication(authMethod, clientInformation, headers, params);

  const response = await fetch(tokenUrl, {
    method: "POST",
    headers,
>>>>>>> ab2f8904
    body: params,
  });
  if (!response.ok) {
    throw new Error(`Token refresh failed: HTTP ${response.status}`);
  }

  return OAuthTokensSchema.parse({ refresh_token: refreshToken, ...(await response.json()) });
}

/**
 * Performs OAuth 2.0 Dynamic Client Registration according to RFC 7591.
 */
export async function registerClient(
  authorizationServerUrl: string | URL,
  {
    metadata,
    clientMetadata,
  }: {
    metadata?: OAuthMetadata;
    clientMetadata: OAuthClientMetadata;
  },
): Promise<OAuthClientInformationFull> {
  let registrationUrl: URL;

  if (metadata) {
    if (!metadata.registration_endpoint) {
      throw new Error("Incompatible auth server: does not support dynamic client registration");
    }

    registrationUrl = new URL(metadata.registration_endpoint);
  } else {
    registrationUrl = new URL("/register", authorizationServerUrl);
  }

  const response = await fetch(registrationUrl, {
    method: "POST",
    headers: {
      "Content-Type": "application/json",
    },
    body: JSON.stringify(clientMetadata),
  });

  if (!response.ok) {
    throw new Error(`Dynamic client registration failed: HTTP ${response.status}`);
  }

  return OAuthClientInformationFullSchema.parse(await response.json());
}<|MERGE_RESOLUTION|>--- conflicted
+++ resolved
@@ -523,11 +523,11 @@
     );
   }
 
-  const headers: HeadersInit = {
-    "Content-Type": "application/x-www-form-urlencoded",
-  };
-
-  // Exchange code for tokens
+  // const headers: HeadersInit = {
+  //   "Content-Type": "application/x-www-form-urlencoded",
+  // };
+
+  // // Exchange code for tokens
   const headers = new Headers({
     "Content-Type": "application/x-www-form-urlencoded",
   });
@@ -538,27 +538,19 @@
     redirect_uri: String(redirectUri),
   });
 
-<<<<<<< HEAD
   if (provider?.authToTokenEndpoint) {
     provider.authToTokenEndpoint(tokenUrl, headers, params);
-  } else if (clientInformation.client_secret) {
-    params.set("client_secret", clientInformation.client_secret);
-  }
-
-  const response = await fetch(tokenUrl, {
-    method: "POST",
-    headers: headers,
-=======
-  // Determine and apply client authentication method
-  const supportedMethods = metadata?.token_endpoint_auth_methods_supported ?? [];
-  const authMethod = selectClientAuthMethod(clientInformation, supportedMethods);
-  
-  applyClientAuthentication(authMethod, clientInformation, headers, params);
+  } else {
+    // Determine and apply client authentication method
+    const supportedMethods = metadata?.token_endpoint_auth_methods_supported ?? [];
+    const authMethod = selectClientAuthMethod(clientInformation, supportedMethods);
+    
+    applyClientAuthentication(authMethod, clientInformation, headers, params);
+  }
 
   const response = await fetch(tokenUrl, {
     method: "POST",
     headers,
->>>>>>> ab2f8904
     body: params,
   });
 
@@ -612,9 +604,9 @@
     tokenUrl = new URL("/token", authorizationServerUrl);
   }
 
-  const headers: HeadersInit = {
-    "Content-Type": "application/x-www-form-urlencoded",
-  };
+  // const headers: HeadersInit = {
+  //   "Content-Type": "application/x-www-form-urlencoded",
+  // };
 
   // Exchange refresh token
   const headers = new Headers({
@@ -625,27 +617,19 @@
     refresh_token: refreshToken,
   });
 
-<<<<<<< HEAD
   if (provider?.authToTokenEndpoint) {
     provider.authToTokenEndpoint(tokenUrl, headers, params);
-  } else if (clientInformation.client_secret) {
-    params.set("client_secret", clientInformation.client_secret);
-  }
-
-  const response = await fetch(tokenUrl, {
-    method: "POST",
-    headers: headers,
-=======
-  // Determine and apply client authentication method
-  const supportedMethods = metadata?.token_endpoint_auth_methods_supported ?? [];
-  const authMethod = selectClientAuthMethod(clientInformation, supportedMethods);
-  
-  applyClientAuthentication(authMethod, clientInformation, headers, params);
+  } else {
+    // Determine and apply client authentication method
+    const supportedMethods = metadata?.token_endpoint_auth_methods_supported ?? [];
+    const authMethod = selectClientAuthMethod(clientInformation, supportedMethods);
+    
+    applyClientAuthentication(authMethod, clientInformation, headers, params);
+  }
 
   const response = await fetch(tokenUrl, {
     method: "POST",
     headers,
->>>>>>> ab2f8904
     body: params,
   });
   if (!response.ok) {
