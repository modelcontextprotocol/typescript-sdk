--- conflicted
+++ resolved
@@ -7,36 +7,19 @@
   OAuthMetadata,
   OAuthClientInformationFull,
   OAuthProtectedResourceMetadata,
-  OAuthErrorResponseSchema,
-  OpenIdProviderMetadata,
-  AuthorizationServerMetadata,
+  OAuthErrorResponseSchema
 } from "../shared/auth.js";
-import {
-  OAuthClientInformationFullSchema,
-  OAuthMetadataSchema,
-  OAuthProtectedResourceMetadataSchema,
-  OAuthTokensSchema,
-  OpenIdProviderMetadataSchema,
-} from "../shared/auth.js";
-import {
-  checkResourceAllowed,
-  resourceUrlFromServerUrl,
-} from "../shared/auth-utils.js";
+import { OAuthClientInformationFullSchema, OAuthMetadataSchema, OAuthProtectedResourceMetadataSchema, OAuthTokensSchema } from "../shared/auth.js";
+import { checkResourceAllowed, resourceUrlFromServerUrl } from "../shared/auth-utils.js";
 import {
   InvalidClientError,
   InvalidGrantError,
   OAUTH_ERRORS,
   OAuthError,
   ServerError,
-  UnauthorizedClientError,
+  UnauthorizedClientError
 } from "../server/auth/errors.js";
 import { FetchLike } from "../shared/transport.js";
-
-const wellKnownPaths = {
-  oauthAuthorizationServer: "/.well-known/oauth-authorization-server",
-  oauthProtectedResource: "/.well-known/oauth-protected-resource",
-  openidConfiguration: "/.well-known/openid-configuration",
-} as const;
 
 /**
  * Implements an end-to-end OAuth client to be used with one MCP server.
@@ -66,10 +49,7 @@
    * server, or returns `undefined` if the client is not registered with the
    * server.
    */
-  clientInformation():
-    | OAuthClientInformation
-    | undefined
-    | Promise<OAuthClientInformation | undefined>;
+  clientInformation(): OAuthClientInformation | undefined | Promise<OAuthClientInformation | undefined>;
 
   /**
    * If implemented, this permits the OAuth client to dynamically register with
@@ -79,9 +59,7 @@
    * This method is not required to be implemented if client information is
    * statically known (e.g., pre-registered).
    */
-  saveClientInformation?(
-    clientInformation: OAuthClientInformationFull
-  ): void | Promise<void>;
+  saveClientInformation?(clientInformation: OAuthClientInformationFull): void | Promise<void>;
 
   /**
    * Loads any existing OAuth tokens for the current session, or returns
@@ -130,12 +108,7 @@
    * @param url - The token endpoint URL being called
    * @param metadata - Optional OAuth metadata for the server, which may include supported authentication methods
    */
-  addClientAuthentication?(
-    headers: Headers,
-    params: URLSearchParams,
-    url: string | URL,
-    metadata?: OAuthMetadata
-  ): void | Promise<void>;
+  addClientAuthentication?(headers: Headers, params: URLSearchParams, url: string | URL, metadata?: OAuthMetadata): void | Promise<void>;
 
   /**
    * If defined, overrides the selection and validation of the
@@ -144,19 +117,14 @@
    *
    * Implementations must verify the returned resource matches the MCP server.
    */
-  validateResourceURL?(
-    serverUrl: string | URL,
-    resource?: string
-  ): Promise<URL | undefined>;
+  validateResourceURL?(serverUrl: string | URL, resource?: string): Promise<URL | undefined>;
 
   /**
    * If implemented, provides a way for the client to invalidate (e.g. delete) the specified
    * credentials, in the case where the server has indicated that they are no longer valid.
    * This avoids requiring the user to intervene manually.
    */
-  invalidateCredentials?(
-    scope: "all" | "client" | "tokens" | "verifier"
-  ): void | Promise<void>;
+  invalidateCredentials?(scope: 'all' | 'client' | 'tokens' | 'verifier'): void | Promise<void>;
 }
 
 export type AuthResult = "AUTHORIZED" | "REDIRECT";
@@ -167,7 +135,7 @@
   }
 }
 
-type ClientAuthMethod = "client_secret_basic" | "client_secret_post" | "none";
+type ClientAuthMethod = 'client_secret_basic' | 'client_secret_post' | 'none';
 
 /**
  * Determines the best client authentication method to use based on server support and client configuration.
@@ -249,15 +217,9 @@
 /**
  * Applies HTTP Basic authentication (RFC 6749 Section 2.3.1)
  */
-function applyBasicAuth(
-  clientId: string,
-  clientSecret: string | undefined,
-  headers: Headers
-): void {
+function applyBasicAuth(clientId: string, clientSecret: string | undefined, headers: Headers): void {
   if (!clientSecret) {
-    throw new Error(
-      "client_secret_basic authentication requires a client_secret"
-    );
+    throw new Error("client_secret_basic authentication requires a client_secret");
   }
 
   const credentials = btoa(`${clientId}:${clientSecret}`);
@@ -267,11 +229,7 @@
 /**
  * Applies POST body authentication (RFC 6749 Section 2.3.1)
  */
-function applyPostAuth(
-  clientId: string,
-  clientSecret: string | undefined,
-  params: URLSearchParams
-): void {
+function applyPostAuth(clientId: string, clientSecret: string | undefined, params: URLSearchParams): void {
   params.set("client_id", clientId);
   if (clientSecret) {
     params.set("client_secret", clientSecret);
@@ -296,9 +254,7 @@
  * @param input - A Response object or string containing the error response
  * @returns A Promise that resolves to an OAuthError instance
  */
-export async function parseErrorResponse(
-  input: Response | string
-): Promise<OAuthError> {
+export async function parseErrorResponse(input: Response | string): Promise<OAuthError> {
   const statusCode = input instanceof Response ? input.status : undefined;
   const body = input instanceof Response ? await input.text() : input;
 
@@ -306,12 +262,10 @@
     const result = OAuthErrorResponseSchema.parse(JSON.parse(body));
     const { error, error_description, error_uri } = result;
     const errorClass = OAUTH_ERRORS[error] || ServerError;
-    return new errorClass(error_description || "", error_uri);
+    return new errorClass(error_description || '', error_uri);
   } catch (error) {
     // Not a valid OAuth error response, but try to inform the user of the raw data anyway
-    const errorMessage = `${
-      statusCode ? `HTTP ${statusCode}: ` : ""
-    }Invalid OAuth error response: ${error}. Raw body: ${body}`;
+    const errorMessage = `${statusCode ? `HTTP ${statusCode}: ` : ''}Invalid OAuth error response: ${error}. Raw body: ${body}`;
     return new ServerError(errorMessage);
   }
 }
@@ -329,63 +283,37 @@
     authorizationCode?: string;
     scope?: string;
     resourceMetadataUrl?: URL;
-<<<<<<< HEAD
-  }
-): Promise<AuthResult> {
-=======
     fetchFn?: FetchLike;
 }): Promise<AuthResult> {
->>>>>>> 0d545176
   try {
     return await authInternal(provider, options);
   } catch (error) {
     // Handle recoverable error types by invalidating credentials and retrying
-    if (
-      error instanceof InvalidClientError ||
-      error instanceof UnauthorizedClientError
-    ) {
-      await provider.invalidateCredentials?.("all");
+    if (error instanceof InvalidClientError || error instanceof UnauthorizedClientError) {
+      await provider.invalidateCredentials?.('all');
       return await authInternal(provider, options);
     } else if (error instanceof InvalidGrantError) {
-      await provider.invalidateCredentials?.("tokens");
+      await provider.invalidateCredentials?.('tokens');
       return await authInternal(provider, options);
     }
 
     // Throw otherwise
-    throw error;
+    throw error
   }
 }
 
 async function authInternal(
   provider: OAuthClientProvider,
-  {
-    serverUrl,
+  { serverUrl,
     authorizationCode,
     scope,
     resourceMetadataUrl,
-<<<<<<< HEAD
-=======
     fetchFn,
->>>>>>> 0d545176
   }: {
     serverUrl: string | URL;
     authorizationCode?: string;
     scope?: string;
     resourceMetadataUrl?: URL;
-<<<<<<< HEAD
-  }
-): Promise<AuthResult> {
-  let resourceMetadata: OAuthProtectedResourceMetadata | undefined;
-  let authorizationServerUrl = serverUrl;
-  try {
-    resourceMetadata = await discoverOAuthProtectedResourceMetadata(serverUrl, {
-      resourceMetadataUrl,
-    });
-    if (
-      resourceMetadata.authorization_servers &&
-      resourceMetadata.authorization_servers.length > 0
-    ) {
-=======
     fetchFn?: FetchLike;
   },
 ): Promise<AuthResult> {
@@ -395,41 +323,27 @@
   try {
     resourceMetadata = await discoverOAuthProtectedResourceMetadata(serverUrl, { resourceMetadataUrl }, fetchFn);
     if (resourceMetadata.authorization_servers && resourceMetadata.authorization_servers.length > 0) {
->>>>>>> 0d545176
       authorizationServerUrl = resourceMetadata.authorization_servers[0];
     }
   } catch {
     // Ignore errors and fall back to /.well-known/oauth-authorization-server
   }
 
-  const resource: URL | undefined = await selectResourceURL(
-    serverUrl,
-    provider,
-    resourceMetadata
-  );
+  const resource: URL | undefined = await selectResourceURL(serverUrl, provider, resourceMetadata);
 
   const metadata = await discoverOAuthMetadata(serverUrl, {
-<<<<<<< HEAD
-    authorizationServerUrl,
-  });
-=======
     authorizationServerUrl
   }, fetchFn);
->>>>>>> 0d545176
 
   // Handle client registration if needed
   let clientInformation = await Promise.resolve(provider.clientInformation());
   if (!clientInformation) {
     if (authorizationCode !== undefined) {
-      throw new Error(
-        "Existing OAuth client information is required when exchanging an authorization code"
-      );
+      throw new Error("Existing OAuth client information is required when exchanging an authorization code");
     }
 
     if (!provider.saveClientInformation) {
-      throw new Error(
-        "OAuth client information must be saveable for dynamic registration"
-      );
+      throw new Error("OAuth client information must be saveable for dynamic registration");
     }
 
     const fullInformation = await registerClient(authorizationServerUrl, {
@@ -456,7 +370,7 @@
     });
 
     await provider.saveTokens(tokens);
-    return "AUTHORIZED";
+    return "AUTHORIZED"
   }
 
   const tokens = await provider.tokens();
@@ -474,7 +388,7 @@
       });
 
       await provider.saveTokens(newTokens);
-      return "AUTHORIZED";
+      return "AUTHORIZED"
     } catch (error) {
       // If this is a ServerError, or an unknown type, log it out and try to continue. Otherwise, escalate so we can fix things and retry.
       if (!(error instanceof OAuthError) || error instanceof ServerError) {
@@ -489,36 +403,26 @@
   const state = provider.state ? await provider.state() : undefined;
 
   // Start new authorization flow
-  const { authorizationUrl, codeVerifier } = await startAuthorization(
-    authorizationServerUrl,
-    {
-      metadata,
-      clientInformation,
-      state,
-      redirectUrl: provider.redirectUrl,
-      scope: scope || provider.clientMetadata.scope,
-      resource,
-    }
-  );
+  const { authorizationUrl, codeVerifier } = await startAuthorization(authorizationServerUrl, {
+    metadata,
+    clientInformation,
+    state,
+    redirectUrl: provider.redirectUrl,
+    scope: scope || provider.clientMetadata.scope,
+    resource,
+  });
 
   await provider.saveCodeVerifier(codeVerifier);
   await provider.redirectToAuthorization(authorizationUrl);
-  return "REDIRECT";
-}
-
-export async function selectResourceURL(
-  serverUrl: string | URL,
-  provider: OAuthClientProvider,
-  resourceMetadata?: OAuthProtectedResourceMetadata
-): Promise<URL | undefined> {
+  return "REDIRECT"
+}
+
+export async function selectResourceURL(serverUrl: string | URL, provider: OAuthClientProvider, resourceMetadata?: OAuthProtectedResourceMetadata): Promise<URL | undefined> {
   const defaultResource = resourceUrlFromServerUrl(serverUrl);
 
   // If provider has custom validation, delegate to it
   if (provider.validateResourceURL) {
-    return await provider.validateResourceURL(
-      defaultResource,
-      resourceMetadata?.resource
-    );
+    return await provider.validateResourceURL(defaultResource, resourceMetadata?.resource);
   }
 
   // Only include resource parameter when Protected Resource Metadata is present
@@ -527,15 +431,8 @@
   }
 
   // Validate that the metadata's resource is compatible with our request
-  if (
-    !checkResourceAllowed({
-      requestedResource: defaultResource,
-      configuredResource: resourceMetadata.resource,
-    })
-  ) {
-    throw new Error(
-      `Protected resource ${resourceMetadata.resource} does not match expected ${defaultResource} (or origin)`
-    );
+  if (!checkResourceAllowed({ requestedResource: defaultResource, configuredResource: resourceMetadata.resource })) {
+    throw new Error(`Protected resource ${resourceMetadata.resource} does not match expected ${defaultResource} (or origin)`);
   }
   // Prefer the resource from metadata since it's what the server is telling us to request
   return new URL(resourceMetadata.resource);
@@ -545,13 +442,14 @@
  * Extract resource_metadata from response header.
  */
 export function extractResourceMetadataUrl(res: Response): URL | undefined {
+
   const authenticateHeader = res.headers.get("WWW-Authenticate");
   if (!authenticateHeader) {
     return undefined;
   }
 
-  const [type, scheme] = authenticateHeader.split(" ");
-  if (type.toLowerCase() !== "bearer" || !scheme) {
+  const [type, scheme] = authenticateHeader.split(' ');
+  if (type.toLowerCase() !== 'bearer' || !scheme) {
     return undefined;
   }
   const regex = /resource_metadata="([^"]*)"/;
@@ -576,13 +474,6 @@
  */
 export async function discoverOAuthProtectedResourceMetadata(
   serverUrl: string | URL,
-<<<<<<< HEAD
-  opts?: { protocolVersion?: string; resourceMetadataUrl?: string | URL }
-): Promise<OAuthProtectedResourceMetadata> {
-  const response = await discoverMetadataWithFallback(
-    serverUrl,
-    "oauth-protected-resource",
-=======
   opts?: { protocolVersion?: string, resourceMetadataUrl?: string | URL },
   fetchFn: FetchLike = fetch,
 ): Promise<OAuthProtectedResourceMetadata> {
@@ -590,22 +481,19 @@
     serverUrl,
     'oauth-protected-resource',
     fetchFn,
->>>>>>> 0d545176
     {
       protocolVersion: opts?.protocolVersion,
       metadataUrl: opts?.resourceMetadataUrl,
-    }
+    },
   );
 
   if (!response || response.status === 404) {
-    throw new Error(
-      `Resource server does not implement OAuth 2.0 Protected Resource Metadata.`
-    );
+    throw new Error(`Resource server does not implement OAuth 2.0 Protected Resource Metadata.`);
   }
 
   if (!response.ok) {
     throw new Error(
-      `HTTP ${response.status} trying to load well-known OAuth protected resource metadata.`
+      `HTTP ${response.status} trying to load well-known OAuth protected resource metadata.`,
     );
   }
   return OAuthProtectedResourceMetadataSchema.parse(await response.json());
@@ -616,12 +504,8 @@
  */
 async function fetchWithCorsRetry(
   url: URL,
-<<<<<<< HEAD
-  headers?: Record<string, string>
-=======
   headers?: Record<string, string>,
   fetchFn: FetchLike = fetch,
->>>>>>> 0d545176
 ): Promise<Response | undefined> {
   try {
     return await fetchFn(url, { headers });
@@ -629,14 +513,10 @@
     if (error instanceof TypeError) {
       if (headers) {
         // CORS errors come back as TypeError, retry without headers
-<<<<<<< HEAD
-        return fetchWithCorsRetry(url);
-=======
         return fetchWithCorsRetry(url, undefined, fetchFn)
->>>>>>> 0d545176
       } else {
         // We're getting CORS errors on retry too, return undefined
-        return undefined;
+        return undefined
       }
     }
     throw error;
@@ -648,7 +528,7 @@
  */
 function buildWellKnownPath(wellKnownPrefix: string, pathname: string): string {
   let wellKnownPath = `/.well-known/${wellKnownPrefix}${pathname}`;
-  if (pathname.endsWith("/")) {
+  if (pathname.endsWith('/')) {
     // Strip trailing slash from pathname to avoid double slashes
     wellKnownPath = wellKnownPath.slice(0, -1);
   }
@@ -660,15 +540,11 @@
  */
 async function tryMetadataDiscovery(
   url: URL,
-<<<<<<< HEAD
-  protocolVersion: string
-=======
   protocolVersion: string,
   fetchFn: FetchLike = fetch,
->>>>>>> 0d545176
 ): Promise<Response | undefined> {
   const headers = {
-    "MCP-Protocol-Version": protocolVersion,
+    "MCP-Protocol-Version": protocolVersion
   };
   return await fetchWithCorsRetry(url, headers, fetchFn);
 }
@@ -676,11 +552,8 @@
 /**
  * Determines if fallback to root discovery should be attempted
  */
-function shouldAttemptFallback(
-  response: Response | undefined,
-  pathname: string
-): boolean {
-  return !response || (response.status === 404 && pathname !== "/");
+function shouldAttemptFallback(response: Response | undefined, pathname: string): boolean {
+  return !response || response.status === 404 && pathname !== '/';
 }
 
 /**
@@ -688,18 +561,9 @@
  */
 async function discoverMetadataWithFallback(
   serverUrl: string | URL,
-<<<<<<< HEAD
-  wellKnownType: "oauth-authorization-server" | "oauth-protected-resource",
-  opts?: {
-    protocolVersion?: string;
-    metadataUrl?: string | URL;
-    metadataServerUrl?: string | URL;
-  }
-=======
   wellKnownType: 'oauth-authorization-server' | 'oauth-protected-resource',
   fetchFn: FetchLike,
   opts?: { protocolVersion?: string; metadataUrl?: string | URL, metadataServerUrl?: string | URL },
->>>>>>> 0d545176
 ): Promise<Response | undefined> {
   const issuer = new URL(serverUrl);
   const protocolVersion = opts?.protocolVersion ?? LATEST_PROTOCOL_VERSION;
@@ -726,203 +590,54 @@
 }
 
 /**
- * Discovers OAuth 2.0 Authorization Server Metadata using RFC 8414 specification.
- *
- * This function attempts to discover OAuth 2.0 metadata with path-aware discovery
- * and fallback to root discovery for compatibility.
- */
-async function discoverOAuth2AuthorizationServerMetadata(
-  issuer: URL,
-  protocolVersion: string
-): Promise<OAuthMetadata | undefined> {
-  const hasPathname = issuer.pathname !== "/";
-
-  const url = hasPathname
-    ? new URL(
-        `${wellKnownPaths.oauthAuthorizationServer}${issuer.pathname}`,
-        issuer.origin
-      )
-    : new URL(wellKnownPaths.oauthAuthorizationServer, issuer.origin);
-
-  const response = await fetchWithCorsRetry(url, {
-    "MCP-Protocol-Version": protocolVersion,
-  });
-
-  if (response && response.ok) {
-    return OAuthMetadataSchema.parse(await response.json());
-  }
-
-  // Check for non-404 errors and throw them
-  if (response && !response.ok && response.status !== 404) {
-    throw new Error(
-      `HTTP ${
-        response.status
-      } trying to load OAuth 2.0 Authorization Server Metadata from ${url.toString()}`
-    );
-  }
-
-  return undefined;
-}
-
-/**
- * Discovers OpenID Connect Provider Metadata using OIDC Discovery 1.0 specification.
- *
- * This function implements the three discovery URL patterns as per MCP specification:
- * 1. Root discovery: /.well-known/openid-configuration
- * 2. Path insertion: /.well-known/openid-configuration/path
- * 3. Path appending: /path/.well-known/openid-configuration
- */
-async function discoverOpenIDProviderMetadata(
-  issuer: URL,
-  protocolVersion: string
-): Promise<OpenIdProviderMetadata | OAuthMetadata | undefined> {
-  const hasPathname = issuer.pathname !== "/";
-
-  const discoverUrls = !hasPathname
-    ? [
-        // 1. Root discovery: /.well-known/openid-configuration
-        new URL(wellKnownPaths.openidConfiguration, issuer.origin),
-      ]
-    : [
-        // 2. Path insertion: /.well-known/openid-configuration/path
-        new URL(
-          wellKnownPaths.openidConfiguration + issuer.pathname,
-          issuer.origin
-        ),
-        // 3. Path appending: /path/.well-known/openid-configuration
-        new URL(
-          issuer.pathname + wellKnownPaths.openidConfiguration,
-          issuer.origin
-        ),
-      ];
-
-  for (const url of discoverUrls) {
-    const response = await fetchWithCorsRetry(url, {
-      "MCP-Protocol-Version": protocolVersion,
-    });
-
-    if (response && response.ok) {
-      return await parseOpenIDMetadata(response);
-    }
-
-    // Check for non-404 errors and throw them
-    if (response && !response.ok && response.status !== 404) {
-      throw new Error(
-        `HTTP ${
-          response.status
-        } trying to load OpenID Connect Provider Metadata from ${url.toString()}`
-      );
-    }
-  }
-
-  return undefined;
-}
-
-/**
- * Helper function to parse OpenID Provider Metadata with fallback to OAuth2 metadata
- */
-async function parseOpenIDMetadata(
-  response: Response
-): Promise<OpenIdProviderMetadata | OAuthMetadata> {
-  const data = await response.json();
-  try {
-    return OpenIdProviderMetadataSchema.parse(data);
-  } catch {
-    // If OpenID parsing fails, try OAuth2 parsing as fallback
-    // This handles cases where OIDC endpoint returns OAuth2-compatible metadata
-    return OAuthMetadataSchema.parse(data);
-  }
-}
-
-/**
- * Looks up authorization server metadata from an MCP-compliant server.
- *
- * Per the MCP specification, clients **MUST** support both OAuth 2.0
- * Authorization Server Metadata ([RFC8414](https://datatracker.ietf.org/doc/html/rfc8414))
- * and [OpenID Connect Discovery 1.0](https://openid.net/specs/openid-connect-discovery-1_0-final.html).
- * This function implements this requirement by checking the well-known
- * discovery endpoints for both standards.
- *
- * The function can parse responses from both types of endpoints because OIDC
- * discovery metadata is a superset of the metadata defined in RFC 8414.
- *
- * If the server returns a 404 for all known endpoints, this function will
+ * Looks up RFC 8414 OAuth 2.0 Authorization Server Metadata.
+ *
+ * If the server returns a 404 for the well-known endpoint, this function will
  * return `undefined`. Any other errors will be thrown as exceptions.
  */
-export async function discoverAuthorizationServerMetadata(
+export async function discoverOAuthMetadata(
   issuer: string | URL,
   {
     authorizationServerUrl,
     protocolVersion,
   }: {
-<<<<<<< HEAD
-    authorizationServerUrl?: string | URL;
-    protocolVersion?: string;
-  } = {}
-): Promise<AuthorizationServerMetadata | undefined> {
-  if (typeof issuer === "string") {
-=======
     authorizationServerUrl?: string | URL,
     protocolVersion?: string,
   } = {},
   fetchFn: FetchLike = fetch,
 ): Promise<OAuthMetadata | undefined> {
   if (typeof issuer === 'string') {
->>>>>>> 0d545176
     issuer = new URL(issuer);
   }
   if (!authorizationServerUrl) {
     authorizationServerUrl = issuer;
   }
-  if (typeof authorizationServerUrl === "string") {
+  if (typeof authorizationServerUrl === 'string') {
     authorizationServerUrl = new URL(authorizationServerUrl);
   }
   protocolVersion ??= LATEST_PROTOCOL_VERSION;
 
-  // First try OAuth 2.0 Authorization Server Metadata discovery
-  const oauthMetadata = await discoverOAuth2AuthorizationServerMetadata(
+  const response = await discoverMetadataWithFallback(
     authorizationServerUrl,
-<<<<<<< HEAD
-    protocolVersion
-=======
     'oauth-authorization-server',
     fetchFn,
     {
       protocolVersion,
       metadataServerUrl: authorizationServerUrl,
     },
->>>>>>> 0d545176
   );
-  if (oauthMetadata) {
-    return oauthMetadata;
-  }
-
-  // If that fails, try OpenID Connect Provider discovery
-  return await discoverOpenIDProviderMetadata(
-    authorizationServerUrl,
-    protocolVersion
-  );
-}
-
-/**
- * @deprecated Use discoverAuthorizationServerMetadata instead
- */
-export async function discoverOAuthMetadata(
-  issuer: string | URL,
-  {
-    authorizationServerUrl,
-    protocolVersion,
-  }: {
-    authorizationServerUrl?: string | URL;
-    protocolVersion?: string;
-  } = {}
-): Promise<AuthorizationServerMetadata | undefined> {
-  const result = await discoverAuthorizationServerMetadata(issuer, {
-    authorizationServerUrl,
-    protocolVersion,
-  });
-
-  return result as OAuthMetadata | undefined;
+
+  if (!response || response.status === 404) {
+    return undefined;
+  }
+
+  if (!response.ok) {
+    throw new Error(
+      `HTTP ${response.status} trying to load well-known OAuth metadata`,
+    );
+  }
+
+  return OAuthMetadataSchema.parse(await response.json());
 }
 
 /**
@@ -944,7 +659,7 @@
     scope?: string;
     state?: string;
     resource?: URL;
-  }
+  },
 ): Promise<{ authorizationUrl: URL; codeVerifier: string }> {
   const responseType = "code";
   const codeChallengeMethod = "S256";
@@ -955,7 +670,7 @@
 
     if (!metadata.response_types_supported.includes(responseType)) {
       throw new Error(
-        `Incompatible auth server: does not support response type ${responseType}`
+        `Incompatible auth server: does not support response type ${responseType}`,
       );
     }
 
@@ -964,7 +679,7 @@
       !metadata.code_challenge_methods_supported.includes(codeChallengeMethod)
     ) {
       throw new Error(
-        `Incompatible auth server: does not support code challenge method ${codeChallengeMethod}`
+        `Incompatible auth server: does not support code challenge method ${codeChallengeMethod}`,
       );
     }
   } else {
@@ -981,7 +696,7 @@
   authorizationUrl.searchParams.set("code_challenge", codeChallenge);
   authorizationUrl.searchParams.set(
     "code_challenge_method",
-    codeChallengeMethod
+    codeChallengeMethod,
   );
   authorizationUrl.searchParams.set("redirect_uri", String(redirectUrl));
 
@@ -1029,10 +744,7 @@
     redirectUri,
     resource,
     addClientAuthentication,
-<<<<<<< HEAD
-=======
     fetchFn,
->>>>>>> 0d545176
   }: {
     metadata?: OAuthMetadata;
     clientInformation: OAuthClientInformation;
@@ -1041,25 +753,21 @@
     redirectUri: string | URL;
     resource?: URL;
     addClientAuthentication?: OAuthClientProvider["addClientAuthentication"];
-<<<<<<< HEAD
-  }
-=======
     fetchFn?: FetchLike;
   },
->>>>>>> 0d545176
 ): Promise<OAuthTokens> {
   const grantType = "authorization_code";
 
   const tokenUrl = metadata?.token_endpoint
-    ? new URL(metadata.token_endpoint)
-    : new URL("/token", authorizationServerUrl);
+      ? new URL(metadata.token_endpoint)
+      : new URL("/token", authorizationServerUrl);
 
   if (
-    metadata?.grant_types_supported &&
-    !metadata.grant_types_supported.includes(grantType)
+      metadata?.grant_types_supported &&
+      !metadata.grant_types_supported.includes(grantType)
   ) {
     throw new Error(
-      `Incompatible auth server: does not support grant type ${grantType}`
+        `Incompatible auth server: does not support grant type ${grantType}`,
     );
   }
 
@@ -1078,12 +786,8 @@
     addClientAuthentication(headers, params, authorizationServerUrl, metadata);
   } else {
     // Determine and apply client authentication method
-    const supportedMethods =
-      metadata?.token_endpoint_auth_methods_supported ?? [];
-    const authMethod = selectClientAuthMethod(
-      clientInformation,
-      supportedMethods
-    );
+    const supportedMethods = metadata?.token_endpoint_auth_methods_supported ?? [];
+    const authMethod = selectClientAuthMethod(clientInformation, supportedMethods);
 
     applyClientAuthentication(authMethod, clientInformation, headers, params);
   }
@@ -1146,7 +850,7 @@
       !metadata.grant_types_supported.includes(grantType)
     ) {
       throw new Error(
-        `Incompatible auth server: does not support grant type ${grantType}`
+        `Incompatible auth server: does not support grant type ${grantType}`,
       );
     }
   } else {
@@ -1166,12 +870,8 @@
     addClientAuthentication(headers, params, authorizationServerUrl, metadata);
   } else {
     // Determine and apply client authentication method
-    const supportedMethods =
-      metadata?.token_endpoint_auth_methods_supported ?? [];
-    const authMethod = selectClientAuthMethod(
-      clientInformation,
-      supportedMethods
-    );
+    const supportedMethods = metadata?.token_endpoint_auth_methods_supported ?? [];
+    const authMethod = selectClientAuthMethod(clientInformation, supportedMethods);
 
     applyClientAuthentication(authMethod, clientInformation, headers, params);
   }
@@ -1189,10 +889,7 @@
     throw await parseErrorResponse(response);
   }
 
-  return OAuthTokensSchema.parse({
-    refresh_token: refreshToken,
-    ...(await response.json()),
-  });
+  return OAuthTokensSchema.parse({ refresh_token: refreshToken, ...(await response.json()) });
 }
 
 /**
@@ -1207,20 +904,14 @@
   }: {
     metadata?: OAuthMetadata;
     clientMetadata: OAuthClientMetadata;
-<<<<<<< HEAD
-  }
-=======
     fetchFn?: FetchLike;
   },
->>>>>>> 0d545176
 ): Promise<OAuthClientInformationFull> {
   let registrationUrl: URL;
 
   if (metadata) {
     if (!metadata.registration_endpoint) {
-      throw new Error(
-        "Incompatible auth server: does not support dynamic client registration"
-      );
+      throw new Error("Incompatible auth server: does not support dynamic client registration");
     }
 
     registrationUrl = new URL(metadata.registration_endpoint);
