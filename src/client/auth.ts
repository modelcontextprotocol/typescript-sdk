import pkceChallenge from "pkce-challenge";
import { LATEST_PROTOCOL_VERSION } from "../types.js";
import type { OAuthClientMetadata, OAuthClientInformation, OAuthTokens, OAuthMetadata, OAuthClientInformationFull, OAuthProtectedResourceMetadata } from "../shared/auth.js";
import { OAuthClientInformationFullSchema, OAuthMetadataSchema, OAuthProtectedResourceMetadataSchema, OAuthTokensSchema } from "../shared/auth.js";
import { checkResourceAllowed, resourceUrlFromServerUrl } from "../shared/auth-utils.js";

/**
 * Implements an end-to-end OAuth client to be used with one MCP server.
 *
 * This client relies upon a concept of an authorized "session," the exact
 * meaning of which is application-defined. Tokens, authorization codes, and
 * code verifiers should not cross different sessions.
 */
export interface OAuthClientProvider {
  /**
   * The URL to redirect the user agent to after authorization.
   */
  get redirectUrl(): string | URL;

  /**
   * Metadata about this OAuth client.
   */
  get clientMetadata(): OAuthClientMetadata;

  /**
   * Returns a OAuth2 state parameter.
   */
  state?(): string | Promise<string>;

  /**
   * Loads information about this OAuth client, as registered already with the
   * server, or returns `undefined` if the client is not registered with the
   * server.
   */
  clientInformation(): OAuthClientInformation | undefined | Promise<OAuthClientInformation | undefined>;

  /**
   * If implemented, this permits the OAuth client to dynamically register with
   * the server. Client information saved this way should later be read via
   * `clientInformation()`.
   *
   * This method is not required to be implemented if client information is
   * statically known (e.g., pre-registered).
   */
  saveClientInformation?(clientInformation: OAuthClientInformationFull): void | Promise<void>;

  /**
   * Loads any existing OAuth tokens for the current session, or returns
   * `undefined` if there are no saved tokens.
   */
  tokens(): OAuthTokens | undefined | Promise<OAuthTokens | undefined>;

  /**
   * Stores new OAuth tokens for the current session, after a successful
   * authorization.
   */
  saveTokens(tokens: OAuthTokens): void | Promise<void>;

  /**
   * Invoked to redirect the user agent to the given URL to begin the authorization flow.
   */
  redirectToAuthorization(authorizationUrl: URL): void | Promise<void>;

  /**
   * Saves a PKCE code verifier for the current session, before redirecting to
   * the authorization flow.
   */
  saveCodeVerifier(codeVerifier: string): void | Promise<void>;

  /**
   * Loads the PKCE code verifier for the current session, necessary to validate
   * the authorization result.
   */
  codeVerifier(): string | Promise<string>;
<<<<<<< HEAD
  
  /**
   * Adds custom client authentication to OAuth token requests.
   * 
   * This optional method allows implementations to customize how client credentials
   * are included in token exchange and refresh requests. When provided, this method
   * is called instead of the default authentication logic, giving full control over
   * the authentication mechanism.
   * 
   * Common use cases include:
   * - Supporting authentication methods beyond the standard OAuth 2.0 methods
   * - Adding custom headers for proprietary authentication schemes
   * - Implementing client assertion-based authentication (e.g., JWT bearer tokens)
   * 
   * @param url - The token endpoint URL being called
   * @param headers - The request headers (can be modified to add authentication)
   * @param params - The request body parameters (can be modified to add credentials)
   */
  addClientAuthentication?(url: URL, headers: Headers, params: URLSearchParams): void | Promise<void>;
=======

  /**
   * If defined, overrides the selection and validation of the
   * RFC 8707 Resource Indicator. If left undefined, default
   * validation behavior will be used.
   *
   * Implementations must verify the returned resource matches the MCP server.
   */
  validateResourceURL?(serverUrl: string | URL, resource?: string): Promise<URL | undefined>;
>>>>>>> 64a60c4e
}

export type AuthResult = "AUTHORIZED" | "REDIRECT";

export class UnauthorizedError extends Error {
  constructor(message?: string) {
    super(message ?? "Unauthorized");
  }
}

/**
 * Determines the best client authentication method to use based on server support and client configuration.
 * 
 * Priority order (highest to lowest):
 * 1. client_secret_basic (if client secret is available)
 * 2. client_secret_post (if client secret is available)
 * 3. none (for public clients)
 * 
 * @param clientInformation - OAuth client information containing credentials
 * @param supportedMethods - Authentication methods supported by the authorization server
 * @returns The selected authentication method
 */
function selectClientAuthMethod(
  clientInformation: OAuthClientInformation,
  supportedMethods: string[]
): string {
  const hasClientSecret = !!clientInformation.client_secret;
  
  // If server doesn't specify supported methods, use RFC 6749 defaults
  if (supportedMethods.length === 0) {
    return hasClientSecret ? "client_secret_post" : "none";
  }

  // Try methods in priority order (most secure first)
  if (hasClientSecret && supportedMethods.includes("client_secret_basic")) {
    return "client_secret_basic";
  }
  
  if (hasClientSecret && supportedMethods.includes("client_secret_post")) {
    return "client_secret_post";
  }
  
  if (supportedMethods.includes("none")) {
    return "none";
  }

  // Fallback: use what we have
  return hasClientSecret ? "client_secret_post" : "none";
}

/**
 * Applies client authentication to the request based on the specified method.
 * 
 * Implements OAuth 2.1 client authentication methods:
 * - client_secret_basic: HTTP Basic authentication (RFC 6749 Section 2.3.1)
 * - client_secret_post: Credentials in request body (RFC 6749 Section 2.3.1)
 * - none: Public client authentication (RFC 6749 Section 2.1)
 * 
 * @param method - The authentication method to use
 * @param clientInformation - OAuth client information containing credentials
 * @param headers - HTTP headers object to modify
 * @param params - URL search parameters to modify
 * @throws {Error} When required credentials are missing
 */
function applyClientAuthentication(
  method: string,
  clientInformation: OAuthClientInformation,
  headers: HeadersInit,
  params: URLSearchParams
): void {
  const { client_id, client_secret } = clientInformation;

  if (method === "client_secret_basic") {
    applyBasicAuth(client_id, client_secret, headers);
    return;
  }

  if (method === "client_secret_post") {
    applyPostAuth(client_id, client_secret, params);
    return;
  }

  if (method === "none") {
    applyPublicAuth(client_id, params);
    return;
  }

  throw new Error(`Unsupported client authentication method: ${method}`);
}

/**
 * Applies HTTP Basic authentication (RFC 6749 Section 2.3.1)
 */
function applyBasicAuth(clientId: string, clientSecret: string | undefined, headers: HeadersInit): void {
  if (!clientSecret) {
    throw new Error("client_secret_basic authentication requires a client_secret");
  }
  
  const credentials = btoa(`${clientId}:${clientSecret}`);
  (headers as any)["Authorization"] = `Basic ${credentials}`;
}

/**
 * Applies POST body authentication (RFC 6749 Section 2.3.1)
 */
function applyPostAuth(clientId: string, clientSecret: string | undefined, params: URLSearchParams): void {
  params.set("client_id", clientId);
  if (clientSecret) {
    params.set("client_secret", clientSecret);
  }
}

/**
 * Applies public client authentication (RFC 6749 Section 2.1)
 */
function applyPublicAuth(clientId: string, params: URLSearchParams): void {
  params.set("client_id", clientId);
}

/**
 * Orchestrates the full auth flow with a server.
 *
 * This can be used as a single entry point for all authorization functionality,
 * instead of linking together the other lower-level functions in this module.
 */
export async function auth(
  provider: OAuthClientProvider,
  { serverUrl,
    authorizationCode,
    scope,
    resourceMetadataUrl
  }: {
    serverUrl: string | URL;
    authorizationCode?: string;
    scope?: string;
    resourceMetadataUrl?: URL }): Promise<AuthResult> {

  let resourceMetadata: OAuthProtectedResourceMetadata | undefined;
  let authorizationServerUrl = serverUrl;
  try {
    resourceMetadata = await discoverOAuthProtectedResourceMetadata(serverUrl, {resourceMetadataUrl});
    if (resourceMetadata.authorization_servers && resourceMetadata.authorization_servers.length > 0) {
      authorizationServerUrl = resourceMetadata.authorization_servers[0];
    }
  } catch {
    // Ignore errors and fall back to /.well-known/oauth-authorization-server
  }

  const resource: URL | undefined = await selectResourceURL(serverUrl, provider, resourceMetadata);

  const metadata = await discoverOAuthMetadata(authorizationServerUrl);

  // Handle client registration if needed
  let clientInformation = await Promise.resolve(provider.clientInformation());
  if (!clientInformation) {
    if (authorizationCode !== undefined) {
      throw new Error("Existing OAuth client information is required when exchanging an authorization code");
    }

    if (!provider.saveClientInformation) {
      throw new Error("OAuth client information must be saveable for dynamic registration");
    }

    const fullInformation = await registerClient(authorizationServerUrl, {
      metadata,
      clientMetadata: provider.clientMetadata,
    });

    await provider.saveClientInformation(fullInformation);
    clientInformation = fullInformation;
  }

  // Exchange authorization code for tokens
  if (authorizationCode !== undefined) {
    const codeVerifier = await provider.codeVerifier();
    const tokens = await exchangeAuthorization(authorizationServerUrl, {
      metadata,
      clientInformation,
      authorizationCode,
      codeVerifier,
      redirectUri: provider.redirectUrl,
<<<<<<< HEAD
    }, provider);
=======
      resource,
    });
>>>>>>> 64a60c4e

    await provider.saveTokens(tokens);
    return "AUTHORIZED";
  }

  const tokens = await provider.tokens();

  // Handle token refresh or new authorization
  if (tokens?.refresh_token) {
    try {
      // Attempt to refresh the token
      const newTokens = await refreshAuthorization(authorizationServerUrl, {
        metadata,
        clientInformation,
        refreshToken: tokens.refresh_token,
<<<<<<< HEAD
      }, provider);
=======
        resource,
      });
>>>>>>> 64a60c4e

      await provider.saveTokens(newTokens);
      return "AUTHORIZED";
    } catch {
      // Could not refresh OAuth tokens
    }
  }

  const state = provider.state ? await provider.state() : undefined;

  // Start new authorization flow
  const { authorizationUrl, codeVerifier } = await startAuthorization(authorizationServerUrl, {
    metadata,
    clientInformation,
    state,
    redirectUrl: provider.redirectUrl,
    scope: scope || provider.clientMetadata.scope,
    resource,
  });

  await provider.saveCodeVerifier(codeVerifier);
  await provider.redirectToAuthorization(authorizationUrl);
  return "REDIRECT";
}

export async function selectResourceURL(serverUrl: string| URL, provider: OAuthClientProvider, resourceMetadata?: OAuthProtectedResourceMetadata): Promise<URL | undefined> {
  const defaultResource = resourceUrlFromServerUrl(serverUrl);

  // If provider has custom validation, delegate to it
  if (provider.validateResourceURL) {
    return await provider.validateResourceURL(defaultResource, resourceMetadata?.resource);
  }

  // Only include resource parameter when Protected Resource Metadata is present
  if (!resourceMetadata) {
    return undefined;
  }

  // Validate that the metadata's resource is compatible with our request
  if (!checkResourceAllowed({ requestedResource: defaultResource, configuredResource: resourceMetadata.resource })) {
    throw new Error(`Protected resource ${resourceMetadata.resource} does not match expected ${defaultResource} (or origin)`);
  }
  // Prefer the resource from metadata since it's what the server is telling us to request
  return new URL(resourceMetadata.resource);
}

/**
 * Extract resource_metadata from response header.
 */
export function extractResourceMetadataUrl(res: Response): URL | undefined {

  const authenticateHeader = res.headers.get("WWW-Authenticate");
  if (!authenticateHeader) {
    return undefined;
  }

  const [type, scheme] = authenticateHeader.split(' ');
  if (type.toLowerCase() !== 'bearer' || !scheme) {
    return undefined;
  }
  const regex = /resource_metadata="([^"]*)"/;
  const match = regex.exec(authenticateHeader);

  if (!match) {
    return undefined;
  }

  try {
    return new URL(match[1]);
  } catch {
    return undefined;
  }
}

/**
 * Looks up RFC 9728 OAuth 2.0 Protected Resource Metadata.
 *
 * If the server returns a 404 for the well-known endpoint, this function will
 * return `undefined`. Any other errors will be thrown as exceptions.
 */
export async function discoverOAuthProtectedResourceMetadata(
  serverUrl: string | URL,
  opts?: { protocolVersion?: string, resourceMetadataUrl?: string | URL },
): Promise<OAuthProtectedResourceMetadata> {

  let url: URL
  if (opts?.resourceMetadataUrl) {
    url = new URL(opts?.resourceMetadataUrl);
  } else {
    url = new URL("/.well-known/oauth-protected-resource", serverUrl);
  }

  let response: Response;
  try {
    response = await fetch(url, {
      headers: {
        "MCP-Protocol-Version": opts?.protocolVersion ?? LATEST_PROTOCOL_VERSION
      }
    });
  } catch (error) {
    // CORS errors come back as TypeError
    if (error instanceof TypeError) {
      response = await fetch(url);
    } else {
      throw error;
    }
  }

  if (response.status === 404) {
    throw new Error(`Resource server does not implement OAuth 2.0 Protected Resource Metadata.`);
  }

  if (!response.ok) {
    throw new Error(
      `HTTP ${response.status} trying to load well-known OAuth protected resource metadata.`,
    );
  }
  return OAuthProtectedResourceMetadataSchema.parse(await response.json());
}

/**
 * Looks up RFC 8414 OAuth 2.0 Authorization Server Metadata.
 *
 * If the server returns a 404 for the well-known endpoint, this function will
 * return `undefined`. Any other errors will be thrown as exceptions.
 */
/**
 * Helper function to handle fetch with CORS retry logic
 */
async function fetchWithCorsRetry(
  url: URL,
  headers: Record<string, string>,
): Promise<Response> {
  try {
    return await fetch(url, { headers });
  } catch (error) {
    // CORS errors come back as TypeError, retry without headers
    if (error instanceof TypeError) {
      return await fetch(url);
    }
    throw error;
  }
}

/**
 * Constructs the well-known path for OAuth metadata discovery
 */
function buildWellKnownPath(pathname: string): string {
  let wellKnownPath = `/.well-known/oauth-authorization-server${pathname}`;
  if (pathname.endsWith('/')) {
    // Strip trailing slash from pathname to avoid double slashes
    wellKnownPath = wellKnownPath.slice(0, -1);
  }
  return wellKnownPath;
}

/**
 * Tries to discover OAuth metadata at a specific URL
 */
async function tryMetadataDiscovery(
  url: URL,
  protocolVersion: string,
): Promise<Response> {
  const headers = {
    "MCP-Protocol-Version": protocolVersion
  };
  return await fetchWithCorsRetry(url, headers);
}

/**
 * Determines if fallback to root discovery should be attempted
 */
function shouldAttemptFallback(response: Response, pathname: string): boolean {
  return response.status === 404 && pathname !== '/';
}

export async function discoverOAuthMetadata(
  authorizationServerUrl: string | URL,
  opts?: { protocolVersion?: string },
): Promise<OAuthMetadata | undefined> {
  const issuer = new URL(authorizationServerUrl);
  const protocolVersion = opts?.protocolVersion ?? LATEST_PROTOCOL_VERSION;

  // Try path-aware discovery first (RFC 8414 compliant)
  const wellKnownPath = buildWellKnownPath(issuer.pathname);
  const pathAwareUrl = new URL(wellKnownPath, issuer);
  let response = await tryMetadataDiscovery(pathAwareUrl, protocolVersion);

  // If path-aware discovery fails with 404, try fallback to root discovery
  if (shouldAttemptFallback(response, issuer.pathname)) {
    try {
      const rootUrl = new URL("/.well-known/oauth-authorization-server", issuer);
      response = await tryMetadataDiscovery(rootUrl, protocolVersion);

      if (response.status === 404) {
        return undefined;
      }
    } catch {
      // If fallback fails, return undefined
      return undefined;
    }
  } else if (response.status === 404) {
    return undefined;
  }

  if (!response.ok) {
    throw new Error(
      `HTTP ${response.status} trying to load well-known OAuth metadata`,
    );
  }

  return OAuthMetadataSchema.parse(await response.json());
}

/**
 * Begins the authorization flow with the given server, by generating a PKCE challenge and constructing the authorization URL.
 */
export async function startAuthorization(
  authorizationServerUrl: string | URL,
  {
    metadata,
    clientInformation,
    redirectUrl,
    scope,
    state,
    resource,
  }: {
    metadata?: OAuthMetadata;
    clientInformation: OAuthClientInformation;
    redirectUrl: string | URL;
    scope?: string;
    state?: string;
    resource?: URL;
  },
): Promise<{ authorizationUrl: URL; codeVerifier: string }> {
  const responseType = "code";
  const codeChallengeMethod = "S256";

  let authorizationUrl: URL;
  if (metadata) {
    authorizationUrl = new URL(metadata.authorization_endpoint);

    if (!metadata.response_types_supported.includes(responseType)) {
      throw new Error(
        `Incompatible auth server: does not support response type ${responseType}`,
      );
    }

    if (
      !metadata.code_challenge_methods_supported ||
      !metadata.code_challenge_methods_supported.includes(codeChallengeMethod)
    ) {
      throw new Error(
        `Incompatible auth server: does not support code challenge method ${codeChallengeMethod}`,
      );
    }
  } else {
    authorizationUrl = new URL("/authorize", authorizationServerUrl);
  }

  // Generate PKCE challenge
  const challenge = await pkceChallenge();
  const codeVerifier = challenge.code_verifier;
  const codeChallenge = challenge.code_challenge;

  authorizationUrl.searchParams.set("response_type", responseType);
  authorizationUrl.searchParams.set("client_id", clientInformation.client_id);
  authorizationUrl.searchParams.set("code_challenge", codeChallenge);
  authorizationUrl.searchParams.set(
    "code_challenge_method",
    codeChallengeMethod,
  );
  authorizationUrl.searchParams.set("redirect_uri", String(redirectUrl));

  if (state) {
    authorizationUrl.searchParams.set("state", state);
  }

  if (scope) {
    authorizationUrl.searchParams.set("scope", scope);
  }

  if (resource) {
    authorizationUrl.searchParams.set("resource", resource.href);
  }

  return { authorizationUrl, codeVerifier };
}

/**
 * Exchanges an authorization code for an access token with the given server.
 * 
 * Supports multiple client authentication methods as specified in OAuth 2.1:
 * - Automatically selects the best authentication method based on server support
 * - Falls back to appropriate defaults when server metadata is unavailable
 * 
 * @param authorizationServerUrl - The authorization server's base URL
 * @param options - Configuration object containing client info, auth code, etc.
 * @returns Promise resolving to OAuth tokens
 * @throws {Error} When token exchange fails or authentication is invalid
 */
export async function exchangeAuthorization(
  authorizationServerUrl: string | URL,
  {
    metadata,
    clientInformation,
    authorizationCode,
    codeVerifier,
    redirectUri,
    resource,
  }: {
    metadata?: OAuthMetadata;
    clientInformation: OAuthClientInformation;
    authorizationCode: string;
    codeVerifier: string;
    redirectUri: string | URL;
    resource?: URL;
  },
  provider?: OAuthClientProvider
): Promise<OAuthTokens> {
  const grantType = "authorization_code";

  const tokenUrl = metadata?.token_endpoint
      ? new URL(metadata.token_endpoint)
      : new URL("/token", authorizationServerUrl);

  if (
      metadata?.grant_types_supported &&
      !metadata.grant_types_supported.includes(grantType)
  ) {
    throw new Error(
        `Incompatible auth server: does not support grant type ${grantType}`,
    );
  }

  // const headers: HeadersInit = {
  //   "Content-Type": "application/x-www-form-urlencoded",
  // };

  // // Exchange code for tokens
  const headers = new Headers({
    "Content-Type": "application/x-www-form-urlencoded",
  });
  const params = new URLSearchParams({
    grant_type: grantType,
    code: authorizationCode,
    code_verifier: codeVerifier,
    redirect_uri: String(redirectUri),
  });

  if (provider?.addClientAuthentication) {
    provider.addClientAuthentication(tokenUrl, headers, params);
  } else {
    // Determine and apply client authentication method
    const supportedMethods = metadata?.token_endpoint_auth_methods_supported ?? [];
    const authMethod = selectClientAuthMethod(clientInformation, supportedMethods);
    
    applyClientAuthentication(authMethod, clientInformation, headers, params);
  }

  if (resource) {
    params.set("resource", resource.href);
  }

  const response = await fetch(tokenUrl, {
    method: "POST",
    headers,
    body: params,
  });

  if (!response.ok) {
    throw new Error(`Token exchange failed: HTTP ${response.status}`);
  }

  return OAuthTokensSchema.parse(await response.json());
}

/**
 * Exchange a refresh token for an updated access token.
 * 
 * Supports multiple client authentication methods as specified in OAuth 2.1:
 * - Automatically selects the best authentication method based on server support
 * - Preserves the original refresh token if a new one is not returned
 * 
 * @param authorizationServerUrl - The authorization server's base URL
 * @param options - Configuration object containing client info, refresh token, etc.
 * @returns Promise resolving to OAuth tokens (preserves original refresh_token if not replaced)
 * @throws {Error} When token refresh fails or authentication is invalid
 */
export async function refreshAuthorization(
  authorizationServerUrl: string | URL,
  {
    metadata,
    clientInformation,
    refreshToken,
    resource,
  }: {
    metadata?: OAuthMetadata;
    clientInformation: OAuthClientInformation;
    refreshToken: string;
    resource?: URL;
  },
  provider?: OAuthClientProvider,
): Promise<OAuthTokens> {
  const grantType = "refresh_token";

  let tokenUrl: URL;
  if (metadata) {
    tokenUrl = new URL(metadata.token_endpoint);

    if (
      metadata.grant_types_supported &&
      !metadata.grant_types_supported.includes(grantType)
    ) {
      throw new Error(
        `Incompatible auth server: does not support grant type ${grantType}`,
      );
    }
  } else {
    tokenUrl = new URL("/token", authorizationServerUrl);
  }

  // const headers: HeadersInit = {
  //   "Content-Type": "application/x-www-form-urlencoded",
  // };

  // Exchange refresh token
  const headers = new Headers({
    "Content-Type": "application/x-www-form-urlencoded",
  });
  const params = new URLSearchParams({
    grant_type: grantType,
    refresh_token: refreshToken,
  });

  if (provider?.addClientAuthentication) {
    provider.addClientAuthentication(tokenUrl, headers, params);
  } else {
    // Determine and apply client authentication method
    const supportedMethods = metadata?.token_endpoint_auth_methods_supported ?? [];
    const authMethod = selectClientAuthMethod(clientInformation, supportedMethods);
    
    applyClientAuthentication(authMethod, clientInformation, headers, params);
  }

  if (resource) {
    params.set("resource", resource.href);
  }

  const response = await fetch(tokenUrl, {
    method: "POST",
    headers,
    body: params,
  });
  if (!response.ok) {
    throw new Error(`Token refresh failed: HTTP ${response.status}`);
  }

  return OAuthTokensSchema.parse({ refresh_token: refreshToken, ...(await response.json()) });
}

/**
 * Performs OAuth 2.0 Dynamic Client Registration according to RFC 7591.
 */
export async function registerClient(
  authorizationServerUrl: string | URL,
  {
    metadata,
    clientMetadata,
  }: {
    metadata?: OAuthMetadata;
    clientMetadata: OAuthClientMetadata;
  },
): Promise<OAuthClientInformationFull> {
  let registrationUrl: URL;

  if (metadata) {
    if (!metadata.registration_endpoint) {
      throw new Error("Incompatible auth server: does not support dynamic client registration");
    }

    registrationUrl = new URL(metadata.registration_endpoint);
  } else {
    registrationUrl = new URL("/register", authorizationServerUrl);
  }

  const response = await fetch(registrationUrl, {
    method: "POST",
    headers: {
      "Content-Type": "application/json",
    },
    body: JSON.stringify(clientMetadata),
  });

  if (!response.ok) {
    throw new Error(`Dynamic client registration failed: HTTP ${response.status}`);
  }

  return OAuthClientInformationFullSchema.parse(await response.json());
}<|MERGE_RESOLUTION|>--- conflicted
+++ resolved
@@ -72,7 +72,6 @@
    * the authorization result.
    */
   codeVerifier(): string | Promise<string>;
-<<<<<<< HEAD
   
   /**
    * Adds custom client authentication to OAuth token requests.
@@ -92,7 +91,6 @@
    * @param params - The request body parameters (can be modified to add credentials)
    */
   addClientAuthentication?(url: URL, headers: Headers, params: URLSearchParams): void | Promise<void>;
-=======
 
   /**
    * If defined, overrides the selection and validation of the
@@ -102,7 +100,6 @@
    * Implementations must verify the returned resource matches the MCP server.
    */
   validateResourceURL?(serverUrl: string | URL, resource?: string): Promise<URL | undefined>;
->>>>>>> 64a60c4e
 }
 
 export type AuthResult = "AUTHORIZED" | "REDIRECT";
@@ -284,12 +281,8 @@
       authorizationCode,
       codeVerifier,
       redirectUri: provider.redirectUrl,
-<<<<<<< HEAD
+      resource,
     }, provider);
-=======
-      resource,
-    });
->>>>>>> 64a60c4e
 
     await provider.saveTokens(tokens);
     return "AUTHORIZED";
@@ -305,12 +298,8 @@
         metadata,
         clientInformation,
         refreshToken: tokens.refresh_token,
-<<<<<<< HEAD
+        resource,
       }, provider);
-=======
-        resource,
-      });
->>>>>>> 64a60c4e
 
       await provider.saveTokens(newTokens);
       return "AUTHORIZED";
