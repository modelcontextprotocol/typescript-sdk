import pkceChallenge from "pkce-challenge";
import { LATEST_PROTOCOL_VERSION } from "../types.js";
import type { OAuthClientMetadata, OAuthClientInformation, OAuthTokens, OAuthMetadata, OAuthClientInformationFull, OAuthProtectedResourceMetadata } from "../shared/auth.js";
import { OAuthClientInformationFullSchema, OAuthMetadataSchema, OAuthProtectedResourceMetadataSchema, OAuthTokensSchema } from "../shared/auth.js";

/**
 * Implements an end-to-end OAuth client to be used with one MCP server.
 *
 * This client relies upon a concept of an authorized "session," the exact
 * meaning of which is application-defined. Tokens, authorization codes, and
 * code verifiers should not cross different sessions.
 */
export interface OAuthClientProvider {
  /**
   * The URL to redirect the user agent to after authorization.
   */
  get redirectUrl(): string | URL;

  /**
   * Metadata about this OAuth client.
   */
  get clientMetadata(): OAuthClientMetadata;

  /**
   * Returns a OAuth2 state parameter.
   */
  state?(): string | Promise<string>;

  /**
   * Loads information about this OAuth client, as registered already with the
   * server, or returns `undefined` if the client is not registered with the
   * server.
   */
  clientInformation(): OAuthClientInformation | undefined | Promise<OAuthClientInformation | undefined>;

  /**
   * If implemented, this permits the OAuth client to dynamically register with
   * the server. Client information saved this way should later be read via
   * `clientInformation()`.
   *
   * This method is not required to be implemented if client information is
   * statically known (e.g., pre-registered).
   */
  saveClientInformation?(clientInformation: OAuthClientInformationFull): void | Promise<void>;

  /**
   * Loads any existing OAuth tokens for the current session, or returns
   * `undefined` if there are no saved tokens.
   */
  tokens(): OAuthTokens | undefined | Promise<OAuthTokens | undefined>;

  /**
   * Stores new OAuth tokens for the current session, after a successful
   * authorization.
   */
  saveTokens(tokens: OAuthTokens): void | Promise<void>;

  /**
   * Invoked to redirect the user agent to the given URL to begin the authorization flow.
   */
  redirectToAuthorization(authorizationUrl: URL): void | Promise<void>;

  /**
   * Saves a PKCE code verifier for the current session, before redirecting to
   * the authorization flow.
   */
  saveCodeVerifier(codeVerifier: string): void | Promise<void>;

  /**
   * Loads the PKCE code verifier for the current session, necessary to validate
   * the authorization result.
   */
  codeVerifier(): string | Promise<string>;
}

export type AuthResult = "AUTHORIZED" | "REDIRECT";

export class UnauthorizedError extends Error {
  constructor(message?: string) {
    super(message ?? "Unauthorized");
  }
}

/**
 * Orchestrates the full auth flow with a server.
 *
 * This can be used as a single entry point for all authorization functionality,
 * instead of linking together the other lower-level functions in this module.
 */
export async function auth(
  provider: OAuthClientProvider,
  { serverUrl,
    authorizationCode,
    scope,
    resourceMetadataUrl
  }: {
    serverUrl: string | URL;
    authorizationCode?: string;
    scope?: string;
    resourceMetadataUrl?: URL }): Promise<AuthResult> {

  let authorizationServerUrl = serverUrl;
  try {
    const resourceMetadata = await discoverOAuthProtectedResourceMetadata(
      resourceMetadataUrl || serverUrl);

    if (resourceMetadata.authorization_servers && resourceMetadata.authorization_servers.length > 0) {
      authorizationServerUrl = resourceMetadata.authorization_servers[0];
    }
  } catch (error) {
    console.warn("Could not load OAuth Protected Resource metadata, falling back to /.well-known/oauth-authorization-server", error)
  }

  const metadata = await discoverOAuthMetadata(authorizationServerUrl);

  // Handle client registration if needed
  let clientInformation = await Promise.resolve(provider.clientInformation());
  if (!clientInformation) {
    if (authorizationCode !== undefined) {
      throw new Error("Existing OAuth client information is required when exchanging an authorization code");
    }

    if (!provider.saveClientInformation) {
      throw new Error("OAuth client information must be saveable for dynamic registration");
    }

    const fullInformation = await registerClient(authorizationServerUrl, {
      metadata,
      clientMetadata: provider.clientMetadata,
    });

    await provider.saveClientInformation(fullInformation);
    clientInformation = fullInformation;
  }

  // Exchange authorization code for tokens
  if (authorizationCode !== undefined) {
    const codeVerifier = await provider.codeVerifier();
    const tokens = await exchangeAuthorization(authorizationServerUrl, {
      metadata,
      clientInformation,
      authorizationCode,
      codeVerifier,
      redirectUri: provider.redirectUrl,
    });

    await provider.saveTokens(tokens);
    return "AUTHORIZED";
  }

  const tokens = await provider.tokens();

  // Handle token refresh or new authorization
  if (tokens?.refresh_token) {
    try {
      // Attempt to refresh the token
      const newTokens = await refreshAuthorization(authorizationServerUrl, {
        metadata,
        clientInformation,
        refreshToken: tokens.refresh_token,
      });

      await provider.saveTokens(newTokens);
      return "AUTHORIZED";
    } catch (error) {
      console.error("Could not refresh OAuth tokens:", error);
    }
  }

  const state = provider.state ? await provider.state() : undefined;

  // Start new authorization flow
  const { authorizationUrl, codeVerifier } = await startAuthorization(authorizationServerUrl, {
    metadata,
    clientInformation,
    state,
    redirectUrl: provider.redirectUrl,
    scope: scope || provider.clientMetadata.scope,
  });

  await provider.saveCodeVerifier(codeVerifier);
  await provider.redirectToAuthorization(authorizationUrl);
  return "REDIRECT";
}

/**
 * Extract resource_metadata from response header.
 */
export function extractResourceMetadataUrl(res: Response): URL | undefined {

  const authenticateHeader = res.headers.get("WWW-Authenticate");
  if (!authenticateHeader) {
    return undefined;
  }

  const [type, scheme] = authenticateHeader.split(' ');
  if (type.toLowerCase() !== 'bearer' || !scheme) {
    console.log("Invalid WWW-Authenticate header format, expected 'Bearer'");
    return undefined;
  }
  const regex = /resource_metadata="([^"]*)"/;
  const match = regex.exec(authenticateHeader);

  if (!match) {
    return undefined;
  }

  try {
    return new URL(match[1]);
  } catch {
    console.log("Invalid resource metadata url: ", match[1]);
    return undefined;
  }
}

/**
 * Looks up RFC 9728 OAuth 2.0 Protected Resource Metadata.
 *
 * If the server returns a 404 for the well-known endpoint, this function will
 * return `undefined`. Any other errors will be thrown as exceptions.
 */
export async function discoverOAuthProtectedResourceMetadata(
  serverUrl: string | URL,
  opts?: { protocolVersion?: string, resourceMetadataUrl?: string | URL },
): Promise<OAuthProtectedResourceMetadata> {

  let url: URL
  if (opts?.resourceMetadataUrl) {
    url = new URL(opts?.resourceMetadataUrl);
  } else {
    url = new URL("/.well-known/oauth-protected-resource", serverUrl);
  }

  let response: Response;
  try {
    response = await fetch(url, {
      headers: {
        "MCP-Protocol-Version": opts?.protocolVersion ?? LATEST_PROTOCOL_VERSION
      }
    });
  } catch (error) {
    // CORS errors come back as TypeError
    if (error instanceof TypeError) {
      response = await fetch(url);
    } else {
      throw error;
    }
  }

  if (response.status === 404) {
    throw new Error(`Resource server does not implement OAuth 2.0 Protected Resource Metadata.`);
  }

  if (!response.ok) {
    throw new Error(
      `HTTP ${response.status} trying to load well-known OAuth protected resource metadata.`,
    );
  }
  return OAuthProtectedResourceMetadataSchema.parse(await response.json());
}

/**
 * Looks up RFC 8414 OAuth 2.0 Authorization Server Metadata.
 *
 * If the server returns a 404 for the well-known endpoint, this function will
 * return `undefined`. Any other errors will be thrown as exceptions.
 */
export async function discoverOAuthMetadata(
  authorizationServerUrl: string | URL,
  opts?: { protocolVersion?: string },
): Promise<OAuthMetadata | undefined> {
  const url = new URL("/.well-known/oauth-authorization-server", authorizationServerUrl);
  let response: Response;
  try {
    response = await fetch(url, {
      headers: {
        "MCP-Protocol-Version": opts?.protocolVersion ?? LATEST_PROTOCOL_VERSION
      }
    });
  } catch (error) {
    // CORS errors come back as TypeError
    if (error instanceof TypeError) {
      response = await fetch(url);
    } else {
      throw error;
    }
  }

  if (response.status === 404) {
    return undefined;
  }

  if (!response.ok) {
    throw new Error(
      `HTTP ${response.status} trying to load well-known OAuth metadata`,
    );
  }

  return OAuthMetadataSchema.parse(await response.json());
}

/**
 * Begins the authorization flow with the given server, by generating a PKCE challenge and constructing the authorization URL.
 */
export async function startAuthorization(
  authorizationServerUrl: string | URL,
  {
    metadata,
    clientInformation,
    redirectUrl,
    scope,
    state,
  }: {
    metadata?: OAuthMetadata;
    clientInformation: OAuthClientInformation;
    redirectUrl: string | URL;
    scope?: string;
    state?: string;
  },
): Promise<{ authorizationUrl: URL; codeVerifier: string }> {
  const responseType = "code";
  const codeChallengeMethod = "S256";

  let authorizationUrl: URL;
  if (metadata) {
    authorizationUrl = new URL(metadata.authorization_endpoint);

    if (!metadata.response_types_supported.includes(responseType)) {
      throw new Error(
        `Incompatible auth server: does not support response type ${responseType}`,
      );
    }

    if (
      !metadata.code_challenge_methods_supported ||
      !metadata.code_challenge_methods_supported.includes(codeChallengeMethod)
    ) {
      throw new Error(
        `Incompatible auth server: does not support code challenge method ${codeChallengeMethod}`,
      );
    }
  } else {
    authorizationUrl = new URL("/authorize", authorizationServerUrl);
  }

  // Generate PKCE challenge
  const challenge = await pkceChallenge();
  const codeVerifier = challenge.code_verifier;
  const codeChallenge = challenge.code_challenge;

  authorizationUrl.searchParams.set("response_type", responseType);
  authorizationUrl.searchParams.set("client_id", clientInformation.client_id);
  authorizationUrl.searchParams.set("code_challenge", codeChallenge);
  authorizationUrl.searchParams.set(
    "code_challenge_method",
    codeChallengeMethod,
  );
  authorizationUrl.searchParams.set("redirect_uri", String(redirectUrl));

<<<<<<< HEAD
  if (state) {
    authorizationUrl.searchParams.set("state", state);
  }
  
=======
>>>>>>> 77a284c1
  if (scope) {
    authorizationUrl.searchParams.set("scope", scope);
  }

  return { authorizationUrl, codeVerifier };
}

/**
 * Exchanges an authorization code for an access token with the given server.
 */
export async function exchangeAuthorization(
  authorizationServerUrl: string | URL,
  {
    metadata,
    clientInformation,
    authorizationCode,
    codeVerifier,
    redirectUri,
  }: {
    metadata?: OAuthMetadata;
    clientInformation: OAuthClientInformation;
    authorizationCode: string;
    codeVerifier: string;
    redirectUri: string | URL;
  },
): Promise<OAuthTokens> {
  const grantType = "authorization_code";

  let tokenUrl: URL;
  if (metadata) {
    tokenUrl = new URL(metadata.token_endpoint);

    if (
      metadata.grant_types_supported &&
      !metadata.grant_types_supported.includes(grantType)
    ) {
      throw new Error(
        `Incompatible auth server: does not support grant type ${grantType}`,
      );
    }
  } else {
    tokenUrl = new URL("/token", authorizationServerUrl);
  }

  // Exchange code for tokens
  const params = new URLSearchParams({
    grant_type: grantType,
    client_id: clientInformation.client_id,
    code: authorizationCode,
    code_verifier: codeVerifier,
    redirect_uri: String(redirectUri),
  });

  if (clientInformation.client_secret) {
    params.set("client_secret", clientInformation.client_secret);
  }

  const response = await fetch(tokenUrl, {
    method: "POST",
    headers: {
      "Content-Type": "application/x-www-form-urlencoded",
    },
    body: params,
  });

  if (!response.ok) {
    throw new Error(`Token exchange failed: HTTP ${response.status}`);
  }

  return OAuthTokensSchema.parse(await response.json());
}

/**
 * Exchange a refresh token for an updated access token.
 */
export async function refreshAuthorization(
  authorizationServerUrl: string | URL,
  {
    metadata,
    clientInformation,
    refreshToken,
  }: {
    metadata?: OAuthMetadata;
    clientInformation: OAuthClientInformation;
    refreshToken: string;
  },
): Promise<OAuthTokens> {
  const grantType = "refresh_token";

  let tokenUrl: URL;
  if (metadata) {
    tokenUrl = new URL(metadata.token_endpoint);

    if (
      metadata.grant_types_supported &&
      !metadata.grant_types_supported.includes(grantType)
    ) {
      throw new Error(
        `Incompatible auth server: does not support grant type ${grantType}`,
      );
    }
  } else {
    tokenUrl = new URL("/token", authorizationServerUrl);
  }

  // Exchange refresh token
  const params = new URLSearchParams({
    grant_type: grantType,
    client_id: clientInformation.client_id,
    refresh_token: refreshToken,
  });

  if (clientInformation.client_secret) {
    params.set("client_secret", clientInformation.client_secret);
  }

  const response = await fetch(tokenUrl, {
    method: "POST",
    headers: {
      "Content-Type": "application/x-www-form-urlencoded",
    },
    body: params,
  });
  if (!response.ok) {
    throw new Error(`Token refresh failed: HTTP ${response.status}`);
  }

  return OAuthTokensSchema.parse({ refresh_token: refreshToken, ...(await response.json()) });
}

/**
 * Performs OAuth 2.0 Dynamic Client Registration according to RFC 7591.
 */
export async function registerClient(
  authorizationServerUrl: string | URL,
  {
    metadata,
    clientMetadata,
  }: {
    metadata?: OAuthMetadata;
    clientMetadata: OAuthClientMetadata;
  },
): Promise<OAuthClientInformationFull> {
  let registrationUrl: URL;

  if (metadata) {
    if (!metadata.registration_endpoint) {
      throw new Error("Incompatible auth server: does not support dynamic client registration");
    }

    registrationUrl = new URL(metadata.registration_endpoint);
  } else {
    registrationUrl = new URL("/register", authorizationServerUrl);
  }

  const response = await fetch(registrationUrl, {
    method: "POST",
    headers: {
      "Content-Type": "application/json",
    },
    body: JSON.stringify(clientMetadata),
  });

  if (!response.ok) {
    throw new Error(`Dynamic client registration failed: HTTP ${response.status}`);
  }

  return OAuthClientInformationFullSchema.parse(await response.json());
}<|MERGE_RESOLUTION|>--- conflicted
+++ resolved
@@ -357,13 +357,10 @@
   );
   authorizationUrl.searchParams.set("redirect_uri", String(redirectUrl));
 
-<<<<<<< HEAD
   if (state) {
     authorizationUrl.searchParams.set("state", state);
   }
-  
-=======
->>>>>>> 77a284c1
+
   if (scope) {
     authorizationUrl.searchParams.set("scope", scope);
   }
