--- conflicted
+++ resolved
@@ -149,8 +149,8 @@
 
 type ClientAuthMethod = 'client_secret_basic' | 'client_secret_post' | 'none';
 
-const AUTHORIZATION_CODE_RESPONSE_TYPE = "code";
-const AUTHORIZATION_CODE_CHALLENGE_METHOD = "S256";
+const AUTHORIZATION_CODE_RESPONSE_TYPE = 'code';
+const AUTHORIZATION_CODE_CHALLENGE_METHOD = 'S256';
 
 /**
  * Determines the best client authentication method to use based on server support and client configuration.
@@ -769,40 +769,11 @@
         if (type === 'oauth') {
             return OAuthMetadataSchema.parse(await response.json());
         } else {
-            const metadata = OpenIdProviderDiscoveryMetadataSchema.parse(await response.json());
-
-            // MCP spec requires OIDC providers to support S256 PKCE
-            if (!metadata.code_challenge_methods_supported?.includes('S256')) {
-                throw new Error(
-                    `Incompatible OIDC provider at ${endpointUrl}: does not support S256 code challenge method required by MCP specification`
-                );
-            }
-
-            return metadata;
-        }
-    }
-
-<<<<<<< HEAD
-    if (!response.ok) {
-      // Continue looking for any 4xx response code.
-      if (response.status >= 400 && response.status < 500) {
-        continue; // Try next URL
-      }
-      throw new Error(`HTTP ${response.status} trying to load ${type === 'oauth' ? 'OAuth' : 'OpenID provider'} metadata from ${endpointUrl}`);
-    }
-
-    // Parse and validate based on type
-    if (type === 'oauth') {
-      return OAuthMetadataSchema.parse(await response.json());
-    } else {
-      return OpenIdProviderDiscoveryMetadataSchema.parse(await response.json());
-    }
-  }
-
-  return undefined;
-=======
+            return OpenIdProviderDiscoveryMetadataSchema.parse(await response.json());
+        }
+    }
+
     return undefined;
->>>>>>> 29b65b0c
 }
 
 /**
@@ -826,22 +797,19 @@
         resource?: URL;
     }
 ): Promise<{ authorizationUrl: URL; codeVerifier: string }> {
-<<<<<<< HEAD
-  
-=======
-    const responseType = 'code';
-    const codeChallengeMethod = 'S256';
-
     let authorizationUrl: URL;
     if (metadata) {
         authorizationUrl = new URL(metadata.authorization_endpoint);
 
-        if (!metadata.response_types_supported.includes(responseType)) {
-            throw new Error(`Incompatible auth server: does not support response type ${responseType}`);
-        }
-
-        if (!metadata.code_challenge_methods_supported || !metadata.code_challenge_methods_supported.includes(codeChallengeMethod)) {
-            throw new Error(`Incompatible auth server: does not support code challenge method ${codeChallengeMethod}`);
+        if (!metadata.response_types_supported.includes(AUTHORIZATION_CODE_RESPONSE_TYPE)) {
+            throw new Error(`Incompatible auth server: does not support response type ${AUTHORIZATION_CODE_RESPONSE_TYPE}`);
+        }
+
+        if (
+            metadata.code_challenge_methods_supported &&
+            !metadata.code_challenge_methods_supported.includes(AUTHORIZATION_CODE_CHALLENGE_METHOD)
+        ) {
+            throw new Error(`Incompatible auth server: does not support code challenge method ${AUTHORIZATION_CODE_CHALLENGE_METHOD}`);
         }
     } else {
         authorizationUrl = new URL('/authorize', authorizationServerUrl);
@@ -852,75 +820,20 @@
     const codeVerifier = challenge.code_verifier;
     const codeChallenge = challenge.code_challenge;
 
-    authorizationUrl.searchParams.set('response_type', responseType);
+    authorizationUrl.searchParams.set('response_type', AUTHORIZATION_CODE_RESPONSE_TYPE);
     authorizationUrl.searchParams.set('client_id', clientInformation.client_id);
     authorizationUrl.searchParams.set('code_challenge', codeChallenge);
-    authorizationUrl.searchParams.set('code_challenge_method', codeChallengeMethod);
+    authorizationUrl.searchParams.set('code_challenge_method', AUTHORIZATION_CODE_CHALLENGE_METHOD);
     authorizationUrl.searchParams.set('redirect_uri', String(redirectUrl));
 
     if (state) {
         authorizationUrl.searchParams.set('state', state);
     }
->>>>>>> 29b65b0c
 
     if (scope) {
         authorizationUrl.searchParams.set('scope', scope);
     }
 
-<<<<<<< HEAD
-    if (!metadata.response_types_supported.includes(AUTHORIZATION_CODE_RESPONSE_TYPE)) {
-      throw new Error(
-        `Incompatible auth server: does not support response type ${AUTHORIZATION_CODE_RESPONSE_TYPE}`,
-      );
-    }
-
-    if (
-      metadata.code_challenge_methods_supported &&
-      !metadata.code_challenge_methods_supported.includes(AUTHORIZATION_CODE_CHALLENGE_METHOD)
-    ) {
-      throw new Error(
-        `Incompatible auth server: does not support code challenge method ${AUTHORIZATION_CODE_CHALLENGE_METHOD}`,
-      );
-    }
-  } else {
-    authorizationUrl = new URL("/authorize", authorizationServerUrl);
-  }
-
-  // Generate PKCE challenge
-  const challenge = await pkceChallenge();
-  const codeVerifier = challenge.code_verifier;
-  const codeChallenge = challenge.code_challenge;
-
-  authorizationUrl.searchParams.set("response_type", AUTHORIZATION_CODE_RESPONSE_TYPE);
-  authorizationUrl.searchParams.set("client_id", clientInformation.client_id);
-  authorizationUrl.searchParams.set("code_challenge", codeChallenge);
-  authorizationUrl.searchParams.set(
-    "code_challenge_method",
-    AUTHORIZATION_CODE_CHALLENGE_METHOD,
-  );
-  authorizationUrl.searchParams.set("redirect_uri", String(redirectUrl));
-
-  if (state) {
-    authorizationUrl.searchParams.set("state", state);
-  }
-
-  if (scope) {
-    authorizationUrl.searchParams.set("scope", scope);
-  }
-
-  if (scope?.includes("offline_access")) {
-    // if the request includes the OIDC-only "offline_access" scope,
-    // we need to set the prompt to "consent" to ensure the user is prompted to grant offline access
-    // https://openid.net/specs/openid-connect-core-1_0.html#OfflineAccess
-    authorizationUrl.searchParams.append("prompt", "consent");
-  }
-
-  if (resource) {
-    authorizationUrl.searchParams.set("resource", resource.href);
-  }
-
-  return { authorizationUrl, codeVerifier };
-=======
     if (scope?.includes('offline_access')) {
         // if the request includes the OIDC-only "offline_access" scope,
         // we need to set the prompt to "consent" to ensure the user is prompted to grant offline access
@@ -933,7 +846,6 @@
     }
 
     return { authorizationUrl, codeVerifier };
->>>>>>> 29b65b0c
 }
 
 /**
