<<<<<<< HEAD
import { ZodType, z } from "zod/v4";
import {
  ClientCapabilities,
  ErrorCode,
  McpError,
  Notification,
  Request,
  Result,
  ServerCapabilities,
} from "../types.js";
import { Protocol, mergeCapabilities } from "./protocol.js";
import { Transport } from "./transport.js";
=======
import { ZodType, z } from 'zod';
import { ClientCapabilities, ErrorCode, McpError, Notification, Request, Result, ServerCapabilities } from '../types.js';
import { Protocol, mergeCapabilities } from './protocol.js';
import { Transport } from './transport.js';
>>>>>>> c5430959

// Mock Transport class
class MockTransport implements Transport {
    onclose?: () => void;
    onerror?: (error: Error) => void;
    onmessage?: (message: unknown) => void;

    async start(): Promise<void> {}
    async close(): Promise<void> {
        this.onclose?.();
    }
    async send(_message: unknown): Promise<void> {}
}

describe('protocol tests', () => {
    let protocol: Protocol<Request, Notification, Result>;
    let transport: MockTransport;
    let sendSpy: jest.SpyInstance;

    beforeEach(() => {
        transport = new MockTransport();
        sendSpy = jest.spyOn(transport, 'send');
        protocol = new (class extends Protocol<Request, Notification, Result> {
            protected assertCapabilityForMethod(): void {}
            protected assertNotificationCapability(): void {}
            protected assertRequestHandlerCapability(): void {}
        })();
    });

    test('should throw a timeout error if the request exceeds the timeout', async () => {
        await protocol.connect(transport);
        const request = { method: 'example', params: {} };
        try {
            const mockSchema: ZodType<{ result: string }> = z.object({
                result: z.string()
            });
            await protocol.request(request, mockSchema, {
                timeout: 0
            });
        } catch (error) {
            expect(error).toBeInstanceOf(McpError);
            if (error instanceof McpError) {
                expect(error.code).toBe(ErrorCode.RequestTimeout);
            }
        }
    });

    test('should invoke onclose when the connection is closed', async () => {
        const oncloseMock = jest.fn();
        protocol.onclose = oncloseMock;
        await protocol.connect(transport);
        await transport.close();
        expect(oncloseMock).toHaveBeenCalled();
    });

    test('should not overwrite existing hooks when connecting transports', async () => {
        const oncloseMock = jest.fn();
        const onerrorMock = jest.fn();
        const onmessageMock = jest.fn();
        transport.onclose = oncloseMock;
        transport.onerror = onerrorMock;
        transport.onmessage = onmessageMock;
        await protocol.connect(transport);
        transport.onclose();
        transport.onerror(new Error());
        transport.onmessage('');
        expect(oncloseMock).toHaveBeenCalled();
        expect(onerrorMock).toHaveBeenCalled();
        expect(onmessageMock).toHaveBeenCalled();
    });

    describe('_meta preservation with onprogress', () => {
        test('should preserve existing _meta when adding progressToken', async () => {
            await protocol.connect(transport);
            const request = {
                method: 'example',
                params: {
                    data: 'test',
                    _meta: {
                        customField: 'customValue',
                        anotherField: 123
                    }
                }
            };
            const mockSchema: ZodType<{ result: string }> = z.object({
                result: z.string()
            });
            const onProgressMock = jest.fn();

            protocol.request(request, mockSchema, {
                onprogress: onProgressMock
            });

            expect(sendSpy).toHaveBeenCalledWith(
                expect.objectContaining({
                    method: 'example',
                    params: {
                        data: 'test',
                        _meta: {
                            customField: 'customValue',
                            anotherField: 123,
                            progressToken: expect.any(Number)
                        }
                    },
                    jsonrpc: '2.0',
                    id: expect.any(Number)
                }),
                expect.any(Object)
            );
        });

        test('should create _meta with progressToken when no _meta exists', async () => {
            await protocol.connect(transport);
            const request = {
                method: 'example',
                params: {
                    data: 'test'
                }
            };
            const mockSchema: ZodType<{ result: string }> = z.object({
                result: z.string()
            });
            const onProgressMock = jest.fn();

            protocol.request(request, mockSchema, {
                onprogress: onProgressMock
            });

            expect(sendSpy).toHaveBeenCalledWith(
                expect.objectContaining({
                    method: 'example',
                    params: {
                        data: 'test',
                        _meta: {
                            progressToken: expect.any(Number)
                        }
                    },
                    jsonrpc: '2.0',
                    id: expect.any(Number)
                }),
                expect.any(Object)
            );
        });

        test('should not modify _meta when onprogress is not provided', async () => {
            await protocol.connect(transport);
            const request = {
                method: 'example',
                params: {
                    data: 'test',
                    _meta: {
                        customField: 'customValue'
                    }
                }
            };
            const mockSchema: ZodType<{ result: string }> = z.object({
                result: z.string()
            });

            protocol.request(request, mockSchema);

            expect(sendSpy).toHaveBeenCalledWith(
                expect.objectContaining({
                    method: 'example',
                    params: {
                        data: 'test',
                        _meta: {
                            customField: 'customValue'
                        }
                    },
                    jsonrpc: '2.0',
                    id: expect.any(Number)
                }),
                expect.any(Object)
            );
        });

        test('should handle params being undefined with onprogress', async () => {
            await protocol.connect(transport);
            const request = {
                method: 'example'
            };
            const mockSchema: ZodType<{ result: string }> = z.object({
                result: z.string()
            });
            const onProgressMock = jest.fn();

            protocol.request(request, mockSchema, {
                onprogress: onProgressMock
            });

            expect(sendSpy).toHaveBeenCalledWith(
                expect.objectContaining({
                    method: 'example',
                    params: {
                        _meta: {
                            progressToken: expect.any(Number)
                        }
                    },
                    jsonrpc: '2.0',
                    id: expect.any(Number)
                }),
                expect.any(Object)
            );
        });
    });

    describe('progress notification timeout behavior', () => {
        beforeEach(() => {
            jest.useFakeTimers();
        });
        afterEach(() => {
            jest.useRealTimers();
        });

        test('should not reset timeout when resetTimeoutOnProgress is false', async () => {
            await protocol.connect(transport);
            const request = { method: 'example', params: {} };
            const mockSchema: ZodType<{ result: string }> = z.object({
                result: z.string()
            });
            const onProgressMock = jest.fn();
            const requestPromise = protocol.request(request, mockSchema, {
                timeout: 1000,
                resetTimeoutOnProgress: false,
                onprogress: onProgressMock
            });

            jest.advanceTimersByTime(800);

            if (transport.onmessage) {
                transport.onmessage({
                    jsonrpc: '2.0',
                    method: 'notifications/progress',
                    params: {
                        progressToken: 0,
                        progress: 50,
                        total: 100
                    }
                });
            }
            await Promise.resolve();

            expect(onProgressMock).toHaveBeenCalledWith({
                progress: 50,
                total: 100
            });

            jest.advanceTimersByTime(201);

            await expect(requestPromise).rejects.toThrow('Request timed out');
        });

        test('should reset timeout when progress notification is received', async () => {
            await protocol.connect(transport);
            const request = { method: 'example', params: {} };
            const mockSchema: ZodType<{ result: string }> = z.object({
                result: z.string()
            });
            const onProgressMock = jest.fn();
            const requestPromise = protocol.request(request, mockSchema, {
                timeout: 1000,
                resetTimeoutOnProgress: true,
                onprogress: onProgressMock
            });
            jest.advanceTimersByTime(800);
            if (transport.onmessage) {
                transport.onmessage({
                    jsonrpc: '2.0',
                    method: 'notifications/progress',
                    params: {
                        progressToken: 0,
                        progress: 50,
                        total: 100
                    }
                });
            }
            await Promise.resolve();
            expect(onProgressMock).toHaveBeenCalledWith({
                progress: 50,
                total: 100
            });
            jest.advanceTimersByTime(800);
            if (transport.onmessage) {
                transport.onmessage({
                    jsonrpc: '2.0',
                    id: 0,
                    result: { result: 'success' }
                });
            }
            await Promise.resolve();
            await expect(requestPromise).resolves.toEqual({ result: 'success' });
        });

        test('should respect maxTotalTimeout', async () => {
            await protocol.connect(transport);
            const request = { method: 'example', params: {} };
            const mockSchema: ZodType<{ result: string }> = z.object({
                result: z.string()
            });
            const onProgressMock = jest.fn();
            const requestPromise = protocol.request(request, mockSchema, {
                timeout: 1000,
                maxTotalTimeout: 150,
                resetTimeoutOnProgress: true,
                onprogress: onProgressMock
            });

            // First progress notification should work
            jest.advanceTimersByTime(80);
            if (transport.onmessage) {
                transport.onmessage({
                    jsonrpc: '2.0',
                    method: 'notifications/progress',
                    params: {
                        progressToken: 0,
                        progress: 50,
                        total: 100
                    }
                });
            }
            await Promise.resolve();
            expect(onProgressMock).toHaveBeenCalledWith({
                progress: 50,
                total: 100
            });
            jest.advanceTimersByTime(80);
            if (transport.onmessage) {
                transport.onmessage({
                    jsonrpc: '2.0',
                    method: 'notifications/progress',
                    params: {
                        progressToken: 0,
                        progress: 75,
                        total: 100
                    }
                });
            }
            await expect(requestPromise).rejects.toThrow('Maximum total timeout exceeded');
            expect(onProgressMock).toHaveBeenCalledTimes(1);
        });

        test('should timeout if no progress received within timeout period', async () => {
            await protocol.connect(transport);
            const request = { method: 'example', params: {} };
            const mockSchema: ZodType<{ result: string }> = z.object({
                result: z.string()
            });
            const requestPromise = protocol.request(request, mockSchema, {
                timeout: 100,
                resetTimeoutOnProgress: true
            });
            jest.advanceTimersByTime(101);
            await expect(requestPromise).rejects.toThrow('Request timed out');
        });

        test('should handle multiple progress notifications correctly', async () => {
            await protocol.connect(transport);
            const request = { method: 'example', params: {} };
            const mockSchema: ZodType<{ result: string }> = z.object({
                result: z.string()
            });
            const onProgressMock = jest.fn();
            const requestPromise = protocol.request(request, mockSchema, {
                timeout: 1000,
                resetTimeoutOnProgress: true,
                onprogress: onProgressMock
            });

            // Simulate multiple progress updates
            for (let i = 1; i <= 3; i++) {
                jest.advanceTimersByTime(800);
                if (transport.onmessage) {
                    transport.onmessage({
                        jsonrpc: '2.0',
                        method: 'notifications/progress',
                        params: {
                            progressToken: 0,
                            progress: i * 25,
                            total: 100
                        }
                    });
                }
                await Promise.resolve();
                expect(onProgressMock).toHaveBeenNthCalledWith(i, {
                    progress: i * 25,
                    total: 100
                });
            }
            if (transport.onmessage) {
                transport.onmessage({
                    jsonrpc: '2.0',
                    id: 0,
                    result: { result: 'success' }
                });
            }
            await Promise.resolve();
            await expect(requestPromise).resolves.toEqual({ result: 'success' });
        });

        test('should handle progress notifications with message field', async () => {
            await protocol.connect(transport);
            const request = { method: 'example', params: {} };
            const mockSchema: ZodType<{ result: string }> = z.object({
                result: z.string()
            });
            const onProgressMock = jest.fn();

            const requestPromise = protocol.request(request, mockSchema, {
                timeout: 1000,
                onprogress: onProgressMock
            });

            jest.advanceTimersByTime(200);

            if (transport.onmessage) {
                transport.onmessage({
                    jsonrpc: '2.0',
                    method: 'notifications/progress',
                    params: {
                        progressToken: 0,
                        progress: 25,
                        total: 100,
                        message: 'Initializing process...'
                    }
                });
            }
            await Promise.resolve();

            expect(onProgressMock).toHaveBeenCalledWith({
                progress: 25,
                total: 100,
                message: 'Initializing process...'
            });

            jest.advanceTimersByTime(200);

            if (transport.onmessage) {
                transport.onmessage({
                    jsonrpc: '2.0',
                    method: 'notifications/progress',
                    params: {
                        progressToken: 0,
                        progress: 75,
                        total: 100,
                        message: 'Processing data...'
                    }
                });
            }
            await Promise.resolve();

            expect(onProgressMock).toHaveBeenCalledWith({
                progress: 75,
                total: 100,
                message: 'Processing data...'
            });

            if (transport.onmessage) {
                transport.onmessage({
                    jsonrpc: '2.0',
                    id: 0,
                    result: { result: 'success' }
                });
            }
            await Promise.resolve();
            await expect(requestPromise).resolves.toEqual({ result: 'success' });
        });
    });

    describe('Debounced Notifications', () => {
        // We need to flush the microtask queue to test the debouncing logic.
        // This helper function does that.
        const flushMicrotasks = () => new Promise(resolve => setImmediate(resolve));

        it('should NOT debounce a notification that has parameters', async () => {
            // ARRANGE
            protocol = new (class extends Protocol<Request, Notification, Result> {
                protected assertCapabilityForMethod(): void {}
                protected assertNotificationCapability(): void {}
                protected assertRequestHandlerCapability(): void {}
            })({ debouncedNotificationMethods: ['test/debounced_with_params'] });
            await protocol.connect(transport);

            // ACT
            // These notifications are configured for debouncing but contain params, so they should be sent immediately.
            await protocol.notification({ method: 'test/debounced_with_params', params: { data: 1 } });
            await protocol.notification({ method: 'test/debounced_with_params', params: { data: 2 } });

            // ASSERT
            // Both should have been sent immediately to avoid data loss.
            expect(sendSpy).toHaveBeenCalledTimes(2);
            expect(sendSpy).toHaveBeenCalledWith(expect.objectContaining({ params: { data: 1 } }), undefined);
            expect(sendSpy).toHaveBeenCalledWith(expect.objectContaining({ params: { data: 2 } }), undefined);
        });

        it('should NOT debounce a notification that has a relatedRequestId', async () => {
            // ARRANGE
            protocol = new (class extends Protocol<Request, Notification, Result> {
                protected assertCapabilityForMethod(): void {}
                protected assertNotificationCapability(): void {}
                protected assertRequestHandlerCapability(): void {}
            })({ debouncedNotificationMethods: ['test/debounced_with_options'] });
            await protocol.connect(transport);

            // ACT
            await protocol.notification({ method: 'test/debounced_with_options' }, { relatedRequestId: 'req-1' });
            await protocol.notification({ method: 'test/debounced_with_options' }, { relatedRequestId: 'req-2' });

            // ASSERT
            expect(sendSpy).toHaveBeenCalledTimes(2);
            expect(sendSpy).toHaveBeenCalledWith(expect.any(Object), { relatedRequestId: 'req-1' });
            expect(sendSpy).toHaveBeenCalledWith(expect.any(Object), { relatedRequestId: 'req-2' });
        });

        it('should clear pending debounced notifications on connection close', async () => {
            // ARRANGE
            protocol = new (class extends Protocol<Request, Notification, Result> {
                protected assertCapabilityForMethod(): void {}
                protected assertNotificationCapability(): void {}
                protected assertRequestHandlerCapability(): void {}
            })({ debouncedNotificationMethods: ['test/debounced'] });
            await protocol.connect(transport);

            // ACT
            // Schedule a notification but don't flush the microtask queue.
            protocol.notification({ method: 'test/debounced' });

            // Close the connection. This should clear the pending set.
            await protocol.close();

            // Now, flush the microtask queue.
            await flushMicrotasks();

            // ASSERT
            // The send should never have happened because the transport was cleared.
            expect(sendSpy).not.toHaveBeenCalled();
        });

        it('should debounce multiple synchronous calls when params property is omitted', async () => {
            // ARRANGE
            protocol = new (class extends Protocol<Request, Notification, Result> {
                protected assertCapabilityForMethod(): void {}
                protected assertNotificationCapability(): void {}
                protected assertRequestHandlerCapability(): void {}
            })({ debouncedNotificationMethods: ['test/debounced'] });
            await protocol.connect(transport);

            // ACT
            // This is the more idiomatic way to write a notification with no params.
            protocol.notification({ method: 'test/debounced' });
            protocol.notification({ method: 'test/debounced' });
            protocol.notification({ method: 'test/debounced' });

            expect(sendSpy).not.toHaveBeenCalled();
            await flushMicrotasks();

            // ASSERT
            expect(sendSpy).toHaveBeenCalledTimes(1);
            // The final sent object might not even have the `params` key, which is fine.
            // We can check that it was called and that the params are "falsy".
            const sentNotification = sendSpy.mock.calls[0][0];
            expect(sentNotification.method).toBe('test/debounced');
            expect(sentNotification.params).toBeUndefined();
        });

        it('should debounce calls when params is explicitly undefined', async () => {
            // ARRANGE
            protocol = new (class extends Protocol<Request, Notification, Result> {
                protected assertCapabilityForMethod(): void {}
                protected assertNotificationCapability(): void {}
                protected assertRequestHandlerCapability(): void {}
            })({ debouncedNotificationMethods: ['test/debounced'] });
            await protocol.connect(transport);

            // ACT
            protocol.notification({ method: 'test/debounced', params: undefined });
            protocol.notification({ method: 'test/debounced', params: undefined });
            await flushMicrotasks();

            // ASSERT
            expect(sendSpy).toHaveBeenCalledTimes(1);
            expect(sendSpy).toHaveBeenCalledWith(
                expect.objectContaining({
                    method: 'test/debounced',
                    params: undefined
                }),
                undefined
            );
        });

        it('should send non-debounced notifications immediately and multiple times', async () => {
            // ARRANGE
            protocol = new (class extends Protocol<Request, Notification, Result> {
                protected assertCapabilityForMethod(): void {}
                protected assertNotificationCapability(): void {}
                protected assertRequestHandlerCapability(): void {}
            })({ debouncedNotificationMethods: ['test/debounced'] }); // Configure for a different method
            await protocol.connect(transport);

            // ACT
            // Call a non-debounced notification method multiple times.
            await protocol.notification({ method: 'test/immediate' });
            await protocol.notification({ method: 'test/immediate' });

            // ASSERT
            // Since this method is not in the debounce list, it should be sent every time.
            expect(sendSpy).toHaveBeenCalledTimes(2);
        });

        it('should not debounce any notifications if the option is not provided', async () => {
            // ARRANGE
            // Use the default protocol from beforeEach, which has no debounce options.
            await protocol.connect(transport);

            // ACT
            await protocol.notification({ method: 'any/method' });
            await protocol.notification({ method: 'any/method' });

            // ASSERT
            // Without the config, behavior should be immediate sending.
            expect(sendSpy).toHaveBeenCalledTimes(2);
        });

        it('should handle sequential batches of debounced notifications correctly', async () => {
            // ARRANGE
            protocol = new (class extends Protocol<Request, Notification, Result> {
                protected assertCapabilityForMethod(): void {}
                protected assertNotificationCapability(): void {}
                protected assertRequestHandlerCapability(): void {}
            })({ debouncedNotificationMethods: ['test/debounced'] });
            await protocol.connect(transport);

            // ACT (Batch 1)
            protocol.notification({ method: 'test/debounced' });
            protocol.notification({ method: 'test/debounced' });
            await flushMicrotasks();

            // ASSERT (Batch 1)
            expect(sendSpy).toHaveBeenCalledTimes(1);

            // ACT (Batch 2)
            // After the first batch has been sent, a new batch should be possible.
            protocol.notification({ method: 'test/debounced' });
            protocol.notification({ method: 'test/debounced' });
            await flushMicrotasks();

            // ASSERT (Batch 2)
            // The total number of sends should now be 2.
            expect(sendSpy).toHaveBeenCalledTimes(2);
        });
    });
});

describe('mergeCapabilities', () => {
    it('should merge client capabilities', () => {
        const base: ClientCapabilities = {
            sampling: {},
            roots: {
                listChanged: true
            }
        };

        const additional: ClientCapabilities = {
            experimental: {
                feature: true
            },
            elicitation: {},
            roots: {
                newProp: true
            }
        };

        const merged = mergeCapabilities(base, additional);
        expect(merged).toEqual({
            sampling: {},
            elicitation: {},
            roots: {
                listChanged: true,
                newProp: true
            },
            experimental: {
                feature: true
            }
        });
    });

    it('should merge server capabilities', () => {
        const base: ServerCapabilities = {
            logging: {},
            prompts: {
                listChanged: true
            }
        };

        const additional: ServerCapabilities = {
            resources: {
                subscribe: true
            },
            prompts: {
                newProp: true
            }
        };

        const merged = mergeCapabilities(base, additional);
        expect(merged).toEqual({
            logging: {},
            prompts: {
                listChanged: true,
                newProp: true
            },
            resources: {
                subscribe: true
            }
        });
    });

    it('should override existing values with additional values', () => {
        const base: ServerCapabilities = {
            prompts: {
                listChanged: false
            }
        };

        const additional: ServerCapabilities = {
            prompts: {
                listChanged: true
            }
        };

        const merged = mergeCapabilities(base, additional);
        expect(merged.prompts!.listChanged).toBe(true);
    });

    it('should handle empty objects', () => {
        const base = {};
        const additional = {};
        const merged = mergeCapabilities(base, additional);
        expect(merged).toEqual({});
    });
});<|MERGE_RESOLUTION|>--- conflicted
+++ resolved
@@ -1,22 +1,7 @@
-<<<<<<< HEAD
-import { ZodType, z } from "zod/v4";
-import {
-  ClientCapabilities,
-  ErrorCode,
-  McpError,
-  Notification,
-  Request,
-  Result,
-  ServerCapabilities,
-} from "../types.js";
-import { Protocol, mergeCapabilities } from "./protocol.js";
-import { Transport } from "./transport.js";
-=======
-import { ZodType, z } from 'zod';
+import { ZodType, z } from 'zod/v4';
 import { ClientCapabilities, ErrorCode, McpError, Notification, Request, Result, ServerCapabilities } from '../types.js';
 import { Protocol, mergeCapabilities } from './protocol.js';
 import { Transport } from './transport.js';
->>>>>>> c5430959
 
 // Mock Transport class
 class MockTransport implements Transport {
