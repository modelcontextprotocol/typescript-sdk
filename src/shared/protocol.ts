<<<<<<< HEAD
import { ZodLiteral, ZodObject, ZodType, z } from "zod/v4";
=======
import { ZodLiteral, ZodObject, ZodType, z } from 'zod';
>>>>>>> c5430959
import {
    CancelledNotificationSchema,
    ClientCapabilities,
    ErrorCode,
    isJSONRPCError,
    isJSONRPCRequest,
    isJSONRPCResponse,
    isJSONRPCNotification,
    JSONRPCError,
    JSONRPCNotification,
    JSONRPCRequest,
    JSONRPCResponse,
    McpError,
    Notification,
    PingRequestSchema,
    Progress,
    ProgressNotification,
    ProgressNotificationSchema,
    Request,
    RequestId,
    Result,
    ServerCapabilities,
    RequestMeta,
    MessageExtraInfo,
    RequestInfo
} from '../types.js';
import { Transport, TransportSendOptions } from './transport.js';
import { AuthInfo } from '../server/auth/types.js';

/**
 * Callback for progress notifications.
 */
export type ProgressCallback = (progress: Progress) => void;

/**
 * Additional initialization options.
 */
export type ProtocolOptions = {
    /**
     * Whether to restrict emitted requests to only those that the remote side has indicated that they can handle, through their advertised capabilities.
     *
     * Note that this DOES NOT affect checking of _local_ side capabilities, as it is considered a logic error to mis-specify those.
     *
     * Currently this defaults to false, for backwards compatibility with SDK versions that did not advertise capabilities correctly. In future, this will default to true.
     */
    enforceStrictCapabilities?: boolean;
    /**
     * An array of notification method names that should be automatically debounced.
     * Any notifications with a method in this list will be coalesced if they
     * occur in the same tick of the event loop.
     * e.g., ['notifications/tools/list_changed']
     */
    debouncedNotificationMethods?: string[];
};

/**
 * The default request timeout, in miliseconds.
 */
export const DEFAULT_REQUEST_TIMEOUT_MSEC = 60000;

/**
 * Options that can be given per request.
 */
export type RequestOptions = {
    /**
     * If set, requests progress notifications from the remote end (if supported). When progress notifications are received, this callback will be invoked.
     */
    onprogress?: ProgressCallback;

    /**
     * Can be used to cancel an in-flight request. This will cause an AbortError to be raised from request().
     */
    signal?: AbortSignal;

    /**
     * A timeout (in milliseconds) for this request. If exceeded, an McpError with code `RequestTimeout` will be raised from request().
     *
     * If not specified, `DEFAULT_REQUEST_TIMEOUT_MSEC` will be used as the timeout.
     */
    timeout?: number;

    /**
     * If true, receiving a progress notification will reset the request timeout.
     * This is useful for long-running operations that send periodic progress updates.
     * Default: false
     */
    resetTimeoutOnProgress?: boolean;

    /**
     * Maximum total time (in milliseconds) to wait for a response.
     * If exceeded, an McpError with code `RequestTimeout` will be raised, regardless of progress notifications.
     * If not specified, there is no maximum total timeout.
     */
    maxTotalTimeout?: number;
} & TransportSendOptions;

/**
 * Options that can be given per notification.
 */
export type NotificationOptions = {
    /**
     * May be used to indicate to the transport which incoming request to associate this outgoing notification with.
     */
    relatedRequestId?: RequestId;
};

/**
 * Extra data given to request handlers.
 */
export type RequestHandlerExtra<SendRequestT extends Request, SendNotificationT extends Notification> = {
    /**
     * An abort signal used to communicate if the request was cancelled from the sender's side.
     */
    signal: AbortSignal;

    /**
     * Information about a validated access token, provided to request handlers.
     */
    authInfo?: AuthInfo;

    /**
     * The session ID from the transport, if available.
     */
    sessionId?: string;

    /**
     * Metadata from the original request.
     */
    _meta?: RequestMeta;

    /**
     * The JSON-RPC ID of the request being handled.
     * This can be useful for tracking or logging purposes.
     */
    requestId: RequestId;

    /**
     * The original HTTP request.
     */
    requestInfo?: RequestInfo;

    /**
     * Sends a notification that relates to the current request being handled.
     *
     * This is used by certain transports to correctly associate related messages.
     */
    sendNotification: (notification: SendNotificationT) => Promise<void>;

    /**
     * Sends a request that relates to the current request being handled.
     *
     * This is used by certain transports to correctly associate related messages.
     */
    sendRequest: <U extends ZodType<object>>(request: SendRequestT, resultSchema: U, options?: RequestOptions) => Promise<z.infer<U>>;
};

/**
 * Information about a request's timeout state
 */
type TimeoutInfo = {
    timeoutId: ReturnType<typeof setTimeout>;
    startTime: number;
    timeout: number;
    maxTotalTimeout?: number;
    resetTimeoutOnProgress: boolean;
    onTimeout: () => void;
};

/**
 * Implements MCP protocol framing on top of a pluggable transport, including
 * features like request/response linking, notifications, and progress.
 */
export abstract class Protocol<SendRequestT extends Request, SendNotificationT extends Notification, SendResultT extends Result> {
    private _transport?: Transport;
    private _requestMessageId = 0;
    private _requestHandlers: Map<
        string,
        (request: JSONRPCRequest, extra: RequestHandlerExtra<SendRequestT, SendNotificationT>) => Promise<SendResultT>
    > = new Map();
    private _requestHandlerAbortControllers: Map<RequestId, AbortController> = new Map();
    private _notificationHandlers: Map<string, (notification: JSONRPCNotification) => Promise<void>> = new Map();
    private _responseHandlers: Map<number, (response: JSONRPCResponse | Error) => void> = new Map();
    private _progressHandlers: Map<number, ProgressCallback> = new Map();
    private _timeoutInfo: Map<number, TimeoutInfo> = new Map();
    private _pendingDebouncedNotifications = new Set<string>();

    /**
     * Callback for when the connection is closed for any reason.
     *
     * This is invoked when close() is called as well.
     */
    onclose?: () => void;

    /**
     * Callback for when an error occurs.
     *
     * Note that errors are not necessarily fatal; they are used for reporting any kind of exceptional condition out of band.
     */
    onerror?: (error: Error) => void;

    /**
     * A handler to invoke for any request types that do not have their own handler installed.
     */
    fallbackRequestHandler?: (request: JSONRPCRequest, extra: RequestHandlerExtra<SendRequestT, SendNotificationT>) => Promise<SendResultT>;

    /**
     * A handler to invoke for any notification types that do not have their own handler installed.
     */
    fallbackNotificationHandler?: (notification: Notification) => Promise<void>;

    constructor(private _options?: ProtocolOptions) {
        this.setNotificationHandler(CancelledNotificationSchema, notification => {
            const controller = this._requestHandlerAbortControllers.get(notification.params.requestId);
            controller?.abort(notification.params.reason);
        });

        this.setNotificationHandler(ProgressNotificationSchema, notification => {
            this._onprogress(notification as unknown as ProgressNotification);
        });

        this.setRequestHandler(
            PingRequestSchema,
            // Automatic pong by default.
            _request => ({}) as SendResultT
        );
    }

    private _setupTimeout(
        messageId: number,
        timeout: number,
        maxTotalTimeout: number | undefined,
        onTimeout: () => void,
        resetTimeoutOnProgress: boolean = false
    ) {
        this._timeoutInfo.set(messageId, {
            timeoutId: setTimeout(onTimeout, timeout),
            startTime: Date.now(),
            timeout,
            maxTotalTimeout,
            resetTimeoutOnProgress,
            onTimeout
        });
    }

    private _resetTimeout(messageId: number): boolean {
        const info = this._timeoutInfo.get(messageId);
        if (!info) return false;

        const totalElapsed = Date.now() - info.startTime;
        if (info.maxTotalTimeout && totalElapsed >= info.maxTotalTimeout) {
            this._timeoutInfo.delete(messageId);
            throw new McpError(ErrorCode.RequestTimeout, 'Maximum total timeout exceeded', {
                maxTotalTimeout: info.maxTotalTimeout,
                totalElapsed
            });
        }

        clearTimeout(info.timeoutId);
        info.timeoutId = setTimeout(info.onTimeout, info.timeout);
        return true;
    }

    private _cleanupTimeout(messageId: number) {
        const info = this._timeoutInfo.get(messageId);
        if (info) {
            clearTimeout(info.timeoutId);
            this._timeoutInfo.delete(messageId);
        }
    }

    /**
     * Attaches to the given transport, starts it, and starts listening for messages.
     *
     * The Protocol object assumes ownership of the Transport, replacing any callbacks that have already been set, and expects that it is the only user of the Transport instance going forward.
     */
    async connect(transport: Transport): Promise<void> {
        this._transport = transport;
        const _onclose = this.transport?.onclose;
        this._transport.onclose = () => {
            _onclose?.();
            this._onclose();
        };

        const _onerror = this.transport?.onerror;
        this._transport.onerror = (error: Error) => {
            _onerror?.(error);
            this._onerror(error);
        };

        const _onmessage = this._transport?.onmessage;
        this._transport.onmessage = (message, extra) => {
            _onmessage?.(message, extra);
            if (isJSONRPCResponse(message) || isJSONRPCError(message)) {
                this._onresponse(message);
            } else if (isJSONRPCRequest(message)) {
                this._onrequest(message, extra);
            } else if (isJSONRPCNotification(message)) {
                this._onnotification(message);
            } else {
                this._onerror(new Error(`Unknown message type: ${JSON.stringify(message)}`));
            }
        };

        await this._transport.start();
    }

    private _onclose(): void {
        const responseHandlers = this._responseHandlers;
        this._responseHandlers = new Map();
        this._progressHandlers.clear();
        this._pendingDebouncedNotifications.clear();
        this._transport = undefined;
        this.onclose?.();

        const error = new McpError(ErrorCode.ConnectionClosed, 'Connection closed');
        for (const handler of responseHandlers.values()) {
            handler(error);
        }
    }

    private _onerror(error: Error): void {
        this.onerror?.(error);
    }

    private _onnotification(notification: JSONRPCNotification): void {
        const handler = this._notificationHandlers.get(notification.method) ?? this.fallbackNotificationHandler;

        // Ignore notifications not being subscribed to.
        if (handler === undefined) {
            return;
        }

        // Starting with Promise.resolve() puts any synchronous errors into the monad as well.
        Promise.resolve()
            .then(() => handler(notification))
            .catch(error => this._onerror(new Error(`Uncaught error in notification handler: ${error}`)));
    }

    private _onrequest(request: JSONRPCRequest, extra?: MessageExtraInfo): void {
        const handler = this._requestHandlers.get(request.method) ?? this.fallbackRequestHandler;

        // Capture the current transport at request time to ensure responses go to the correct client
        const capturedTransport = this._transport;

        if (handler === undefined) {
            capturedTransport
                ?.send({
                    jsonrpc: '2.0',
                    id: request.id,
                    error: {
                        code: ErrorCode.MethodNotFound,
                        message: 'Method not found'
                    }
                })
                .catch(error => this._onerror(new Error(`Failed to send an error response: ${error}`)));
            return;
        }

        const abortController = new AbortController();
        this._requestHandlerAbortControllers.set(request.id, abortController);

        const fullExtra: RequestHandlerExtra<SendRequestT, SendNotificationT> = {
            signal: abortController.signal,
            sessionId: capturedTransport?.sessionId,
            _meta: request.params?._meta,
            sendNotification: notification => this.notification(notification, { relatedRequestId: request.id }),
            sendRequest: (r, resultSchema, options?) => this.request(r, resultSchema, { ...options, relatedRequestId: request.id }),
            authInfo: extra?.authInfo,
            requestId: request.id,
            requestInfo: extra?.requestInfo
        };

        // Starting with Promise.resolve() puts any synchronous errors into the monad as well.
        Promise.resolve()
            .then(() => handler(request, fullExtra))
            .then(
                result => {
                    if (abortController.signal.aborted) {
                        return;
                    }

                    return capturedTransport?.send({
                        result,
                        jsonrpc: '2.0',
                        id: request.id
                    });
                },
                error => {
                    if (abortController.signal.aborted) {
                        return;
                    }

                    return capturedTransport?.send({
                        jsonrpc: '2.0',
                        id: request.id,
                        error: {
                            code: Number.isSafeInteger(error['code']) ? error['code'] : ErrorCode.InternalError,
                            message: error.message ?? 'Internal error'
                        }
                    });
                }
            )
            .catch(error => this._onerror(new Error(`Failed to send response: ${error}`)))
            .finally(() => {
                this._requestHandlerAbortControllers.delete(request.id);
            });
    }

    private _onprogress(notification: ProgressNotification): void {
        const { progressToken, ...params } = notification.params;
        const messageId = Number(progressToken);

        const handler = this._progressHandlers.get(messageId);
        if (!handler) {
            this._onerror(new Error(`Received a progress notification for an unknown token: ${JSON.stringify(notification)}`));
            return;
        }

        const responseHandler = this._responseHandlers.get(messageId);
        const timeoutInfo = this._timeoutInfo.get(messageId);

        if (timeoutInfo && responseHandler && timeoutInfo.resetTimeoutOnProgress) {
            try {
                this._resetTimeout(messageId);
            } catch (error) {
                responseHandler(error as Error);
                return;
            }
        }

        handler(params);
    }

    private _onresponse(response: JSONRPCResponse | JSONRPCError): void {
        const messageId = Number(response.id);
        const handler = this._responseHandlers.get(messageId);
        if (handler === undefined) {
            this._onerror(new Error(`Received a response for an unknown message ID: ${JSON.stringify(response)}`));
            return;
        }

        this._responseHandlers.delete(messageId);
        this._progressHandlers.delete(messageId);
        this._cleanupTimeout(messageId);

        if (isJSONRPCResponse(response)) {
            handler(response);
        } else {
            const error = new McpError(response.error.code, response.error.message, response.error.data);
            handler(error);
        }
    }

    get transport(): Transport | undefined {
        return this._transport;
    }

    /**
     * Closes the connection.
     */
    async close(): Promise<void> {
        await this._transport?.close();
    }

    /**
     * A method to check if a capability is supported by the remote side, for the given method to be called.
     *
     * This should be implemented by subclasses.
     */
    protected abstract assertCapabilityForMethod(method: SendRequestT['method']): void;

    /**
     * A method to check if a notification is supported by the local side, for the given method to be sent.
     *
     * This should be implemented by subclasses.
     */
    protected abstract assertNotificationCapability(method: SendNotificationT['method']): void;

    /**
     * A method to check if a request handler is supported by the local side, for the given method to be handled.
     *
     * This should be implemented by subclasses.
     */
    protected abstract assertRequestHandlerCapability(method: string): void;

    /**
     * Sends a request and wait for a response.
     *
     * Do not use this method to emit notifications! Use notification() instead.
     */
    request<T extends ZodType<object>>(request: SendRequestT, resultSchema: T, options?: RequestOptions): Promise<z.infer<T>> {
        const { relatedRequestId, resumptionToken, onresumptiontoken } = options ?? {};

        return new Promise((resolve, reject) => {
            if (!this._transport) {
                reject(new Error('Not connected'));
                return;
            }

            if (this._options?.enforceStrictCapabilities === true) {
                this.assertCapabilityForMethod(request.method);
            }

            options?.signal?.throwIfAborted();

            const messageId = this._requestMessageId++;
            const jsonrpcRequest: JSONRPCRequest = {
                ...request,
                jsonrpc: '2.0',
                id: messageId
            };

            if (options?.onprogress) {
                this._progressHandlers.set(messageId, options.onprogress);
                jsonrpcRequest.params = {
                    ...request.params,
                    _meta: {
                        ...(request.params?._meta || {}),
                        progressToken: messageId
                    }
                };
            }

            const cancel = (reason: unknown) => {
                this._responseHandlers.delete(messageId);
                this._progressHandlers.delete(messageId);
                this._cleanupTimeout(messageId);

                this._transport
                    ?.send(
                        {
                            jsonrpc: '2.0',
                            method: 'notifications/cancelled',
                            params: {
                                requestId: messageId,
                                reason: String(reason)
                            }
                        },
                        { relatedRequestId, resumptionToken, onresumptiontoken }
                    )
                    .catch(error => this._onerror(new Error(`Failed to send cancellation: ${error}`)));

                reject(reason);
            };

            this._responseHandlers.set(messageId, response => {
                if (options?.signal?.aborted) {
                    return;
                }

                if (response instanceof Error) {
                    return reject(response);
                }

                try {
                    const result = resultSchema.parse(response.result);
                    resolve(result);
                } catch (error) {
                    reject(error);
                }
            });

            options?.signal?.addEventListener('abort', () => {
                cancel(options?.signal?.reason);
            });

            const timeout = options?.timeout ?? DEFAULT_REQUEST_TIMEOUT_MSEC;
            const timeoutHandler = () => cancel(new McpError(ErrorCode.RequestTimeout, 'Request timed out', { timeout }));

            this._setupTimeout(messageId, timeout, options?.maxTotalTimeout, timeoutHandler, options?.resetTimeoutOnProgress ?? false);

            this._transport.send(jsonrpcRequest, { relatedRequestId, resumptionToken, onresumptiontoken }).catch(error => {
                this._cleanupTimeout(messageId);
                reject(error);
            });
        });
    }

    /**
     * Emits a notification, which is a one-way message that does not expect a response.
     */
    async notification(notification: SendNotificationT, options?: NotificationOptions): Promise<void> {
        if (!this._transport) {
            throw new Error('Not connected');
        }

        this.assertNotificationCapability(notification.method);

        const debouncedMethods = this._options?.debouncedNotificationMethods ?? [];
        // A notification can only be debounced if it's in the list AND it's "simple"
        // (i.e., has no parameters and no related request ID that could be lost).
        const canDebounce = debouncedMethods.includes(notification.method) && !notification.params && !options?.relatedRequestId;

        if (canDebounce) {
            // If a notification of this type is already scheduled, do nothing.
            if (this._pendingDebouncedNotifications.has(notification.method)) {
                return;
            }

            // Mark this notification type as pending.
            this._pendingDebouncedNotifications.add(notification.method);

            // Schedule the actual send to happen in the next microtask.
            // This allows all synchronous calls in the current event loop tick to be coalesced.
            Promise.resolve().then(() => {
                // Un-mark the notification so the next one can be scheduled.
                this._pendingDebouncedNotifications.delete(notification.method);

                // SAFETY CHECK: If the connection was closed while this was pending, abort.
                if (!this._transport) {
                    return;
                }

                const jsonrpcNotification: JSONRPCNotification = {
                    ...notification,
                    jsonrpc: '2.0'
                };
                // Send the notification, but don't await it here to avoid blocking.
                // Handle potential errors with a .catch().
                this._transport?.send(jsonrpcNotification, options).catch(error => this._onerror(error));
            });

            // Return immediately.
            return;
        }

        const jsonrpcNotification: JSONRPCNotification = {
            ...notification,
            jsonrpc: '2.0'
        };

        await this._transport.send(jsonrpcNotification, options);
    }

    /**
     * Registers a handler to invoke when this protocol object receives a request with the given method.
     *
     * Note that this will replace any previous request handler for the same method.
     */
    setRequestHandler<
        T extends ZodObject<{
            method: ZodLiteral<string>;
        }>
    >(
        requestSchema: T,
        handler: (request: z.infer<T>, extra: RequestHandlerExtra<SendRequestT, SendNotificationT>) => SendResultT | Promise<SendResultT>
    ): void {
        const method = requestSchema.shape.method.value;
        this.assertRequestHandlerCapability(method);

        this._requestHandlers.set(method, (request, extra) => {
            return Promise.resolve(handler(requestSchema.parse(request), extra));
        });
    }

    /**
     * Removes the request handler for the given method.
     */
    removeRequestHandler(method: string): void {
        this._requestHandlers.delete(method);
    }

    /**
     * Asserts that a request handler has not already been set for the given method, in preparation for a new one being automatically installed.
     */
    assertCanSetRequestHandler(method: string): void {
        if (this._requestHandlers.has(method)) {
            throw new Error(`A request handler for ${method} already exists, which would be overridden`);
        }
    }

    /**
     * Registers a handler to invoke when this protocol object receives a notification with the given method.
     *
     * Note that this will replace any previous notification handler for the same method.
     */
    setNotificationHandler<
        T extends ZodObject<{
            method: ZodLiteral<string>;
        }>
    >(notificationSchema: T, handler: (notification: z.infer<T>) => void | Promise<void>): void {
        this._notificationHandlers.set(notificationSchema.shape.method.value, notification =>
            Promise.resolve(handler(notificationSchema.parse(notification)))
        );
    }

    /**
     * Removes the notification handler for the given method.
     */
    removeNotificationHandler(method: string): void {
        this._notificationHandlers.delete(method);
    }
}

export function mergeCapabilities<T extends ServerCapabilities | ClientCapabilities>(base: T, additional: T): T {
    return Object.entries(additional).reduce(
        (acc, [key, value]) => {
            if (value && typeof value === 'object') {
                acc[key] = acc[key] ? { ...acc[key], ...value } : value;
            } else {
                acc[key] = value;
            }
            return acc;
        },
        { ...base }
    );
}<|MERGE_RESOLUTION|>--- conflicted
+++ resolved
@@ -1,8 +1,4 @@
-<<<<<<< HEAD
-import { ZodLiteral, ZodObject, ZodType, z } from "zod/v4";
-=======
-import { ZodLiteral, ZodObject, ZodType, z } from 'zod';
->>>>>>> c5430959
+import { ZodLiteral, ZodObject, ZodType, z } from 'zod/v4';
 import {
     CancelledNotificationSchema,
     ClientCapabilities,
