<<<<<<< HEAD
import { z, ZodRawShape, ZodTypeAny } from "zod";
import { AuthInfo } from "./server/auth/types.js";

export const LATEST_PROTOCOL_VERSION = "2025-06-18";
export const DEFAULT_NEGOTIATED_PROTOCOL_VERSION = "2025-03-26";
export const SUPPORTED_PROTOCOL_VERSIONS = [
  LATEST_PROTOCOL_VERSION,
  "2025-03-26",
  "2024-11-05",
  "2024-10-07",
];
=======
import { z, ZodTypeAny } from 'zod';
import { AuthInfo } from './server/auth/types.js';

export const LATEST_PROTOCOL_VERSION = '2025-06-18';
export const DEFAULT_NEGOTIATED_PROTOCOL_VERSION = '2025-03-26';
export const SUPPORTED_PROTOCOL_VERSIONS = [LATEST_PROTOCOL_VERSION, '2025-03-26', '2024-11-05', '2024-10-07'];
>>>>>>> 783d53be

/* JSON-RPC types */
export const JSONRPC_VERSION = '2.0';

/**
 * A progress token, used to associate progress notifications with the original request.
 */
export const ProgressTokenSchema = z.union([z.string(), z.number().int()]);

/**
 * An opaque token used to represent a cursor for pagination.
 */
export const CursorSchema = z.string();

const RequestMetaSchema = z
    .object({
        /**
         * If specified, the caller is requesting out-of-band progress notifications for this request (as represented by notifications/progress). The value of this parameter is an opaque token that will be attached to any subsequent notifications. The receiver is not obligated to provide these notifications.
         */
        progressToken: z.optional(ProgressTokenSchema)
    })
    .passthrough();

const BaseRequestParamsSchema = z
    .object({
        _meta: z.optional(RequestMetaSchema)
    })
    .passthrough();

export const RequestSchema = z.object({
    method: z.string(),
    params: z.optional(BaseRequestParamsSchema)
});

const BaseNotificationParamsSchema = z
    .object({
        /**
         * See [MCP specification](https://github.com/modelcontextprotocol/modelcontextprotocol/blob/47339c03c143bb4ec01a26e721a1b8fe66634ebe/docs/specification/draft/basic/index.mdx#general-fields)
         * for notes on _meta usage.
         */
        _meta: z.optional(z.object({}).passthrough())
    })
    .passthrough();

export const NotificationSchema = z.object({
    method: z.string(),
    params: z.optional(BaseNotificationParamsSchema)
});

export const ResultSchema = z
    .object({
        /**
         * See [MCP specification](https://github.com/modelcontextprotocol/modelcontextprotocol/blob/47339c03c143bb4ec01a26e721a1b8fe66634ebe/docs/specification/draft/basic/index.mdx#general-fields)
         * for notes on _meta usage.
         */
        _meta: z.optional(z.object({}).passthrough())
    })
    .passthrough();

/**
 * A uniquely identifying ID for a request in JSON-RPC.
 */
export const RequestIdSchema = z.union([z.string(), z.number().int()]);

/**
 * A request that expects a response.
 */
export const JSONRPCRequestSchema = z
    .object({
        jsonrpc: z.literal(JSONRPC_VERSION),
        id: RequestIdSchema
    })
    .merge(RequestSchema)
    .strict();

export const isJSONRPCRequest = (value: unknown): value is JSONRPCRequest => JSONRPCRequestSchema.safeParse(value).success;

/**
 * A notification which does not expect a response.
 */
export const JSONRPCNotificationSchema = z
    .object({
        jsonrpc: z.literal(JSONRPC_VERSION)
    })
    .merge(NotificationSchema)
    .strict();

export const isJSONRPCNotification = (value: unknown): value is JSONRPCNotification => JSONRPCNotificationSchema.safeParse(value).success;

/**
 * A successful (non-error) response to a request.
 */
export const JSONRPCResponseSchema = z
    .object({
        jsonrpc: z.literal(JSONRPC_VERSION),
        id: RequestIdSchema,
        result: ResultSchema
    })
    .strict();

export const isJSONRPCResponse = (value: unknown): value is JSONRPCResponse => JSONRPCResponseSchema.safeParse(value).success;

/**
 * Error codes defined by the JSON-RPC specification.
 */
export enum ErrorCode {
    // SDK error codes
    ConnectionClosed = -32000,
    RequestTimeout = -32001,

    // Standard JSON-RPC error codes
    ParseError = -32700,
    InvalidRequest = -32600,
    MethodNotFound = -32601,
    InvalidParams = -32602,
    InternalError = -32603
}

/**
 * A response to a request that indicates an error occurred.
 */
export const JSONRPCErrorSchema = z
    .object({
        jsonrpc: z.literal(JSONRPC_VERSION),
        id: RequestIdSchema,
        error: z.object({
            /**
             * The error type that occurred.
             */
            code: z.number().int(),
            /**
             * A short description of the error. The message SHOULD be limited to a concise single sentence.
             */
            message: z.string(),
            /**
             * Additional information about the error. The value of this member is defined by the sender (e.g. detailed error information, nested errors etc.).
             */
            data: z.optional(z.unknown())
        })
    })
    .strict();

export const isJSONRPCError = (value: unknown): value is JSONRPCError => JSONRPCErrorSchema.safeParse(value).success;

export const JSONRPCMessageSchema = z.union([JSONRPCRequestSchema, JSONRPCNotificationSchema, JSONRPCResponseSchema, JSONRPCErrorSchema]);

/* Empty result */
/**
 * A response that indicates success but carries no data.
 */
export const EmptyResultSchema = ResultSchema.strict();

/* Cancellation */
/**
 * This notification can be sent by either side to indicate that it is cancelling a previously-issued request.
 *
 * The request SHOULD still be in-flight, but due to communication latency, it is always possible that this notification MAY arrive after the request has already finished.
 *
 * This notification indicates that the result will be unused, so any associated processing SHOULD cease.
 *
 * A client MUST NOT attempt to cancel its `initialize` request.
 */
export const CancelledNotificationSchema = NotificationSchema.extend({
    method: z.literal('notifications/cancelled'),
    params: BaseNotificationParamsSchema.extend({
        /**
         * The ID of the request to cancel.
         *
         * This MUST correspond to the ID of a request previously issued in the same direction.
         */
        requestId: RequestIdSchema,

        /**
         * An optional string describing the reason for the cancellation. This MAY be logged or presented to the user.
         */
        reason: z.string().optional()
    })
});

/* Base Metadata */
/**
 * Icon schema for use in tools, prompts, resources, and implementations.
 */
export const IconSchema = z
    .object({
        /**
         * URL or data URI for the icon.
         */
        src: z.string(),
        /**
         * Optional MIME type for the icon.
         */
        mimeType: z.optional(z.string()),
        /**
         * Optional array of strings that specify sizes at which the icon can be used.
         * Each string should be in WxH format (e.g., `"48x48"`, `"96x96"`) or `"any"` for scalable formats like SVG.
         *
         * If not provided, the client should assume that the icon can be used at any size.
         */
        sizes: z.optional(z.array(z.string()))
    })
    .passthrough();

/**
 * Base schema to add `icons` property.
 *
 */
export const IconsSchema = z
    .object({
        /**
         * Optional set of sized icons that the client can display in a user interface.
         *
         * Clients that support rendering icons MUST support at least the following MIME types:
         * - `image/png` - PNG images (safe, universal compatibility)
         * - `image/jpeg` (and `image/jpg`) - JPEG images (safe, universal compatibility)
         *
         * Clients that support rendering icons SHOULD also support:
         * - `image/svg+xml` - SVG images (scalable but requires security precautions)
         * - `image/webp` - WebP images (modern, efficient format)
         */
        icons: z.array(IconSchema).optional()
    })
    .passthrough();

/**
 * Base metadata interface for common properties across resources, tools, prompts, and implementations.
 */
export const BaseMetadataSchema = z
    .object({
        /** Intended for programmatic or logical use, but used as a display name in past specs or fallback */
        name: z.string(),
        /**
         * Intended for UI and end-user contexts — optimized to be human-readable and easily understood,
         * even by those unfamiliar with domain-specific terminology.
         *
         * If not provided, the name should be used for display (except for Tool,
         * where `annotations.title` should be given precedence over using `name`,
         * if present).
         */
        title: z.optional(z.string())
    })
    .passthrough();

/* Initialization */
/**
 * Describes the name and version of an MCP implementation.
 */
export const ImplementationSchema = BaseMetadataSchema.extend({
    version: z.string(),
    /**
     * An optional URL of the website for this implementation.
     */
    websiteUrl: z.optional(z.string())
}).merge(IconsSchema);

/**
 * Capabilities a client may support. Known capabilities are defined here, in this schema, but this is not a closed set: any client can define its own, additional capabilities.
 */
export const ClientCapabilitiesSchema = z
    .object({
        /**
         * Experimental, non-standard capabilities that the client supports.
         */
        experimental: z.optional(z.object({}).passthrough()),
        /**
         * Present if the client supports sampling from an LLM.
         */
        sampling: z.optional(z.object({}).passthrough()),
        /**
         * Present if the client supports eliciting user input.
         */
        elicitation: z.optional(z.object({}).passthrough()),
        /**
         * Present if the client supports listing roots.
         */
        roots: z.optional(
            z
                .object({
                    /**
                     * Whether the client supports issuing notifications for changes to the roots list.
                     */
                    listChanged: z.optional(z.boolean())
                })
                .passthrough()
        )
    })
    .passthrough();

/**
 * This request is sent from the client to the server when it first connects, asking it to begin initialization.
 */
export const InitializeRequestSchema = RequestSchema.extend({
    method: z.literal('initialize'),
    params: BaseRequestParamsSchema.extend({
        /**
         * The latest version of the Model Context Protocol that the client supports. The client MAY decide to support older versions as well.
         */
        protocolVersion: z.string(),
        capabilities: ClientCapabilitiesSchema,
        clientInfo: ImplementationSchema
    })
});

export const isInitializeRequest = (value: unknown): value is InitializeRequest => InitializeRequestSchema.safeParse(value).success;

/**
 * Capabilities that a server may support. Known capabilities are defined here, in this schema, but this is not a closed set: any server can define its own, additional capabilities.
 */
export const ServerCapabilitiesSchema = z
    .object({
        /**
         * Experimental, non-standard capabilities that the server supports.
         */
        experimental: z.optional(z.object({}).passthrough()),
        /**
         * Present if the server supports sending log messages to the client.
         */
        logging: z.optional(z.object({}).passthrough()),
        /**
         * Present if the server supports sending completions to the client.
         */
        completions: z.optional(z.object({}).passthrough()),
        /**
         * Present if the server offers any prompt templates.
         */
        prompts: z.optional(
            z
                .object({
                    /**
                     * Whether this server supports issuing notifications for changes to the prompt list.
                     */
                    listChanged: z.optional(z.boolean())
                })
                .passthrough()
        ),
        /**
         * Present if the server offers any resources to read.
         */
        resources: z.optional(
            z
                .object({
                    /**
                     * Whether this server supports clients subscribing to resource updates.
                     */
                    subscribe: z.optional(z.boolean()),

                    /**
                     * Whether this server supports issuing notifications for changes to the resource list.
                     */
                    listChanged: z.optional(z.boolean())
                })
                .passthrough()
        ),
        /**
         * Present if the server offers any tools to call.
         */
        tools: z.optional(
            z
                .object({
                    /**
                     * Whether this server supports issuing notifications for changes to the tool list.
                     */
                    listChanged: z.optional(z.boolean())
                })
                .passthrough()
        )
    })
    .passthrough();

/**
 * After receiving an initialize request from the client, the server sends this response.
 */
export const InitializeResultSchema = ResultSchema.extend({
    /**
     * The version of the Model Context Protocol that the server wants to use. This may not match the version that the client requested. If the client cannot support this version, it MUST disconnect.
     */
    protocolVersion: z.string(),
    capabilities: ServerCapabilitiesSchema,
    serverInfo: ImplementationSchema,
    /**
     * Instructions describing how to use the server and its features.
     *
     * This can be used by clients to improve the LLM's understanding of available tools, resources, etc. It can be thought of like a "hint" to the model. For example, this information MAY be added to the system prompt.
     */
    instructions: z.optional(z.string())
});

/**
 * This notification is sent from the client to the server after initialization has finished.
 */
export const InitializedNotificationSchema = NotificationSchema.extend({
    method: z.literal('notifications/initialized')
});

export const isInitializedNotification = (value: unknown): value is InitializedNotification =>
    InitializedNotificationSchema.safeParse(value).success;

/* Ping */
/**
 * A ping, issued by either the server or the client, to check that the other party is still alive. The receiver must promptly respond, or else may be disconnected.
 */
export const PingRequestSchema = RequestSchema.extend({
    method: z.literal('ping')
});

/* Progress notifications */
export const ProgressSchema = z
    .object({
        /**
         * The progress thus far. This should increase every time progress is made, even if the total is unknown.
         */
        progress: z.number(),
        /**
         * Total number of items to process (or total progress required), if known.
         */
        total: z.optional(z.number()),
        /**
         * An optional message describing the current progress.
         */
        message: z.optional(z.string())
    })
    .passthrough();

/**
 * An out-of-band notification used to inform the receiver of a progress update for a long-running request.
 */
export const ProgressNotificationSchema = NotificationSchema.extend({
    method: z.literal('notifications/progress'),
    params: BaseNotificationParamsSchema.merge(ProgressSchema).extend({
        /**
         * The progress token which was given in the initial request, used to associate this notification with the request that is proceeding.
         */
        progressToken: ProgressTokenSchema
    })
});

/* Pagination */
export const PaginatedRequestSchema = RequestSchema.extend({
    params: BaseRequestParamsSchema.extend({
        /**
         * An opaque token representing the current pagination position.
         * If provided, the server should return results starting after this cursor.
         */
        cursor: z.optional(CursorSchema)
    }).optional()
});

export const PaginatedResultSchema = ResultSchema.extend({
    /**
     * An opaque token representing the pagination position after the last returned result.
     * If present, there may be more results available.
     */
    nextCursor: z.optional(CursorSchema)
});

/* Resources */
/**
 * The contents of a specific resource or sub-resource.
 */
export const ResourceContentsSchema = z
    .object({
        /**
         * The URI of this resource.
         */
        uri: z.string(),
        /**
         * The MIME type of this resource, if known.
         */
        mimeType: z.optional(z.string()),
        /**
         * See [MCP specification](https://github.com/modelcontextprotocol/modelcontextprotocol/blob/47339c03c143bb4ec01a26e721a1b8fe66634ebe/docs/specification/draft/basic/index.mdx#general-fields)
         * for notes on _meta usage.
         */
        _meta: z.optional(z.object({}).passthrough())
    })
    .passthrough();

export const TextResourceContentsSchema = ResourceContentsSchema.extend({
    /**
     * The text of the item. This must only be set if the item can actually be represented as text (not binary data).
     */
    text: z.string()
});

/**
 * A Zod schema for validating Base64 strings that is more performant and
 * robust for very large inputs than the default regex-based check. It avoids
 * stack overflows by using the native `atob` function for validation.
 */
const Base64Schema = z.string().refine(
    val => {
        try {
            // atob throws a DOMException if the string contains characters
            // that are not part of the Base64 character set.
            atob(val);
            return true;
        } catch {
            return false;
        }
    },
    { message: 'Invalid Base64 string' }
);

export const BlobResourceContentsSchema = ResourceContentsSchema.extend({
    /**
     * A base64-encoded string representing the binary data of the item.
     */
    blob: Base64Schema
});

/**
 * A known resource that the server is capable of reading.
 */
export const ResourceSchema = BaseMetadataSchema.extend({
    /**
     * The URI of this resource.
     */
    uri: z.string(),

    /**
     * A description of what this resource represents.
     *
     * This can be used by clients to improve the LLM's understanding of available resources. It can be thought of like a "hint" to the model.
     */
    description: z.optional(z.string()),

    /**
     * The MIME type of this resource, if known.
     */
    mimeType: z.optional(z.string()),

    /**
     * See [MCP specification](https://github.com/modelcontextprotocol/modelcontextprotocol/blob/47339c03c143bb4ec01a26e721a1b8fe66634ebe/docs/specification/draft/basic/index.mdx#general-fields)
     * for notes on _meta usage.
     */
    _meta: z.optional(z.object({}).passthrough())
}).merge(IconsSchema);

/**
 * A template description for resources available on the server.
 */
export const ResourceTemplateSchema = BaseMetadataSchema.extend({
    /**
     * A URI template (according to RFC 6570) that can be used to construct resource URIs.
     */
    uriTemplate: z.string(),

    /**
     * A description of what this template is for.
     *
     * This can be used by clients to improve the LLM's understanding of available resources. It can be thought of like a "hint" to the model.
     */
    description: z.optional(z.string()),

    /**
     * The MIME type for all resources that match this template. This should only be included if all resources matching this template have the same type.
     */
    mimeType: z.optional(z.string()),

    /**
     * See [MCP specification](https://github.com/modelcontextprotocol/modelcontextprotocol/blob/47339c03c143bb4ec01a26e721a1b8fe66634ebe/docs/specification/draft/basic/index.mdx#general-fields)
     * for notes on _meta usage.
     */
    _meta: z.optional(z.object({}).passthrough())
}).merge(IconsSchema);

/**
 * Sent from the client to request a list of resources the server has.
 */
export const ListResourcesRequestSchema = PaginatedRequestSchema.extend({
    method: z.literal('resources/list')
});

/**
 * The server's response to a resources/list request from the client.
 */
export const ListResourcesResultSchema = PaginatedResultSchema.extend({
    resources: z.array(ResourceSchema)
});

/**
 * Sent from the client to request a list of resource templates the server has.
 */
export const ListResourceTemplatesRequestSchema = PaginatedRequestSchema.extend({
    method: z.literal('resources/templates/list')
});

/**
 * The server's response to a resources/templates/list request from the client.
 */
export const ListResourceTemplatesResultSchema = PaginatedResultSchema.extend({
    resourceTemplates: z.array(ResourceTemplateSchema)
});

/**
 * Sent from the client to the server, to read a specific resource URI.
 */
export const ReadResourceRequestSchema = RequestSchema.extend({
    method: z.literal('resources/read'),
    params: BaseRequestParamsSchema.extend({
        /**
         * The URI of the resource to read. The URI can use any protocol; it is up to the server how to interpret it.
         */
        uri: z.string()
    })
});

/**
 * The server's response to a resources/read request from the client.
 */
export const ReadResourceResultSchema = ResultSchema.extend({
    contents: z.array(z.union([TextResourceContentsSchema, BlobResourceContentsSchema]))
});

/**
 * An optional notification from the server to the client, informing it that the list of resources it can read from has changed. This may be issued by servers without any previous subscription from the client.
 */
export const ResourceListChangedNotificationSchema = NotificationSchema.extend({
    method: z.literal('notifications/resources/list_changed')
});

/**
 * Sent from the client to request resources/updated notifications from the server whenever a particular resource changes.
 */
export const SubscribeRequestSchema = RequestSchema.extend({
    method: z.literal('resources/subscribe'),
    params: BaseRequestParamsSchema.extend({
        /**
         * The URI of the resource to subscribe to. The URI can use any protocol; it is up to the server how to interpret it.
         */
        uri: z.string()
    })
});

/**
 * Sent from the client to request cancellation of resources/updated notifications from the server. This should follow a previous resources/subscribe request.
 */
export const UnsubscribeRequestSchema = RequestSchema.extend({
    method: z.literal('resources/unsubscribe'),
    params: BaseRequestParamsSchema.extend({
        /**
         * The URI of the resource to unsubscribe from.
         */
        uri: z.string()
    })
});

/**
 * A notification from the server to the client, informing it that a resource has changed and may need to be read again. This should only be sent if the client previously sent a resources/subscribe request.
 */
export const ResourceUpdatedNotificationSchema = NotificationSchema.extend({
    method: z.literal('notifications/resources/updated'),
    params: BaseNotificationParamsSchema.extend({
        /**
         * The URI of the resource that has been updated. This might be a sub-resource of the one that the client actually subscribed to.
         */
        uri: z.string()
    })
});

/* Prompts */
/**
 * Describes an argument that a prompt can accept.
 */
export const PromptArgumentSchema = z
    .object({
        /**
         * The name of the argument.
         */
        name: z.string(),
        /**
         * A human-readable description of the argument.
         */
        description: z.optional(z.string()),
        /**
         * Whether this argument must be provided.
         */
        required: z.optional(z.boolean())
    })
    .passthrough();

/**
 * A prompt or prompt template that the server offers.
 */
export const PromptSchema = BaseMetadataSchema.extend({
    /**
     * An optional description of what this prompt provides
     */
    description: z.optional(z.string()),
    /**
     * A list of arguments to use for templating the prompt.
     */
    arguments: z.optional(z.array(PromptArgumentSchema)),
    /**
     * See [MCP specification](https://github.com/modelcontextprotocol/modelcontextprotocol/blob/47339c03c143bb4ec01a26e721a1b8fe66634ebe/docs/specification/draft/basic/index.mdx#general-fields)
     * for notes on _meta usage.
     */
    _meta: z.optional(z.object({}).passthrough())
}).merge(IconsSchema);

/**
 * Sent from the client to request a list of prompts and prompt templates the server has.
 */
export const ListPromptsRequestSchema = PaginatedRequestSchema.extend({
    method: z.literal('prompts/list')
});

/**
 * The server's response to a prompts/list request from the client.
 */
export const ListPromptsResultSchema = PaginatedResultSchema.extend({
    prompts: z.array(PromptSchema)
});

/**
 * Used by the client to get a prompt provided by the server.
 */
export const GetPromptRequestSchema = RequestSchema.extend({
    method: z.literal('prompts/get'),
    params: BaseRequestParamsSchema.extend({
        /**
         * The name of the prompt or prompt template.
         */
        name: z.string(),
        /**
         * Arguments to use for templating the prompt.
         */
        arguments: z.optional(z.record(z.string()))
    })
});

/**
 * Text provided to or from an LLM.
 */
export const TextContentSchema = z
    .object({
        type: z.literal('text'),
        /**
         * The text content of the message.
         */
        text: z.string(),

        /**
         * See [MCP specification](https://github.com/modelcontextprotocol/modelcontextprotocol/blob/47339c03c143bb4ec01a26e721a1b8fe66634ebe/docs/specification/draft/basic/index.mdx#general-fields)
         * for notes on _meta usage.
         */
        _meta: z.optional(z.object({}).passthrough())
    })
    .passthrough();

/**
 * An image provided to or from an LLM.
 */
export const ImageContentSchema = z
    .object({
        type: z.literal('image'),
        /**
         * The base64-encoded image data.
         */
        data: Base64Schema,
        /**
         * The MIME type of the image. Different providers may support different image types.
         */
        mimeType: z.string(),

        /**
         * See [MCP specification](https://github.com/modelcontextprotocol/modelcontextprotocol/blob/47339c03c143bb4ec01a26e721a1b8fe66634ebe/docs/specification/draft/basic/index.mdx#general-fields)
         * for notes on _meta usage.
         */
        _meta: z.optional(z.object({}).passthrough())
    })
    .passthrough();

/**
 * An Audio provided to or from an LLM.
 */
export const AudioContentSchema = z
    .object({
        type: z.literal('audio'),
        /**
         * The base64-encoded audio data.
         */
        data: Base64Schema,
        /**
         * The MIME type of the audio. Different providers may support different audio types.
         */
        mimeType: z.string(),

        /**
         * See [MCP specification](https://github.com/modelcontextprotocol/modelcontextprotocol/blob/47339c03c143bb4ec01a26e721a1b8fe66634ebe/docs/specification/draft/basic/index.mdx#general-fields)
         * for notes on _meta usage.
         */
        _meta: z.optional(z.object({}).passthrough())
    })
    .passthrough();

/**
 * The contents of a resource, embedded into a prompt or tool call result.
 */
export const EmbeddedResourceSchema = z
    .object({
        type: z.literal('resource'),
        resource: z.union([TextResourceContentsSchema, BlobResourceContentsSchema]),
        /**
         * See [MCP specification](https://github.com/modelcontextprotocol/modelcontextprotocol/blob/47339c03c143bb4ec01a26e721a1b8fe66634ebe/docs/specification/draft/basic/index.mdx#general-fields)
         * for notes on _meta usage.
         */
        _meta: z.optional(z.object({}).passthrough())
    })
    .passthrough();

/**
 * A resource that the server is capable of reading, included in a prompt or tool call result.
 *
 * Note: resource links returned by tools are not guaranteed to appear in the results of `resources/list` requests.
 */
export const ResourceLinkSchema = ResourceSchema.extend({
    type: z.literal('resource_link')
});

/**
 * A content block that can be used in prompts and tool results.
 */
export const ContentBlockSchema = z.union([
    TextContentSchema,
    ImageContentSchema,
    AudioContentSchema,
    ResourceLinkSchema,
    EmbeddedResourceSchema
]);

/**
 * Describes a message returned as part of a prompt.
 */
export const PromptMessageSchema = z
    .object({
        role: z.enum(['user', 'assistant']),
        content: ContentBlockSchema
    })
    .passthrough();

/**
 * The server's response to a prompts/get request from the client.
 */
export const GetPromptResultSchema = ResultSchema.extend({
    /**
     * An optional description for the prompt.
     */
    description: z.optional(z.string()),
    messages: z.array(PromptMessageSchema)
});

/**
 * An optional notification from the server to the client, informing it that the list of prompts it offers has changed. This may be issued by servers without any previous subscription from the client.
 */
export const PromptListChangedNotificationSchema = NotificationSchema.extend({
    method: z.literal('notifications/prompts/list_changed')
});

/* Tools */
/**
 * Additional properties describing a Tool to clients.
 *
 * NOTE: all properties in ToolAnnotations are **hints**.
 * They are not guaranteed to provide a faithful description of
 * tool behavior (including descriptive properties like `title`).
 *
 * Clients should never make tool use decisions based on ToolAnnotations
 * received from untrusted servers.
 */
export const ToolAnnotationsSchema = z
    .object({
        /**
         * A human-readable title for the tool.
         */
        title: z.optional(z.string()),

        /**
         * If true, the tool does not modify its environment.
         *
         * Default: false
         */
        readOnlyHint: z.optional(z.boolean()),

        /**
         * If true, the tool may perform destructive updates to its environment.
         * If false, the tool performs only additive updates.
         *
         * (This property is meaningful only when `readOnlyHint == false`)
         *
         * Default: true
         */
        destructiveHint: z.optional(z.boolean()),

        /**
         * If true, calling the tool repeatedly with the same arguments
         * will have no additional effect on the its environment.
         *
         * (This property is meaningful only when `readOnlyHint == false`)
         *
         * Default: false
         */
        idempotentHint: z.optional(z.boolean()),

        /**
         * If true, this tool may interact with an "open world" of external
         * entities. If false, the tool's domain of interaction is closed.
         * For example, the world of a web search tool is open, whereas that
         * of a memory tool is not.
         *
         * Default: true
         */
        openWorldHint: z.optional(z.boolean())
    })
    .passthrough();

/**
 * Definition for a tool the client can call.
 */
export const ToolSchema = BaseMetadataSchema.extend({
    /**
     * A human-readable description of the tool.
     */
    description: z.optional(z.string()),
    /**
     * A JSON Schema object defining the expected parameters for the tool.
     */
    inputSchema: z
        .object({
            type: z.literal('object'),
            properties: z.optional(z.object({}).passthrough()),
            required: z.optional(z.array(z.string()))
        })
        .passthrough(),
    /**
     * An optional JSON Schema object defining the structure of the tool's output returned in
     * the structuredContent field of a CallToolResult.
     */
    outputSchema: z.optional(
        z
            .object({
                type: z.literal('object'),
                properties: z.optional(z.object({}).passthrough()),
                required: z.optional(z.array(z.string()))
            })
            .passthrough()
    ),
    /**
     * Optional additional tool information.
     */
    annotations: z.optional(ToolAnnotationsSchema),

    /**
     * See [MCP specification](https://github.com/modelcontextprotocol/modelcontextprotocol/blob/47339c03c143bb4ec01a26e721a1b8fe66634ebe/docs/specification/draft/basic/index.mdx#general-fields)
     * for notes on _meta usage.
     */
    _meta: z.optional(z.object({}).passthrough())
}).merge(IconsSchema);

/**
 * Sent from the client to request a list of tools the server has.
 */
export const ListToolsRequestSchema = PaginatedRequestSchema.extend({
    method: z.literal('tools/list')
});

/**
 * The server's response to a tools/list request from the client.
 */
export const ListToolsResultSchema = PaginatedResultSchema.extend({
    tools: z.array(ToolSchema)
});

<<<<<<< HEAD
export const CallToolResultUnstructuredSchema = ResultSchema.extend({
  /**
   * A list of content objects that represent the result of the tool call.
   *
   * If the Tool does not define an outputSchema, this field MUST be present in the result.
   * For backwards compatibility, this field is always present, but it may be empty.
   */
  content: z.array(ContentBlockSchema).default([]),
  /**
   * Whether the tool call ended in an error.
   *
   * If not set, this is assumed to be false (the call was successful).
   *
   * Any errors that originate from the tool SHOULD be reported inside the result
   * object, with `isError` set to true, _not_ as an MCP protocol-level error
   * response. Otherwise, the LLM would not be able to see that an error occurred
   * and self-correct.
   *
   * However, any errors in _finding_ the tool, an error indicating that the
   * server does not support tool calls, or any other exceptional conditions,
   * should be reported as an MCP error response.
   */
  isError: z.optional(z.boolean()),
=======
/**
 * The server's response to a tool call.
 */
export const CallToolResultSchema = ResultSchema.extend({
    /**
     * A list of content objects that represent the result of the tool call.
     *
     * If the Tool does not define an outputSchema, this field MUST be present in the result.
     * For backwards compatibility, this field is always present, but it may be empty.
     */
    content: z.array(ContentBlockSchema).default([]),

    /**
     * An object containing structured tool output.
     *
     * If the Tool defines an outputSchema, this field MUST be present in the result, and contain a JSON object that matches the schema.
     */
    structuredContent: z.object({}).passthrough().optional(),

    /**
     * Whether the tool call ended in an error.
     *
     * If not set, this is assumed to be false (the call was successful).
     *
     * Any errors that originate from the tool SHOULD be reported inside the result
     * object, with `isError` set to true, _not_ as an MCP protocol-level error
     * response. Otherwise, the LLM would not be able to see that an error occurred
     * and self-correct.
     *
     * However, any errors in _finding_ the tool, an error indicating that the
     * server does not support tool calls, or any other exceptional conditions,
     * should be reported as an MCP error response.
     */
    isError: z.optional(z.boolean())
>>>>>>> 783d53be
});

export const CallToolResultStructuredSchema = CallToolResultUnstructuredSchema.extend({
  /**
   * An object containing structured tool output.
   *
   * If the Tool defines an outputSchema, this field MUST be present in the result, and contain a JSON object that matches the schema.
   */
  structuredContent: z.object({}).passthrough().optional(),
});

export const CallToolResultSchema = z.union([CallToolResultUnstructuredSchema, CallToolResultStructuredSchema]);

/**
 * CallToolResultSchema extended with backwards compatibility to protocol version 2024-10-07.
 */
export const CompatibilityCallToolResultSchema = CallToolResultSchema.or(
    ResultSchema.extend({
        toolResult: z.unknown()
    })
);

/**
 * Used by the client to invoke a tool provided by the server.
 */
export const CallToolRequestSchema = RequestSchema.extend({
    method: z.literal('tools/call'),
    params: BaseRequestParamsSchema.extend({
        name: z.string(),
        arguments: z.optional(z.record(z.unknown()))
    })
});

/**
 * An optional notification from the server to the client, informing it that the list of tools it offers has changed. This may be issued by servers without any previous subscription from the client.
 */
export const ToolListChangedNotificationSchema = NotificationSchema.extend({
    method: z.literal('notifications/tools/list_changed')
});

/* Logging */
/**
 * The severity of a log message.
 */
export const LoggingLevelSchema = z.enum(['debug', 'info', 'notice', 'warning', 'error', 'critical', 'alert', 'emergency']);

/**
 * A request from the client to the server, to enable or adjust logging.
 */
export const SetLevelRequestSchema = RequestSchema.extend({
    method: z.literal('logging/setLevel'),
    params: BaseRequestParamsSchema.extend({
        /**
         * The level of logging that the client wants to receive from the server. The server should send all logs at this level and higher (i.e., more severe) to the client as notifications/logging/message.
         */
        level: LoggingLevelSchema
    })
});

/**
 * Notification of a log message passed from server to client. If no logging/setLevel request has been sent from the client, the server MAY decide which messages to send automatically.
 */
export const LoggingMessageNotificationSchema = NotificationSchema.extend({
    method: z.literal('notifications/message'),
    params: BaseNotificationParamsSchema.extend({
        /**
         * The severity of this log message.
         */
        level: LoggingLevelSchema,
        /**
         * An optional name of the logger issuing this message.
         */
        logger: z.optional(z.string()),
        /**
         * The data to be logged, such as a string message or an object. Any JSON serializable type is allowed here.
         */
        data: z.unknown()
    })
});

/* Sampling */
/**
 * Hints to use for model selection.
 */
export const ModelHintSchema = z
    .object({
        /**
         * A hint for a model name.
         */
        name: z.string().optional()
    })
    .passthrough();

/**
 * The server's preferences for model selection, requested of the client during sampling.
 */
export const ModelPreferencesSchema = z
    .object({
        /**
         * Optional hints to use for model selection.
         */
        hints: z.optional(z.array(ModelHintSchema)),
        /**
         * How much to prioritize cost when selecting a model.
         */
        costPriority: z.optional(z.number().min(0).max(1)),
        /**
         * How much to prioritize sampling speed (latency) when selecting a model.
         */
        speedPriority: z.optional(z.number().min(0).max(1)),
        /**
         * How much to prioritize intelligence and capabilities when selecting a model.
         */
        intelligencePriority: z.optional(z.number().min(0).max(1))
    })
    .passthrough();

/**
 * Describes a message issued to or received from an LLM API.
 */
export const SamplingMessageSchema = z
    .object({
        role: z.enum(['user', 'assistant']),
        content: z.union([TextContentSchema, ImageContentSchema, AudioContentSchema])
    })
    .passthrough();

/**
 * A request from the server to sample an LLM via the client. The client has full discretion over which model to select. The client should also inform the user before beginning sampling, to allow them to inspect the request (human in the loop) and decide whether to approve it.
 */
export const CreateMessageRequestSchema = RequestSchema.extend({
    method: z.literal('sampling/createMessage'),
    params: BaseRequestParamsSchema.extend({
        messages: z.array(SamplingMessageSchema),
        /**
         * An optional system prompt the server wants to use for sampling. The client MAY modify or omit this prompt.
         */
        systemPrompt: z.optional(z.string()),
        /**
         * A request to include context from one or more MCP servers (including the caller), to be attached to the prompt. The client MAY ignore this request.
         */
        includeContext: z.optional(z.enum(['none', 'thisServer', 'allServers'])),
        temperature: z.optional(z.number()),
        /**
         * The maximum number of tokens to sample, as requested by the server. The client MAY choose to sample fewer tokens than requested.
         */
        maxTokens: z.number().int(),
        stopSequences: z.optional(z.array(z.string())),
        /**
         * Optional metadata to pass through to the LLM provider. The format of this metadata is provider-specific.
         */
        metadata: z.optional(z.object({}).passthrough()),
        /**
         * The server's preferences for which model to select.
         */
        modelPreferences: z.optional(ModelPreferencesSchema)
    })
});

/**
 * The client's response to a sampling/create_message request from the server. The client should inform the user before returning the sampled message, to allow them to inspect the response (human in the loop) and decide whether to allow the server to see it.
 */
export const CreateMessageResultSchema = ResultSchema.extend({
    /**
     * The name of the model that generated the message.
     */
    model: z.string(),
    /**
     * The reason why sampling stopped.
     */
    stopReason: z.optional(z.enum(['endTurn', 'stopSequence', 'maxTokens']).or(z.string())),
    role: z.enum(['user', 'assistant']),
    content: z.discriminatedUnion('type', [TextContentSchema, ImageContentSchema, AudioContentSchema])
});

/* Elicitation */
/**
 * Primitive schema definition for boolean fields.
 */
export const BooleanSchemaSchema = z
    .object({
        type: z.literal('boolean'),
        title: z.optional(z.string()),
        description: z.optional(z.string()),
        default: z.optional(z.boolean())
    })
    .passthrough();

/**
 * Primitive schema definition for string fields.
 */
export const StringSchemaSchema = z
    .object({
        type: z.literal('string'),
        title: z.optional(z.string()),
        description: z.optional(z.string()),
        minLength: z.optional(z.number()),
        maxLength: z.optional(z.number()),
        format: z.optional(z.enum(['email', 'uri', 'date', 'date-time']))
    })
    .passthrough();

/**
 * Primitive schema definition for number fields.
 */
export const NumberSchemaSchema = z
    .object({
        type: z.enum(['number', 'integer']),
        title: z.optional(z.string()),
        description: z.optional(z.string()),
        minimum: z.optional(z.number()),
        maximum: z.optional(z.number())
    })
    .passthrough();

/**
 * Primitive schema definition for enum fields.
 */
export const EnumSchemaSchema = z
    .object({
        type: z.literal('string'),
        title: z.optional(z.string()),
        description: z.optional(z.string()),
        enum: z.array(z.string()),
        enumNames: z.optional(z.array(z.string()))
    })
    .passthrough();

/**
 * Union of all primitive schema definitions.
 */
export const PrimitiveSchemaDefinitionSchema = z.union([BooleanSchemaSchema, StringSchemaSchema, NumberSchemaSchema, EnumSchemaSchema]);

/**
 * A request from the server to elicit user input via the client.
 * The client should present the message and form fields to the user.
 */
export const ElicitRequestSchema = RequestSchema.extend({
    method: z.literal('elicitation/create'),
    params: BaseRequestParamsSchema.extend({
        /**
         * The message to present to the user.
         */
        message: z.string(),
        /**
         * The schema for the requested user input.
         */
        requestedSchema: z
            .object({
                type: z.literal('object'),
                properties: z.record(z.string(), PrimitiveSchemaDefinitionSchema),
                required: z.optional(z.array(z.string()))
            })
            .passthrough()
    })
});

/**
 * The client's response to an elicitation/create request from the server.
 */
export const ElicitResultSchema = ResultSchema.extend({
    /**
     * The user's response action.
     */
    action: z.enum(['accept', 'decline', 'cancel']),
    /**
     * The collected user input content (only present if action is "accept").
     */
    content: z.optional(z.record(z.string(), z.unknown()))
});

/* Autocomplete */
/**
 * A reference to a resource or resource template definition.
 */
export const ResourceTemplateReferenceSchema = z
    .object({
        type: z.literal('ref/resource'),
        /**
         * The URI or URI template of the resource.
         */
        uri: z.string()
    })
    .passthrough();

/**
 * @deprecated Use ResourceTemplateReferenceSchema instead
 */
export const ResourceReferenceSchema = ResourceTemplateReferenceSchema;

/**
 * Identifies a prompt.
 */
export const PromptReferenceSchema = z
    .object({
        type: z.literal('ref/prompt'),
        /**
         * The name of the prompt or prompt template
         */
        name: z.string()
    })
    .passthrough();

/**
 * A request from the client to the server, to ask for completion options.
 */
export const CompleteRequestSchema = RequestSchema.extend({
    method: z.literal('completion/complete'),
    params: BaseRequestParamsSchema.extend({
        ref: z.union([PromptReferenceSchema, ResourceTemplateReferenceSchema]),
        /**
         * The argument's information
         */
        argument: z
            .object({
                /**
                 * The name of the argument
                 */
                name: z.string(),
                /**
                 * The value of the argument to use for completion matching.
                 */
                value: z.string()
            })
            .passthrough(),
        context: z.optional(
            z.object({
                /**
                 * Previously-resolved variables in a URI template or prompt.
                 */
                arguments: z.optional(z.record(z.string(), z.string()))
            })
        )
    })
});

/**
 * The server's response to a completion/complete request
 */
export const CompleteResultSchema = ResultSchema.extend({
    completion: z
        .object({
            /**
             * An array of completion values. Must not exceed 100 items.
             */
            values: z.array(z.string()).max(100),
            /**
             * The total number of completion options available. This can exceed the number of values actually sent in the response.
             */
            total: z.optional(z.number().int()),
            /**
             * Indicates whether there are additional completion options beyond those provided in the current response, even if the exact total is unknown.
             */
            hasMore: z.optional(z.boolean())
        })
        .passthrough()
});

/* Roots */
/**
 * Represents a root directory or file that the server can operate on.
 */
export const RootSchema = z
    .object({
        /**
         * The URI identifying the root. This *must* start with file:// for now.
         */
        uri: z.string().startsWith('file://'),
        /**
         * An optional name for the root.
         */
        name: z.optional(z.string()),

        /**
         * See [MCP specification](https://github.com/modelcontextprotocol/modelcontextprotocol/blob/47339c03c143bb4ec01a26e721a1b8fe66634ebe/docs/specification/draft/basic/index.mdx#general-fields)
         * for notes on _meta usage.
         */
        _meta: z.optional(z.object({}).passthrough())
    })
    .passthrough();

/**
 * Sent from the server to request a list of root URIs from the client.
 */
export const ListRootsRequestSchema = RequestSchema.extend({
    method: z.literal('roots/list')
});

/**
 * The client's response to a roots/list request from the server.
 */
export const ListRootsResultSchema = ResultSchema.extend({
    roots: z.array(RootSchema)
});

/**
 * A notification from the client to the server, informing it that the list of roots has changed.
 */
export const RootsListChangedNotificationSchema = NotificationSchema.extend({
    method: z.literal('notifications/roots/list_changed')
});

/* Client messages */
export const ClientRequestSchema = z.union([
    PingRequestSchema,
    InitializeRequestSchema,
    CompleteRequestSchema,
    SetLevelRequestSchema,
    GetPromptRequestSchema,
    ListPromptsRequestSchema,
    ListResourcesRequestSchema,
    ListResourceTemplatesRequestSchema,
    ReadResourceRequestSchema,
    SubscribeRequestSchema,
    UnsubscribeRequestSchema,
    CallToolRequestSchema,
    ListToolsRequestSchema
]);

export const ClientNotificationSchema = z.union([
    CancelledNotificationSchema,
    ProgressNotificationSchema,
    InitializedNotificationSchema,
    RootsListChangedNotificationSchema
]);

export const ClientResultSchema = z.union([EmptyResultSchema, CreateMessageResultSchema, ElicitResultSchema, ListRootsResultSchema]);

/* Server messages */
export const ServerRequestSchema = z.union([PingRequestSchema, CreateMessageRequestSchema, ElicitRequestSchema, ListRootsRequestSchema]);

export const ServerNotificationSchema = z.union([
    CancelledNotificationSchema,
    ProgressNotificationSchema,
    LoggingMessageNotificationSchema,
    ResourceUpdatedNotificationSchema,
    ResourceListChangedNotificationSchema,
    ToolListChangedNotificationSchema,
    PromptListChangedNotificationSchema
]);

export const ServerResultSchema = z.union([
    EmptyResultSchema,
    InitializeResultSchema,
    CompleteResultSchema,
    GetPromptResultSchema,
    ListPromptsResultSchema,
    ListResourcesResultSchema,
    ListResourceTemplatesResultSchema,
    ReadResourceResultSchema,
    CallToolResultSchema,
    ListToolsResultSchema
]);

export class McpError extends Error {
    constructor(
        public readonly code: number,
        message: string,
        public readonly data?: unknown
    ) {
        super(`MCP error ${code}: ${message}`);
        this.name = 'McpError';
    }
}

type Primitive = string | number | boolean | bigint | null | undefined;
type Flatten<T> = T extends Primitive
    ? T
    : T extends Array<infer U>
      ? Array<Flatten<U>>
      : T extends Set<infer U>
        ? Set<Flatten<U>>
        : T extends Map<infer K, infer V>
          ? Map<Flatten<K>, Flatten<V>>
          : T extends object
            ? { [K in keyof T]: Flatten<T[K]> }
            : T;

type Infer<Schema extends ZodTypeAny> = Flatten<z.infer<Schema>>;

/**
 * Headers that are compatible with both Node.js and the browser.
 */
export type IsomorphicHeaders = Record<string, string | string[] | undefined>;

/**
 * Information about the incoming request.
 */
export interface RequestInfo {
    /**
     * The headers of the request.
     */
    headers: IsomorphicHeaders;
}

/**
 * Extra information about a message.
 */
export interface MessageExtraInfo {
    /**
     * The request information.
     */
    requestInfo?: RequestInfo;

    /**
     * The authentication information.
     */
    authInfo?: AuthInfo;
}

/* JSON-RPC types */
export type ProgressToken = Infer<typeof ProgressTokenSchema>;
export type Cursor = Infer<typeof CursorSchema>;
export type Request = Infer<typeof RequestSchema>;
export type RequestMeta = Infer<typeof RequestMetaSchema>;
export type Notification = Infer<typeof NotificationSchema>;
export type Result = Infer<typeof ResultSchema>;
export type RequestId = Infer<typeof RequestIdSchema>;
export type JSONRPCRequest = Infer<typeof JSONRPCRequestSchema>;
export type JSONRPCNotification = Infer<typeof JSONRPCNotificationSchema>;
export type JSONRPCResponse = Infer<typeof JSONRPCResponseSchema>;
export type JSONRPCError = Infer<typeof JSONRPCErrorSchema>;
export type JSONRPCMessage = Infer<typeof JSONRPCMessageSchema>;

/* Empty result */
export type EmptyResult = Infer<typeof EmptyResultSchema>;

/* Cancellation */
export type CancelledNotification = Infer<typeof CancelledNotificationSchema>;

/* Base Metadata */
export type Icon = Infer<typeof IconSchema>;
export type Icons = Infer<typeof IconsSchema>;
export type BaseMetadata = Infer<typeof BaseMetadataSchema>;

/* Initialization */
export type Implementation = Infer<typeof ImplementationSchema>;
export type ClientCapabilities = Infer<typeof ClientCapabilitiesSchema>;
export type InitializeRequest = Infer<typeof InitializeRequestSchema>;
export type ServerCapabilities = Infer<typeof ServerCapabilitiesSchema>;
export type InitializeResult = Infer<typeof InitializeResultSchema>;
export type InitializedNotification = Infer<typeof InitializedNotificationSchema>;

/* Ping */
export type PingRequest = Infer<typeof PingRequestSchema>;

/* Progress notifications */
export type Progress = Infer<typeof ProgressSchema>;
export type ProgressNotification = Infer<typeof ProgressNotificationSchema>;

/* Pagination */
export type PaginatedRequest = Infer<typeof PaginatedRequestSchema>;
export type PaginatedResult = Infer<typeof PaginatedResultSchema>;

/* Resources */
export type ResourceContents = Infer<typeof ResourceContentsSchema>;
export type TextResourceContents = Infer<typeof TextResourceContentsSchema>;
export type BlobResourceContents = Infer<typeof BlobResourceContentsSchema>;
export type Resource = Infer<typeof ResourceSchema>;
export type ResourceTemplate = Infer<typeof ResourceTemplateSchema>;
export type ListResourcesRequest = Infer<typeof ListResourcesRequestSchema>;
export type ListResourcesResult = Infer<typeof ListResourcesResultSchema>;
export type ListResourceTemplatesRequest = Infer<typeof ListResourceTemplatesRequestSchema>;
export type ListResourceTemplatesResult = Infer<typeof ListResourceTemplatesResultSchema>;
export type ReadResourceRequest = Infer<typeof ReadResourceRequestSchema>;
export type ReadResourceResult = Infer<typeof ReadResourceResultSchema>;
export type ResourceListChangedNotification = Infer<typeof ResourceListChangedNotificationSchema>;
export type SubscribeRequest = Infer<typeof SubscribeRequestSchema>;
export type UnsubscribeRequest = Infer<typeof UnsubscribeRequestSchema>;
export type ResourceUpdatedNotification = Infer<typeof ResourceUpdatedNotificationSchema>;

/* Prompts */
export type PromptArgument = Infer<typeof PromptArgumentSchema>;
export type Prompt = Infer<typeof PromptSchema>;
export type ListPromptsRequest = Infer<typeof ListPromptsRequestSchema>;
export type ListPromptsResult = Infer<typeof ListPromptsResultSchema>;
export type GetPromptRequest = Infer<typeof GetPromptRequestSchema>;
export type TextContent = Infer<typeof TextContentSchema>;
export type ImageContent = Infer<typeof ImageContentSchema>;
export type AudioContent = Infer<typeof AudioContentSchema>;
export type EmbeddedResource = Infer<typeof EmbeddedResourceSchema>;
export type ResourceLink = Infer<typeof ResourceLinkSchema>;
export type ContentBlock = Infer<typeof ContentBlockSchema>;
export type PromptMessage = Infer<typeof PromptMessageSchema>;
export type GetPromptResult = Infer<typeof GetPromptResultSchema>;
export type PromptListChangedNotification = Infer<typeof PromptListChangedNotificationSchema>;

/* Tools */
export type ToolAnnotations = Infer<typeof ToolAnnotationsSchema>;
export type Tool = Infer<typeof ToolSchema>;
export type ListToolsRequest = Infer<typeof ListToolsRequestSchema>;
export type ListToolsResult = Infer<typeof ListToolsResultSchema>;
export type CallToolResult = Infer<typeof CallToolResultSchema>;
export type CallToolResultUnstructured = Infer<typeof CallToolResultUnstructuredSchema>;
export type CallToolResultStructured<OArgs extends ZodRawShape> = Infer<typeof CallToolResultStructuredSchema> & {
  structuredContent: z.infer<z.ZodObject<OArgs>>;
}
export type CompatibilityCallToolResult = Infer<typeof CompatibilityCallToolResultSchema>;
export type CallToolRequest = Infer<typeof CallToolRequestSchema>;
export type ToolListChangedNotification = Infer<typeof ToolListChangedNotificationSchema>;

/* Logging */
export type LoggingLevel = Infer<typeof LoggingLevelSchema>;
export type SetLevelRequest = Infer<typeof SetLevelRequestSchema>;
export type LoggingMessageNotification = Infer<typeof LoggingMessageNotificationSchema>;

/* Sampling */
export type SamplingMessage = Infer<typeof SamplingMessageSchema>;
export type CreateMessageRequest = Infer<typeof CreateMessageRequestSchema>;
export type CreateMessageResult = Infer<typeof CreateMessageResultSchema>;

/* Elicitation */
export type BooleanSchema = Infer<typeof BooleanSchemaSchema>;
export type StringSchema = Infer<typeof StringSchemaSchema>;
export type NumberSchema = Infer<typeof NumberSchemaSchema>;
export type EnumSchema = Infer<typeof EnumSchemaSchema>;
export type PrimitiveSchemaDefinition = Infer<typeof PrimitiveSchemaDefinitionSchema>;
export type ElicitRequest = Infer<typeof ElicitRequestSchema>;
export type ElicitResult = Infer<typeof ElicitResultSchema>;

/* Autocomplete */
export type ResourceTemplateReference = Infer<typeof ResourceTemplateReferenceSchema>;
/**
 * @deprecated Use ResourceTemplateReference instead
 */
export type ResourceReference = ResourceTemplateReference;
export type PromptReference = Infer<typeof PromptReferenceSchema>;
export type CompleteRequest = Infer<typeof CompleteRequestSchema>;
export type CompleteResult = Infer<typeof CompleteResultSchema>;

/* Roots */
export type Root = Infer<typeof RootSchema>;
export type ListRootsRequest = Infer<typeof ListRootsRequestSchema>;
export type ListRootsResult = Infer<typeof ListRootsResultSchema>;
export type RootsListChangedNotification = Infer<typeof RootsListChangedNotificationSchema>;

/* Client messages */
export type ClientRequest = Infer<typeof ClientRequestSchema>;
export type ClientNotification = Infer<typeof ClientNotificationSchema>;
export type ClientResult = Infer<typeof ClientResultSchema>;

/* Server messages */
export type ServerRequest = Infer<typeof ServerRequestSchema>;
export type ServerNotification = Infer<typeof ServerNotificationSchema>;
export type ServerResult = Infer<typeof ServerResultSchema>;<|MERGE_RESOLUTION|>--- conflicted
+++ resolved
@@ -1,23 +1,9 @@
-<<<<<<< HEAD
-import { z, ZodRawShape, ZodTypeAny } from "zod";
-import { AuthInfo } from "./server/auth/types.js";
-
-export const LATEST_PROTOCOL_VERSION = "2025-06-18";
-export const DEFAULT_NEGOTIATED_PROTOCOL_VERSION = "2025-03-26";
-export const SUPPORTED_PROTOCOL_VERSIONS = [
-  LATEST_PROTOCOL_VERSION,
-  "2025-03-26",
-  "2024-11-05",
-  "2024-10-07",
-];
-=======
 import { z, ZodTypeAny } from 'zod';
 import { AuthInfo } from './server/auth/types.js';
 
 export const LATEST_PROTOCOL_VERSION = '2025-06-18';
 export const DEFAULT_NEGOTIATED_PROTOCOL_VERSION = '2025-03-26';
 export const SUPPORTED_PROTOCOL_VERSIONS = [LATEST_PROTOCOL_VERSION, '2025-03-26', '2024-11-05', '2024-10-07'];
->>>>>>> 783d53be
 
 /* JSON-RPC types */
 export const JSONRPC_VERSION = '2.0';
@@ -991,7 +977,6 @@
     tools: z.array(ToolSchema)
 });
 
-<<<<<<< HEAD
 export const CallToolResultUnstructuredSchema = ResultSchema.extend({
   /**
    * A list of content objects that represent the result of the tool call.
@@ -1015,42 +1000,6 @@
    * should be reported as an MCP error response.
    */
   isError: z.optional(z.boolean()),
-=======
-/**
- * The server's response to a tool call.
- */
-export const CallToolResultSchema = ResultSchema.extend({
-    /**
-     * A list of content objects that represent the result of the tool call.
-     *
-     * If the Tool does not define an outputSchema, this field MUST be present in the result.
-     * For backwards compatibility, this field is always present, but it may be empty.
-     */
-    content: z.array(ContentBlockSchema).default([]),
-
-    /**
-     * An object containing structured tool output.
-     *
-     * If the Tool defines an outputSchema, this field MUST be present in the result, and contain a JSON object that matches the schema.
-     */
-    structuredContent: z.object({}).passthrough().optional(),
-
-    /**
-     * Whether the tool call ended in an error.
-     *
-     * If not set, this is assumed to be false (the call was successful).
-     *
-     * Any errors that originate from the tool SHOULD be reported inside the result
-     * object, with `isError` set to true, _not_ as an MCP protocol-level error
-     * response. Otherwise, the LLM would not be able to see that an error occurred
-     * and self-correct.
-     *
-     * However, any errors in _finding_ the tool, an error indicating that the
-     * server does not support tool calls, or any other exceptional conditions,
-     * should be reported as an MCP error response.
-     */
-    isError: z.optional(z.boolean())
->>>>>>> 783d53be
 });
 
 export const CallToolResultStructuredSchema = CallToolResultUnstructuredSchema.extend({
