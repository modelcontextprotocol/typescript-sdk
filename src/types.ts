--- conflicted
+++ resolved
@@ -1245,7 +1245,6 @@
     type: z.literal('string'),
     title: z.string().optional(),
     description: z.string().optional(),
-<<<<<<< HEAD
     enum: z.array(z.string()),
     default: z.string().optional()
 });
@@ -1280,11 +1279,7 @@
 });
 
 // Combined single selection enumeration
-export const SingleSelectEnumSchemaSchema = z.union([
-    UntitledSingleSelectEnumSchemaSchema,
-    TitledSingleSelectEnumSchemaSchema,
-    LegacyTitledEnumSchemaSchema
-]);
+export const SingleSelectEnumSchemaSchema = z.union([UntitledSingleSelectEnumSchemaSchema, TitledSingleSelectEnumSchemaSchema]);
 
 /**
  * Schema for multiple-selection enumeration without display titles for options.
@@ -1320,11 +1315,6 @@
         )
     }),
     default: z.array(z.string()).optional()
-=======
-    enum: z.array(z.string()),
-    enumNames: z.array(z.string()).optional(),
-    default: z.string().optional()
->>>>>>> ce420f8f
 });
 
 /**
@@ -1335,7 +1325,7 @@
 /**
  * Primitive schema definition for enum fields.
  */
-export const EnumSchemaSchema = z.union([SingleSelectEnumSchemaSchema, MultiSelectEnumSchemaSchema]);
+export const EnumSchemaSchema = z.union([SingleSelectEnumSchemaSchema, MultiSelectEnumSchemaSchema, LegacyTitledEnumSchemaSchema]);
 
 /**
  * Union of all primitive schema definitions.
