--- conflicted
+++ resolved
@@ -274,52 +274,6 @@
 /**
  * Capabilities a client may support. Known capabilities are defined here, in this schema, but this is not a closed set: any client can define its own, additional capabilities.
  */
-<<<<<<< HEAD
-export const ClientCapabilitiesSchema = z
-    .object({
-        /**
-         * Experimental, non-standard capabilities that the client supports.
-         */
-        experimental: z.optional(z.object({}).passthrough()),
-        /**
-         * Present if the client supports sampling from an LLM.
-         */
-        sampling: z.optional(
-            z
-                .object({
-                /**
-                 * Present if the client supports non-'none' values for includeContext parameter.
-                 * SOFT-DEPRECATED: New implementations should use tools parameter instead.
-                 */
-                context: z.optional(z.object({}).passthrough()),
-                /**
-                 * Present if the client supports tools and tool_choice parameters in sampling requests.
-                 * Presence indicates full tool calling support.
-                 */
-                tools: z.optional(z.object({}).passthrough()),
-                })
-                .passthrough(),
-            ),
-        /**
-         * Present if the client supports eliciting user input.
-         */
-        elicitation: z.optional(z.object({}).passthrough()),
-        /**
-         * Present if the client supports listing roots.
-         */
-        roots: z.optional(
-            z
-                .object({
-                    /**
-                     * Whether the client supports issuing notifications for changes to the roots list.
-                     */
-                    listChanged: z.optional(z.boolean())
-                })
-                .passthrough()
-        )
-    })
-    .passthrough();
-=======
 export const ClientCapabilitiesSchema = z.object({
     /**
      * Experimental, non-standard capabilities that the client supports.
@@ -328,6 +282,20 @@
     /**
      * Present if the client supports sampling from an LLM.
      */
+    sampling: z
+        .object({
+            /**
+             * Present if the client supports non-'none' values for includeContext parameter.
+             * SOFT-DEPRECATED: New implementations should use tools parameter instead.
+             */
+            context: AssertObjectSchema.optional(),
+            /**
+             * Present if the client supports tools and tool_choice parameters in sampling requests.
+             * Presence indicates full tool calling support.
+             */
+            tools: AssertObjectSchema.optional(),
+        })
+        .optional(),
     sampling: AssertObjectSchema.optional(),
     /**
      * Present if the client supports eliciting user input.
@@ -345,7 +313,6 @@
         })
         .optional()
 });
->>>>>>> 2da89dbf
 
 export const InitializeRequestParamsSchema = BaseRequestParamsSchema.extend({
     /**
@@ -1210,7 +1177,6 @@
 /**
  * Controls tool usage behavior in sampling requests.
  */
-<<<<<<< HEAD
 export const ToolChoiceSchema = z
     .object({
         /**
@@ -1247,12 +1213,6 @@
         _meta: z.optional(z.object({}).passthrough()),
     })
     .passthrough();
-=======
-export const SamplingMessageSchema = z.object({
-    role: z.enum(['user', 'assistant']),
-    content: z.union([TextContentSchema, ImageContentSchema, AudioContentSchema])
-});
->>>>>>> 2da89dbf
 
 export const UserMessageContentSchema = z.discriminatedUnion("type", [
   TextContentSchema,
@@ -1336,55 +1296,24 @@
     /**
      * Optional metadata to pass through to the LLM provider. The format of this metadata is provider-specific.
      */
-    metadata: AssertObjectSchema.optional()
+    metadata: AssertObjectSchema.optional(),
+    /**
+     * Tool definitions for the LLM to use.
+     * Requires clientCapabilities.sampling.tools.
+     */
+    tools: z.optional(z.array(ToolSchema)),
+    /**
+     * Controls tool usage behavior.
+     * Requires clientCapabilities.sampling.tools and tools parameter.
+     */
+    toolChoice: z.optional(ToolChoiceSchema),
 });
 /**
  * A request from the server to sample an LLM via the client. The client has full discretion over which model to select. The client should also inform the user before beginning sampling, to allow them to inspect the request (human in the loop) and decide whether to approve it.
  */
 export const CreateMessageRequestSchema = RequestSchema.extend({
-<<<<<<< HEAD
-    method: z.literal("sampling/createMessage"),
-    params: BaseRequestParamsSchema.extend({
-        messages: z.array(SamplingMessageSchema),
-        /**
-         * An optional system prompt the server wants to use for sampling. The client MAY modify or omit this prompt.
-         */
-        systemPrompt: z.optional(z.string()),
-        /**
-         * SOFT-DEPRECATED: Use tools parameter instead.
-         * A request to include context from one or more MCP servers (including the caller), to be attached to the prompt. The client MAY ignore this request.
-         * Requires clientCapabilities.sampling.context.
-         */
-        includeContext: z.optional(z.enum(["none", "thisServer", "allServers"])),
-        temperature: z.optional(z.number()),
-        /**
-         * The maximum number of tokens to sample, as requested by the server. The client MAY choose to sample fewer tokens than requested.
-         */
-        maxTokens: z.number().int(),
-        stopSequences: z.optional(z.array(z.string())),
-        /**
-         * Optional metadata to pass through to the LLM provider. The format of this metadata is provider-specific.
-         */
-        metadata: z.optional(z.object({}).passthrough()),
-        /**
-         * The server's preferences for which model to select.
-         */
-        modelPreferences: z.optional(ModelPreferencesSchema),
-        /**
-         * Tool definitions for the LLM to use.
-         * Requires clientCapabilities.sampling.tools.
-         */
-        tools: z.optional(z.array(ToolSchema)),
-        /**
-         * Controls tool usage behavior.
-         * Requires clientCapabilities.sampling.tools and tools parameter.
-         */
-        toolChoice: z.optional(ToolChoiceSchema),
-    }),
-=======
     method: z.literal('sampling/createMessage'),
     params: CreateMessageRequestParamsSchema
->>>>>>> 2da89dbf
 });
 
 /**
@@ -1870,14 +1799,11 @@
 export type LoggingMessageNotification = Infer<typeof LoggingMessageNotificationSchema>;
 
 /* Sampling */
-<<<<<<< HEAD
 export type ToolChoice = Infer<typeof ToolChoiceSchema>;
 export type UserMessage = Infer<typeof UserMessageSchema>;
 export type AssistantMessage = Infer<typeof AssistantMessageSchema>;
-=======
 export type ModelHint = Infer<typeof ModelHintSchema>;
 export type ModelPreferences = Infer<typeof ModelPreferencesSchema>;
->>>>>>> 2da89dbf
 export type SamplingMessage = Infer<typeof SamplingMessageSchema>;
 export type CreateMessageRequestParams = Infer<typeof CreateMessageRequestParamsSchema>;
 export type CreateMessageRequest = Infer<typeof CreateMessageRequestSchema>;
