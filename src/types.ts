--- conflicted
+++ resolved
@@ -793,24 +793,22 @@
 /**
  * Optional annotations providing clients additional context about a resource.
  */
-export const ResourceAnnotationsSchema = z
-  .object({
+export const AnnotationsSchema = z.object({
     /**
      * Intended audience(s) for the resource.
      */
-    audience: z.optional(z.array(z.enum(["user", "assistant"]))),
+    audience: z.array(z.enum(['user', 'assistant'])).optional(),
 
     /**
      * Importance hint for the resource, from 0 (least) to 1 (most).
      */
-    priority: z.optional(z.number().min(0).max(1)),
+    priority: z.number().min(0).max(1).optional(),
 
     /**
      * ISO 8601 timestamp for the most recent modification.
      */
-    lastModified: z.optional(z.string().datetime({ offset: true })),
-  })
-  .passthrough();
+    lastModified: z.iso.datetime({ offset: true }).optional()
+});
 
 /**
  * A known resource that the server is capable of reading.
@@ -830,22 +828,15 @@
      */
     description: z.optional(z.string()),
 
-<<<<<<< HEAD
-  /**
-   * Optional annotations for the client.
-   */
-  annotations: z.optional(ResourceAnnotationsSchema),
-
-  /**
-   * An optional list of icons for this resource.
-   */
-  icons: z.optional(z.array(IconSchema)),
-=======
     /**
      * The MIME type of this resource, if known.
      */
     mimeType: z.optional(z.string()),
->>>>>>> 6dd7cd4e
+
+    /**
+     * Optional annotations for the client.
+     */
+    annotations: AnnotationsSchema.optional(),
 
     /**
      * See [MCP specification](https://github.com/modelcontextprotocol/modelcontextprotocol/blob/47339c03c143bb4ec01a26e721a1b8fe66634ebe/docs/specification/draft/basic/index.mdx#general-fields)
@@ -2253,6 +2244,7 @@
 export type Icon = Infer<typeof IconSchema>;
 export type Icons = Infer<typeof IconsSchema>;
 export type BaseMetadata = Infer<typeof BaseMetadataSchema>;
+export type Annotations = Infer<typeof AnnotationsSchema>;
 
 /* Initialization */
 export type Implementation = Infer<typeof ImplementationSchema>;
@@ -2295,7 +2287,6 @@
 export type ResourceContents = Infer<typeof ResourceContentsSchema>;
 export type TextResourceContents = Infer<typeof TextResourceContentsSchema>;
 export type BlobResourceContents = Infer<typeof BlobResourceContentsSchema>;
-export type ResourceAnnotations = Infer<typeof ResourceAnnotationsSchema>;
 export type Resource = Infer<typeof ResourceSchema>;
 export type ResourceTemplate = Infer<typeof ResourceTemplateSchema>;
 export type ListResourcesRequest = Infer<typeof ListResourcesRequestSchema>;
