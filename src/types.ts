import * as z from 'zod/v4';
import { AuthInfo } from './server/auth/types.js';

export const LATEST_PROTOCOL_VERSION = '2025-06-18';
export const DEFAULT_NEGOTIATED_PROTOCOL_VERSION = '2025-03-26';
export const SUPPORTED_PROTOCOL_VERSIONS = [LATEST_PROTOCOL_VERSION, '2025-03-26', '2024-11-05', '2024-10-07'];

/* JSON-RPC types */
export const JSONRPC_VERSION = '2.0';

/**
 * Utility types
 */
type ExpandRecursively<T> = T extends object ? (T extends infer O ? { [K in keyof O]: ExpandRecursively<O[K]> } : never) : T;
/**
 * Assert 'object' type schema.
 *
 * @internal
 */
const AssertObjectSchema = z.custom<object>((v): v is object => v !== null && (typeof v === 'object' || typeof v === 'function'));
/**
 * A progress token, used to associate progress notifications with the original request.
 */
export const ProgressTokenSchema = z.union([z.string(), z.number().int()]);

/**
 * An opaque token used to represent a cursor for pagination.
 */
export const CursorSchema = z.string();

const RequestMetaSchema = z.looseObject({
    /**
     * If specified, the caller is requesting out-of-band progress notifications for this request (as represented by notifications/progress). The value of this parameter is an opaque token that will be attached to any subsequent notifications. The receiver is not obligated to provide these notifications.
     */
    progressToken: ProgressTokenSchema.optional()
});

/**
 * Common params for any request.
 */
const BaseRequestParamsSchema = z.looseObject({
    /**
     * See [General fields: `_meta`](/specification/draft/basic/index#meta) for notes on `_meta` usage.
     */
    _meta: RequestMetaSchema.optional()
});

export const RequestSchema = z.object({
    method: z.string(),
    params: BaseRequestParamsSchema.optional()
});

const NotificationsParamsSchema = z.looseObject({
    /**
     * See [MCP specification](https://github.com/modelcontextprotocol/modelcontextprotocol/blob/47339c03c143bb4ec01a26e721a1b8fe66634ebe/docs/specification/draft/basic/index.mdx#general-fields)
     * for notes on _meta usage.
     */
    _meta: z.record(z.string(), z.unknown()).optional()
});

export const NotificationSchema = z.object({
    method: z.string(),
    params: NotificationsParamsSchema.optional()
});

export const ResultSchema = z.looseObject({
    /**
     * See [MCP specification](https://github.com/modelcontextprotocol/modelcontextprotocol/blob/47339c03c143bb4ec01a26e721a1b8fe66634ebe/docs/specification/draft/basic/index.mdx#general-fields)
     * for notes on _meta usage.
     */
    _meta: z.record(z.string(), z.unknown()).optional()
});

/**
 * A uniquely identifying ID for a request in JSON-RPC.
 */
export const RequestIdSchema = z.union([z.string(), z.number().int()]);

/**
 * A request that expects a response.
 */
export const JSONRPCRequestSchema = z
    .object({
        jsonrpc: z.literal(JSONRPC_VERSION),
        id: RequestIdSchema,
        ...RequestSchema.shape
    })
    .strict();

export const isJSONRPCRequest = (value: unknown): value is JSONRPCRequest => JSONRPCRequestSchema.safeParse(value).success;

/**
 * A notification which does not expect a response.
 */
export const JSONRPCNotificationSchema = z
    .object({
        jsonrpc: z.literal(JSONRPC_VERSION),
        ...NotificationSchema.shape
    })
    .strict();

export const isJSONRPCNotification = (value: unknown): value is JSONRPCNotification => JSONRPCNotificationSchema.safeParse(value).success;

/**
 * A successful (non-error) response to a request.
 */
export const JSONRPCResponseSchema = z
    .object({
        jsonrpc: z.literal(JSONRPC_VERSION),
        id: RequestIdSchema,
        result: ResultSchema
    })
    .strict();

export const isJSONRPCResponse = (value: unknown): value is JSONRPCResponse => JSONRPCResponseSchema.safeParse(value).success;

/**
 * Error codes defined by the JSON-RPC specification.
 */
export enum ErrorCode {
    // SDK error codes
    ConnectionClosed = -32000,
    RequestTimeout = -32001,

    // Standard JSON-RPC error codes
    ParseError = -32700,
    InvalidRequest = -32600,
    MethodNotFound = -32601,
    InvalidParams = -32602,
    InternalError = -32603,

    // MCP-specific error codes
    UrlElicitationRequired = -32042
}

/**
 * A response to a request that indicates an error occurred.
 */
export const JSONRPCErrorSchema = z
    .object({
        jsonrpc: z.literal(JSONRPC_VERSION),
        id: RequestIdSchema,
        error: z.object({
            /**
             * The error type that occurred.
             */
            code: z.number().int(),
            /**
             * A short description of the error. The message SHOULD be limited to a concise single sentence.
             */
            message: z.string(),
            /**
             * Additional information about the error. The value of this member is defined by the sender (e.g. detailed error information, nested errors etc.).
             */
            data: z.optional(z.unknown())
        })
    })
    .strict();

export const isJSONRPCError = (value: unknown): value is JSONRPCError => JSONRPCErrorSchema.safeParse(value).success;

export const JSONRPCMessageSchema = z.union([JSONRPCRequestSchema, JSONRPCNotificationSchema, JSONRPCResponseSchema, JSONRPCErrorSchema]);

/* Empty result */
/**
 * A response that indicates success but carries no data.
 */
export const EmptyResultSchema = ResultSchema.strict();

export const CancelledNotificationParamsSchema = NotificationsParamsSchema.extend({
    /**
     * The ID of the request to cancel.
     *
     * This MUST correspond to the ID of a request previously issued in the same direction.
     */
    requestId: RequestIdSchema,
    /**
     * An optional string describing the reason for the cancellation. This MAY be logged or presented to the user.
     */
    reason: z.string().optional()
});
/* Cancellation */
/**
 * This notification can be sent by either side to indicate that it is cancelling a previously-issued request.
 *
 * The request SHOULD still be in-flight, but due to communication latency, it is always possible that this notification MAY arrive after the request has already finished.
 *
 * This notification indicates that the result will be unused, so any associated processing SHOULD cease.
 *
 * A client MUST NOT attempt to cancel its `initialize` request.
 */
export const CancelledNotificationSchema = NotificationSchema.extend({
    method: z.literal('notifications/cancelled'),
    params: CancelledNotificationParamsSchema
});

/* Base Metadata */
/**
 * Icon schema for use in tools, prompts, resources, and implementations.
 */
export const IconSchema = z.object({
    /**
     * URL or data URI for the icon.
     */
    src: z.string(),
    /**
     * Optional MIME type for the icon.
     */
    mimeType: z.string().optional(),
    /**
     * Optional array of strings that specify sizes at which the icon can be used.
     * Each string should be in WxH format (e.g., `"48x48"`, `"96x96"`) or `"any"` for scalable formats like SVG.
     *
     * If not provided, the client should assume that the icon can be used at any size.
     */
    sizes: z.array(z.string()).optional()
});

/**
 * Base schema to add `icons` property.
 *
 */
export const IconsSchema = z.object({
    /**
     * Optional set of sized icons that the client can display in a user interface.
     *
     * Clients that support rendering icons MUST support at least the following MIME types:
     * - `image/png` - PNG images (safe, universal compatibility)
     * - `image/jpeg` (and `image/jpg`) - JPEG images (safe, universal compatibility)
     *
     * Clients that support rendering icons SHOULD also support:
     * - `image/svg+xml` - SVG images (scalable but requires security precautions)
     * - `image/webp` - WebP images (modern, efficient format)
     */
    icons: z.array(IconSchema).optional()
});

/**
 * Base metadata interface for common properties across resources, tools, prompts, and implementations.
 */
export const BaseMetadataSchema = z.object({
    /** Intended for programmatic or logical use, but used as a display name in past specs or fallback */
    name: z.string(),
    /**
     * Intended for UI and end-user contexts — optimized to be human-readable and easily understood,
     * even by those unfamiliar with domain-specific terminology.
     *
     * If not provided, the name should be used for display (except for Tool,
     * where `annotations.title` should be given precedence over using `name`,
     * if present).
     */
    title: z.string().optional()
});

/* Initialization */
/**
 * Describes the name and version of an MCP implementation.
 */
export const ImplementationSchema = BaseMetadataSchema.extend({
    ...BaseMetadataSchema.shape,
    ...IconsSchema.shape,
    version: z.string(),
    /**
     * An optional URL of the website for this implementation.
     */
    websiteUrl: z.string().optional()
});

const FormElicitationCapabilitySchema = z.intersection(
    z.object({
        applyDefaults: z.boolean().optional()
    }),
    z.record(z.string(), z.unknown())
);

const ElicitationCapabilitySchema = z.preprocess(
    value => {
        if (value && typeof value === 'object' && !Array.isArray(value)) {
            if (Object.keys(value as Record<string, unknown>).length === 0) {
                return { form: {} };
            }
        }
        return value;
    },
    z.intersection(
        z.object({
            form: FormElicitationCapabilitySchema.optional(),
            url: AssertObjectSchema.optional()
        }),
        z.record(z.string(), z.unknown()).optional()
    )
);

/**
 * Capabilities a client may support. Known capabilities are defined here, in this schema, but this is not a closed set: any client can define its own, additional capabilities.
 */
export const ClientCapabilitiesSchema = z.object({
    /**
     * Experimental, non-standard capabilities that the client supports.
     */
    experimental: z.record(z.string(), AssertObjectSchema).optional(),
    /**
     * Present if the client supports sampling from an LLM.
     */
    sampling: z
        .object({
            /**
             * Present if the client supports context inclusion via includeContext parameter.
             * If not declared, servers SHOULD only use `includeContext: "none"` (or omit it).
             */
            context: AssertObjectSchema.optional(),
            /**
             * Present if the client supports tool use via tools and toolChoice parameters.
             */
            tools: AssertObjectSchema.optional()
        })
        .optional(),
    /**
     * Present if the client supports eliciting user input.
     */
    elicitation: ElicitationCapabilitySchema.optional(),
    /**
     * Present if the client supports listing roots.
     */
    roots: z
        .object({
            /**
             * Whether the client supports issuing notifications for changes to the roots list.
             */
            listChanged: z.boolean().optional()
        })
        .optional()
});

export const InitializeRequestParamsSchema = BaseRequestParamsSchema.extend({
    /**
     * The latest version of the Model Context Protocol that the client supports. The client MAY decide to support older versions as well.
     */
    protocolVersion: z.string(),
    capabilities: ClientCapabilitiesSchema,
    clientInfo: ImplementationSchema
});
/**
 * This request is sent from the client to the server when it first connects, asking it to begin initialization.
 */
export const InitializeRequestSchema = RequestSchema.extend({
    method: z.literal('initialize'),
    params: InitializeRequestParamsSchema
});

export const isInitializeRequest = (value: unknown): value is InitializeRequest => InitializeRequestSchema.safeParse(value).success;

/**
 * Capabilities that a server may support. Known capabilities are defined here, in this schema, but this is not a closed set: any server can define its own, additional capabilities.
 */
export const ServerCapabilitiesSchema = z.object({
    /**
     * Experimental, non-standard capabilities that the server supports.
     */
    experimental: z.record(z.string(), AssertObjectSchema).optional(),
    /**
     * Present if the server supports sending log messages to the client.
     */
    logging: AssertObjectSchema.optional(),
    /**
     * Present if the server supports sending completions to the client.
     */
    completions: AssertObjectSchema.optional(),
    /**
     * Present if the server offers any prompt templates.
     */
    prompts: z.optional(
        z.object({
            /**
             * Whether this server supports issuing notifications for changes to the prompt list.
             */
            listChanged: z.optional(z.boolean())
        })
    ),
    /**
     * Present if the server offers any resources to read.
     */
    resources: z
        .object({
            /**
             * Whether this server supports clients subscribing to resource updates.
             */
            subscribe: z.boolean().optional(),

            /**
             * Whether this server supports issuing notifications for changes to the resource list.
             */
            listChanged: z.boolean().optional()
        })
        .optional(),
    /**
     * Present if the server offers any tools to call.
     */
    tools: z
        .object({
            /**
             * Whether this server supports issuing notifications for changes to the tool list.
             */
            listChanged: z.boolean().optional()
        })
        .optional()
});

/**
 * After receiving an initialize request from the client, the server sends this response.
 */
export const InitializeResultSchema = ResultSchema.extend({
    /**
     * The version of the Model Context Protocol that the server wants to use. This may not match the version that the client requested. If the client cannot support this version, it MUST disconnect.
     */
    protocolVersion: z.string(),
    capabilities: ServerCapabilitiesSchema,
    serverInfo: ImplementationSchema,
    /**
     * Instructions describing how to use the server and its features.
     *
     * This can be used by clients to improve the LLM's understanding of available tools, resources, etc. It can be thought of like a "hint" to the model. For example, this information MAY be added to the system prompt.
     */
    instructions: z.string().optional()
});

/**
 * This notification is sent from the client to the server after initialization has finished.
 */
export const InitializedNotificationSchema = NotificationSchema.extend({
    method: z.literal('notifications/initialized')
});

export const isInitializedNotification = (value: unknown): value is InitializedNotification =>
    InitializedNotificationSchema.safeParse(value).success;

/* Ping */
/**
 * A ping, issued by either the server or the client, to check that the other party is still alive. The receiver must promptly respond, or else may be disconnected.
 */
export const PingRequestSchema = RequestSchema.extend({
    method: z.literal('ping')
});

/* Progress notifications */
export const ProgressSchema = z.object({
    /**
     * The progress thus far. This should increase every time progress is made, even if the total is unknown.
     */
    progress: z.number(),
    /**
     * Total number of items to process (or total progress required), if known.
     */
    total: z.optional(z.number()),
    /**
     * An optional message describing the current progress.
     */
    message: z.optional(z.string())
});

export const ProgressNotificationParamsSchema = z.object({
    ...NotificationsParamsSchema.shape,
    ...ProgressSchema.shape,
    /**
     * The progress token which was given in the initial request, used to associate this notification with the request that is proceeding.
     */
    progressToken: ProgressTokenSchema
});
/**
 * An out-of-band notification used to inform the receiver of a progress update for a long-running request.
 *
 * @category notifications/progress
 */
export const ProgressNotificationSchema = NotificationSchema.extend({
    method: z.literal('notifications/progress'),
    params: ProgressNotificationParamsSchema
});

export const PaginatedRequestParamsSchema = BaseRequestParamsSchema.extend({
    /**
     * An opaque token representing the current pagination position.
     * If provided, the server should return results starting after this cursor.
     */
    cursor: CursorSchema.optional()
});

/* Pagination */
export const PaginatedRequestSchema = RequestSchema.extend({
    params: PaginatedRequestParamsSchema.optional()
});

export const PaginatedResultSchema = ResultSchema.extend({
    /**
     * An opaque token representing the pagination position after the last returned result.
     * If present, there may be more results available.
     */
    nextCursor: z.optional(CursorSchema)
});

/* Resources */
/**
 * The contents of a specific resource or sub-resource.
 */
export const ResourceContentsSchema = z.object({
    /**
     * The URI of this resource.
     */
    uri: z.string(),
    /**
     * The MIME type of this resource, if known.
     */
    mimeType: z.optional(z.string()),
    /**
     * See [MCP specification](https://github.com/modelcontextprotocol/modelcontextprotocol/blob/47339c03c143bb4ec01a26e721a1b8fe66634ebe/docs/specification/draft/basic/index.mdx#general-fields)
     * for notes on _meta usage.
     */
    _meta: z.record(z.string(), z.unknown()).optional()
});

export const TextResourceContentsSchema = ResourceContentsSchema.extend({
    /**
     * The text of the item. This must only be set if the item can actually be represented as text (not binary data).
     */
    text: z.string()
});

/**
 * A Zod schema for validating Base64 strings that is more performant and
 * robust for very large inputs than the default regex-based check. It avoids
 * stack overflows by using the native `atob` function for validation.
 */
const Base64Schema = z.string().refine(
    val => {
        try {
            // atob throws a DOMException if the string contains characters
            // that are not part of the Base64 character set.
            atob(val);
            return true;
        } catch {
            return false;
        }
    },
    { message: 'Invalid Base64 string' }
);

export const BlobResourceContentsSchema = ResourceContentsSchema.extend({
    /**
     * A base64-encoded string representing the binary data of the item.
     */
    blob: Base64Schema
});

/**
 * A known resource that the server is capable of reading.
 */
export const ResourceSchema = z.object({
    ...BaseMetadataSchema.shape,
    ...IconsSchema.shape,
    /**
     * The URI of this resource.
     */
    uri: z.string(),

    /**
     * A description of what this resource represents.
     *
     * This can be used by clients to improve the LLM's understanding of available resources. It can be thought of like a "hint" to the model.
     */
    description: z.optional(z.string()),

    /**
     * The MIME type of this resource, if known.
     */
    mimeType: z.optional(z.string()),

    /**
     * See [MCP specification](https://github.com/modelcontextprotocol/modelcontextprotocol/blob/47339c03c143bb4ec01a26e721a1b8fe66634ebe/docs/specification/draft/basic/index.mdx#general-fields)
     * for notes on _meta usage.
     */
    _meta: z.optional(z.looseObject({}))
});

/**
 * A template description for resources available on the server.
 */
export const ResourceTemplateSchema = z.object({
    ...BaseMetadataSchema.shape,
    ...IconsSchema.shape,
    /**
     * A URI template (according to RFC 6570) that can be used to construct resource URIs.
     */
    uriTemplate: z.string(),

    /**
     * A description of what this template is for.
     *
     * This can be used by clients to improve the LLM's understanding of available resources. It can be thought of like a "hint" to the model.
     */
    description: z.optional(z.string()),

    /**
     * The MIME type for all resources that match this template. This should only be included if all resources matching this template have the same type.
     */
    mimeType: z.optional(z.string()),

    /**
     * See [MCP specification](https://github.com/modelcontextprotocol/modelcontextprotocol/blob/47339c03c143bb4ec01a26e721a1b8fe66634ebe/docs/specification/draft/basic/index.mdx#general-fields)
     * for notes on _meta usage.
     */
    _meta: z.optional(z.looseObject({}))
});

/**
 * Sent from the client to request a list of resources the server has.
 */
export const ListResourcesRequestSchema = PaginatedRequestSchema.extend({
    method: z.literal('resources/list')
});

/**
 * The server's response to a resources/list request from the client.
 */
export const ListResourcesResultSchema = PaginatedResultSchema.extend({
    resources: z.array(ResourceSchema)
});

/**
 * Sent from the client to request a list of resource templates the server has.
 */
export const ListResourceTemplatesRequestSchema = PaginatedRequestSchema.extend({
    method: z.literal('resources/templates/list')
});

/**
 * The server's response to a resources/templates/list request from the client.
 */
export const ListResourceTemplatesResultSchema = PaginatedResultSchema.extend({
    resourceTemplates: z.array(ResourceTemplateSchema)
});

export const ResourceRequestParamsSchema = BaseRequestParamsSchema.extend({
    /**
     * The URI of the resource to read. The URI can use any protocol; it is up to the server how to interpret it.
     *
     * @format uri
     */
    uri: z.string()
});

/**
 * Parameters for a `resources/read` request.
 */
export const ReadResourceRequestParamsSchema = ResourceRequestParamsSchema;

/**
 * Sent from the client to the server, to read a specific resource URI.
 */
export const ReadResourceRequestSchema = RequestSchema.extend({
    method: z.literal('resources/read'),
    params: ReadResourceRequestParamsSchema
});

/**
 * The server's response to a resources/read request from the client.
 */
export const ReadResourceResultSchema = ResultSchema.extend({
    contents: z.array(z.union([TextResourceContentsSchema, BlobResourceContentsSchema]))
});

/**
 * An optional notification from the server to the client, informing it that the list of resources it can read from has changed. This may be issued by servers without any previous subscription from the client.
 */
export const ResourceListChangedNotificationSchema = NotificationSchema.extend({
    method: z.literal('notifications/resources/list_changed')
});

export const SubscribeRequestParamsSchema = ResourceRequestParamsSchema;
/**
 * Sent from the client to request resources/updated notifications from the server whenever a particular resource changes.
 */
export const SubscribeRequestSchema = RequestSchema.extend({
    method: z.literal('resources/subscribe'),
    params: SubscribeRequestParamsSchema
});

export const UnsubscribeRequestParamsSchema = ResourceRequestParamsSchema;
/**
 * Sent from the client to request cancellation of resources/updated notifications from the server. This should follow a previous resources/subscribe request.
 */
export const UnsubscribeRequestSchema = RequestSchema.extend({
    method: z.literal('resources/unsubscribe'),
    params: UnsubscribeRequestParamsSchema
});

/**
 * Parameters for a `notifications/resources/updated` notification.
 */
export const ResourceUpdatedNotificationParamsSchema = NotificationsParamsSchema.extend({
    /**
     * The URI of the resource that has been updated. This might be a sub-resource of the one that the client actually subscribed to.
     */
    uri: z.string()
});

/**
 * A notification from the server to the client, informing it that a resource has changed and may need to be read again. This should only be sent if the client previously sent a resources/subscribe request.
 */
export const ResourceUpdatedNotificationSchema = NotificationSchema.extend({
    method: z.literal('notifications/resources/updated'),
    params: ResourceUpdatedNotificationParamsSchema
});

/* Prompts */
/**
 * Describes an argument that a prompt can accept.
 */
export const PromptArgumentSchema = z.object({
    /**
     * The name of the argument.
     */
    name: z.string(),
    /**
     * A human-readable description of the argument.
     */
    description: z.optional(z.string()),
    /**
     * Whether this argument must be provided.
     */
    required: z.optional(z.boolean())
});

/**
 * A prompt or prompt template that the server offers.
 */
export const PromptSchema = z.object({
    ...BaseMetadataSchema.shape,
    ...IconsSchema.shape,
    /**
     * An optional description of what this prompt provides
     */
    description: z.optional(z.string()),
    /**
     * A list of arguments to use for templating the prompt.
     */
    arguments: z.optional(z.array(PromptArgumentSchema)),
    /**
     * See [MCP specification](https://github.com/modelcontextprotocol/modelcontextprotocol/blob/47339c03c143bb4ec01a26e721a1b8fe66634ebe/docs/specification/draft/basic/index.mdx#general-fields)
     * for notes on _meta usage.
     */
    _meta: z.optional(z.looseObject({}))
});

/**
 * Sent from the client to request a list of prompts and prompt templates the server has.
 */
export const ListPromptsRequestSchema = PaginatedRequestSchema.extend({
    method: z.literal('prompts/list')
});

/**
 * The server's response to a prompts/list request from the client.
 */
export const ListPromptsResultSchema = PaginatedResultSchema.extend({
    prompts: z.array(PromptSchema)
});

/**
 * Parameters for a `prompts/get` request.
 */
export const GetPromptRequestParamsSchema = BaseRequestParamsSchema.extend({
    /**
     * The name of the prompt or prompt template.
     */
    name: z.string(),
    /**
     * Arguments to use for templating the prompt.
     */
    arguments: z.record(z.string(), z.string()).optional()
});
/**
 * Used by the client to get a prompt provided by the server.
 */
export const GetPromptRequestSchema = RequestSchema.extend({
    method: z.literal('prompts/get'),
    params: GetPromptRequestParamsSchema
});

/**
 * Text provided to or from an LLM.
 */
export const TextContentSchema = z.object({
    type: z.literal('text'),
    /**
     * The text content of the message.
     */
    text: z.string(),

    /**
     * See [MCP specification](https://github.com/modelcontextprotocol/modelcontextprotocol/blob/47339c03c143bb4ec01a26e721a1b8fe66634ebe/docs/specification/draft/basic/index.mdx#general-fields)
     * for notes on _meta usage.
     */
    _meta: z.record(z.string(), z.unknown()).optional()
});

/**
 * An image provided to or from an LLM.
 */
export const ImageContentSchema = z.object({
    type: z.literal('image'),
    /**
     * The base64-encoded image data.
     */
    data: Base64Schema,
    /**
     * The MIME type of the image. Different providers may support different image types.
     */
    mimeType: z.string(),

    /**
     * See [MCP specification](https://github.com/modelcontextprotocol/modelcontextprotocol/blob/47339c03c143bb4ec01a26e721a1b8fe66634ebe/docs/specification/draft/basic/index.mdx#general-fields)
     * for notes on _meta usage.
     */
    _meta: z.record(z.string(), z.unknown()).optional()
});

/**
 * An Audio provided to or from an LLM.
 */
export const AudioContentSchema = z.object({
    type: z.literal('audio'),
    /**
     * The base64-encoded audio data.
     */
    data: Base64Schema,
    /**
     * The MIME type of the audio. Different providers may support different audio types.
     */
    mimeType: z.string(),

    /**
     * See [MCP specification](https://github.com/modelcontextprotocol/modelcontextprotocol/blob/47339c03c143bb4ec01a26e721a1b8fe66634ebe/docs/specification/draft/basic/index.mdx#general-fields)
     * for notes on _meta usage.
     */
    _meta: z.record(z.string(), z.unknown()).optional()
});

/**
 * A tool call request from an assistant (LLM).
 * Represents the assistant's request to use a tool.
 */
export const ToolUseContentSchema = z
    .object({
        type: z.literal('tool_use'),
        /**
         * The name of the tool to invoke.
         * Must match a tool name from the request's tools array.
         */
        name: z.string(),
        /**
         * Unique identifier for this tool call.
         * Used to correlate with ToolResultContent in subsequent messages.
         */
        id: z.string(),
        /**
         * Arguments to pass to the tool.
         * Must conform to the tool's inputSchema.
         */
        input: z.object({}).passthrough(),
        /**
         * See [MCP specification](https://github.com/modelcontextprotocol/modelcontextprotocol/blob/47339c03c143bb4ec01a26e721a1b8fe66634ebe/docs/specification/draft/basic/index.mdx#general-fields)
         * for notes on _meta usage.
         */
        _meta: z.optional(z.object({}).passthrough())
    })
    .passthrough();

/**
 * The contents of a resource, embedded into a prompt or tool call result.
 */
export const EmbeddedResourceSchema = z.object({
    type: z.literal('resource'),
    resource: z.union([TextResourceContentsSchema, BlobResourceContentsSchema]),
    /**
     * See [MCP specification](https://github.com/modelcontextprotocol/modelcontextprotocol/blob/47339c03c143bb4ec01a26e721a1b8fe66634ebe/docs/specification/draft/basic/index.mdx#general-fields)
     * for notes on _meta usage.
     */
    _meta: z.record(z.string(), z.unknown()).optional()
});

/**
 * A resource that the server is capable of reading, included in a prompt or tool call result.
 *
 * Note: resource links returned by tools are not guaranteed to appear in the results of `resources/list` requests.
 */
export const ResourceLinkSchema = ResourceSchema.extend({
    type: z.literal('resource_link')
});

/**
 * A content block that can be used in prompts and tool results.
 */
export const ContentBlockSchema = z.union([
    TextContentSchema,
    ImageContentSchema,
    AudioContentSchema,
    ResourceLinkSchema,
    EmbeddedResourceSchema
]);

/**
 * Describes a message returned as part of a prompt.
 */
export const PromptMessageSchema = z.object({
    role: z.enum(['user', 'assistant']),
    content: ContentBlockSchema
});

/**
 * The server's response to a prompts/get request from the client.
 */
export const GetPromptResultSchema = ResultSchema.extend({
    /**
     * An optional description for the prompt.
     */
    description: z.optional(z.string()),
    messages: z.array(PromptMessageSchema)
});

/**
 * An optional notification from the server to the client, informing it that the list of prompts it offers has changed. This may be issued by servers without any previous subscription from the client.
 */
export const PromptListChangedNotificationSchema = NotificationSchema.extend({
    method: z.literal('notifications/prompts/list_changed')
});

/* Tools */
/**
 * Additional properties describing a Tool to clients.
 *
 * NOTE: all properties in ToolAnnotations are **hints**.
 * They are not guaranteed to provide a faithful description of
 * tool behavior (including descriptive properties like `title`).
 *
 * Clients should never make tool use decisions based on ToolAnnotations
 * received from untrusted servers.
 */
export const ToolAnnotationsSchema = z.object({
    /**
     * A human-readable title for the tool.
     */
    title: z.string().optional(),

    /**
     * If true, the tool does not modify its environment.
     *
     * Default: false
     */
    readOnlyHint: z.boolean().optional(),

    /**
     * If true, the tool may perform destructive updates to its environment.
     * If false, the tool performs only additive updates.
     *
     * (This property is meaningful only when `readOnlyHint == false`)
     *
     * Default: true
     */
    destructiveHint: z.boolean().optional(),

    /**
     * If true, calling the tool repeatedly with the same arguments
     * will have no additional effect on the its environment.
     *
     * (This property is meaningful only when `readOnlyHint == false`)
     *
     * Default: false
     */
    idempotentHint: z.boolean().optional(),

    /**
     * If true, this tool may interact with an "open world" of external
     * entities. If false, the tool's domain of interaction is closed.
     * For example, the world of a web search tool is open, whereas that
     * of a memory tool is not.
     *
     * Default: true
     */
    openWorldHint: z.boolean().optional()
});

/**
 * Definition for a tool the client can call.
 */
export const ToolSchema = z.object({
    ...BaseMetadataSchema.shape,
    ...IconsSchema.shape,
    /**
     * A human-readable description of the tool.
     */
    description: z.string().optional(),
    /**
     * A JSON Schema 2020-12 object defining the expected parameters for the tool.
     * Must have type: 'object' at the root level per MCP spec.
     */
    inputSchema: z
        .object({
            type: z.literal('object'),
            properties: z.record(z.string(), AssertObjectSchema).optional(),
            required: z.array(z.string()).optional()
        })
        .catchall(z.unknown()),
    /**
     * An optional JSON Schema 2020-12 object defining the structure of the tool's output
     * returned in the structuredContent field of a CallToolResult.
     * Must have type: 'object' at the root level per MCP spec.
     */
    outputSchema: z
        .object({
            type: z.literal('object'),
            properties: z.record(z.string(), AssertObjectSchema).optional(),
<<<<<<< HEAD
            required: z.array(z.string()).optional()
=======
            required: z.optional(z.array(z.string())),
            additionalProperties: z.optional(z.boolean())
>>>>>>> 43189335
        })
        .catchall(z.unknown())
        .optional(),
    /**
     * Optional additional tool information.
     */
    annotations: z.optional(ToolAnnotationsSchema),

    /**
     * See [MCP specification](https://github.com/modelcontextprotocol/modelcontextprotocol/blob/47339c03c143bb4ec01a26e721a1b8fe66634ebe/docs/specification/draft/basic/index.mdx#general-fields)
     * for notes on _meta usage.
     */
    _meta: z.record(z.string(), z.unknown()).optional()
});

/**
 * Sent from the client to request a list of tools the server has.
 */
export const ListToolsRequestSchema = PaginatedRequestSchema.extend({
    method: z.literal('tools/list')
});

/**
 * The server's response to a tools/list request from the client.
 */
export const ListToolsResultSchema = PaginatedResultSchema.extend({
    tools: z.array(ToolSchema)
});

/**
 * The server's response to a tool call.
 */
export const CallToolResultSchema = ResultSchema.extend({
    /**
     * A list of content objects that represent the result of the tool call.
     *
     * If the Tool does not define an outputSchema, this field MUST be present in the result.
     * For backwards compatibility, this field is always present, but it may be empty.
     */
    content: z.array(ContentBlockSchema).default([]),

    /**
     * An object containing structured tool output.
     *
     * If the Tool defines an outputSchema, this field MUST be present in the result, and contain a JSON object that matches the schema.
     */
    structuredContent: z.record(z.string(), z.unknown()).optional(),

    /**
     * Whether the tool call ended in an error.
     *
     * If not set, this is assumed to be false (the call was successful).
     *
     * Any errors that originate from the tool SHOULD be reported inside the result
     * object, with `isError` set to true, _not_ as an MCP protocol-level error
     * response. Otherwise, the LLM would not be able to see that an error occurred
     * and self-correct.
     *
     * However, any errors in _finding_ the tool, an error indicating that the
     * server does not support tool calls, or any other exceptional conditions,
     * should be reported as an MCP error response.
     */
    isError: z.optional(z.boolean())
});

/**
 * CallToolResultSchema extended with backwards compatibility to protocol version 2024-10-07.
 */
export const CompatibilityCallToolResultSchema = CallToolResultSchema.or(
    ResultSchema.extend({
        toolResult: z.unknown()
    })
);

/**
 * Parameters for a `tools/call` request.
 */
export const CallToolRequestParamsSchema = BaseRequestParamsSchema.extend({
    /**
     * The name of the tool to call.
     */
    name: z.string(),
    /**
     * Arguments to pass to the tool.
     */
    arguments: z.optional(z.record(z.string(), z.unknown()))
});

/**
 * Used by the client to invoke a tool provided by the server.
 */
export const CallToolRequestSchema = RequestSchema.extend({
    method: z.literal('tools/call'),
    params: CallToolRequestParamsSchema
});

/**
 * An optional notification from the server to the client, informing it that the list of tools it offers has changed. This may be issued by servers without any previous subscription from the client.
 */
export const ToolListChangedNotificationSchema = NotificationSchema.extend({
    method: z.literal('notifications/tools/list_changed')
});

/* Logging */
/**
 * The severity of a log message.
 */
export const LoggingLevelSchema = z.enum(['debug', 'info', 'notice', 'warning', 'error', 'critical', 'alert', 'emergency']);

/**
 * Parameters for a `logging/setLevel` request.
 */
export const SetLevelRequestParamsSchema = BaseRequestParamsSchema.extend({
    /**
     * The level of logging that the client wants to receive from the server. The server should send all logs at this level and higher (i.e., more severe) to the client as notifications/logging/message.
     */
    level: LoggingLevelSchema
});
/**
 * A request from the client to the server, to enable or adjust logging.
 */
export const SetLevelRequestSchema = RequestSchema.extend({
    method: z.literal('logging/setLevel'),
    params: SetLevelRequestParamsSchema
});

/**
 * Parameters for a `notifications/message` notification.
 */
export const LoggingMessageNotificationParamsSchema = NotificationsParamsSchema.extend({
    /**
     * The severity of this log message.
     */
    level: LoggingLevelSchema,
    /**
     * An optional name of the logger issuing this message.
     */
    logger: z.string().optional(),
    /**
     * The data to be logged, such as a string message or an object. Any JSON serializable type is allowed here.
     */
    data: z.unknown()
});
/**
 * Notification of a log message passed from server to client. If no logging/setLevel request has been sent from the client, the server MAY decide which messages to send automatically.
 */
export const LoggingMessageNotificationSchema = NotificationSchema.extend({
    method: z.literal('notifications/message'),
    params: LoggingMessageNotificationParamsSchema
});

/* Sampling */
/**
 * Hints to use for model selection.
 */
export const ModelHintSchema = z.object({
    /**
     * A hint for a model name.
     */
    name: z.string().optional()
});

/**
 * The server's preferences for model selection, requested of the client during sampling.
 */
export const ModelPreferencesSchema = z.object({
    /**
     * Optional hints to use for model selection.
     */
    hints: z.optional(z.array(ModelHintSchema)),
    /**
     * How much to prioritize cost when selecting a model.
     */
    costPriority: z.optional(z.number().min(0).max(1)),
    /**
     * How much to prioritize sampling speed (latency) when selecting a model.
     */
    speedPriority: z.optional(z.number().min(0).max(1)),
    /**
     * How much to prioritize intelligence and capabilities when selecting a model.
     */
    intelligencePriority: z.optional(z.number().min(0).max(1))
});

/**
 * Controls tool usage behavior in sampling requests.
 */
export const ToolChoiceSchema = z.object({
    /**
     * Controls when tools are used:
     * - "auto": Model decides whether to use tools (default)
     * - "required": Model MUST use at least one tool before completing
     * - "none": Model MUST NOT use any tools
     */
    mode: z.optional(z.enum(['auto', 'required', 'none']))
});

/**
 * The result of a tool execution, provided by the user (server).
 * Represents the outcome of invoking a tool requested via ToolUseContent.
 */
export const ToolResultContentSchema = z
    .object({
        type: z.literal('tool_result'),
        toolUseId: z.string().describe('The unique identifier for the corresponding tool call.'),
        content: z.array(ContentBlockSchema).default([]),
        structuredContent: z.object({}).passthrough().optional(),
        isError: z.optional(z.boolean()),

        /**
         * See [MCP specification](https://github.com/modelcontextprotocol/modelcontextprotocol/blob/47339c03c143bb4ec01a26e721a1b8fe66634ebe/docs/specification/draft/basic/index.mdx#general-fields)
         * for notes on _meta usage.
         */
        _meta: z.optional(z.object({}).passthrough())
    })
    .passthrough();

/**
 * Content block types allowed in sampling messages.
 * This includes text, image, audio, tool use requests, and tool results.
 */
export const SamplingMessageContentBlockSchema = z.discriminatedUnion('type', [
    TextContentSchema,
    ImageContentSchema,
    AudioContentSchema,
    ToolUseContentSchema,
    ToolResultContentSchema
]);

/**
 * Describes a message issued to or received from an LLM API.
 */
export const SamplingMessageSchema = z
    .object({
        role: z.enum(['user', 'assistant']),
        content: z.union([SamplingMessageContentBlockSchema, z.array(SamplingMessageContentBlockSchema)]),
        /**
         * See [MCP specification](https://github.com/modelcontextprotocol/modelcontextprotocol/blob/47339c03c143bb4ec01a26e721a1b8fe66634ebe/docs/specification/draft/basic/index.mdx#general-fields)
         * for notes on _meta usage.
         */
        _meta: z.optional(z.object({}).passthrough())
    })
    .passthrough();

/**
 * Parameters for a `sampling/createMessage` request.
 */
export const CreateMessageRequestParamsSchema = BaseRequestParamsSchema.extend({
    messages: z.array(SamplingMessageSchema),
    /**
     * The server's preferences for which model to select. The client MAY modify or omit this request.
     */
    modelPreferences: ModelPreferencesSchema.optional(),
    /**
     * An optional system prompt the server wants to use for sampling. The client MAY modify or omit this prompt.
     */
    systemPrompt: z.string().optional(),
    /**
     * A request to include context from one or more MCP servers (including the caller), to be attached to the prompt.
     * The client MAY ignore this request.
     *
     * Default is "none". Values "thisServer" and "allServers" are soft-deprecated. Servers SHOULD only use these values if the client
     * declares ClientCapabilities.sampling.context. These values may be removed in future spec releases.
     */
    includeContext: z.enum(['none', 'thisServer', 'allServers']).optional(),
    temperature: z.number().optional(),
    /**
     * The requested maximum number of tokens to sample (to prevent runaway completions).
     *
     * The client MAY choose to sample fewer tokens than the requested maximum.
     */
    maxTokens: z.number().int(),
    stopSequences: z.array(z.string()).optional(),
    /**
     * Optional metadata to pass through to the LLM provider. The format of this metadata is provider-specific.
     */
    metadata: AssertObjectSchema.optional(),
    /**
     * Tools that the model may use during generation.
     * The client MUST return an error if this field is provided but ClientCapabilities.sampling.tools is not declared.
     */
    tools: z.optional(z.array(ToolSchema)),
    /**
     * Controls how the model uses tools.
     * The client MUST return an error if this field is provided but ClientCapabilities.sampling.tools is not declared.
     * Default is `{ mode: "auto" }`.
     */
    toolChoice: z.optional(ToolChoiceSchema)
});
/**
 * A request from the server to sample an LLM via the client. The client has full discretion over which model to select. The client should also inform the user before beginning sampling, to allow them to inspect the request (human in the loop) and decide whether to approve it.
 */
export const CreateMessageRequestSchema = RequestSchema.extend({
    method: z.literal('sampling/createMessage'),
    params: CreateMessageRequestParamsSchema
});

/**
 * The client's response to a sampling/create_message request from the server. The client should inform the user before returning the sampled message, to allow them to inspect the response (human in the loop) and decide whether to allow the server to see it.
 */
export const CreateMessageResultSchema = ResultSchema.extend({
    /**
     * The name of the model that generated the message.
     */
    model: z.string(),
    /**
     * The reason why sampling stopped, if known.
     *
     * Standard values:
     * - "endTurn": Natural end of the assistant's turn
     * - "stopSequence": A stop sequence was encountered
     * - "maxTokens": Maximum token limit was reached
     * - "toolUse": The model wants to use one or more tools
     *
     * This field is an open string to allow for provider-specific stop reasons.
     */
    stopReason: z.optional(z.enum(['endTurn', 'stopSequence', 'maxTokens', 'toolUse']).or(z.string())),
    role: z.enum(['user', 'assistant']),
    /**
     * Response content. May be ToolUseContent if stopReason is "toolUse".
     */
    content: z.union([SamplingMessageContentBlockSchema, z.array(SamplingMessageContentBlockSchema)])
});

/* Elicitation */
/**
 * Primitive schema definition for boolean fields.
 */
export const BooleanSchemaSchema = z.object({
    type: z.literal('boolean'),
    title: z.string().optional(),
    description: z.string().optional(),
    default: z.boolean().optional()
});

/**
 * Primitive schema definition for string fields.
 */
export const StringSchemaSchema = z.object({
    type: z.literal('string'),
    title: z.string().optional(),
    description: z.string().optional(),
    minLength: z.number().optional(),
    maxLength: z.number().optional(),
    format: z.enum(['email', 'uri', 'date', 'date-time']).optional(),
    default: z.string().optional()
});

/**
 * Primitive schema definition for number fields.
 */
export const NumberSchemaSchema = z.object({
    type: z.enum(['number', 'integer']),
    title: z.string().optional(),
    description: z.string().optional(),
    minimum: z.number().optional(),
    maximum: z.number().optional(),
    default: z.number().optional()
});

/**
 * Schema for single-selection enumeration without display titles for options.
 */
export const UntitledSingleSelectEnumSchemaSchema = z.object({
    type: z.literal('string'),
    title: z.string().optional(),
    description: z.string().optional(),
    enum: z.array(z.string()),
    default: z.string().optional()
});

/**
 * Schema for single-selection enumeration with display titles for each option.
 */
export const TitledSingleSelectEnumSchemaSchema = z.object({
    type: z.literal('string'),
    title: z.string().optional(),
    description: z.string().optional(),
    oneOf: z.array(
        z.object({
            const: z.string(),
            title: z.string()
        })
    ),
    default: z.string().optional()
});

/**
 * Use TitledSingleSelectEnumSchema instead.
 * This interface will be removed in a future version.
 */
export const LegacyTitledEnumSchemaSchema = z.object({
    type: z.literal('string'),
    title: z.string().optional(),
    description: z.string().optional(),
    enum: z.array(z.string()),
    enumNames: z.array(z.string()).optional(),
    default: z.string().optional()
});

// Combined single selection enumeration
export const SingleSelectEnumSchemaSchema = z.union([UntitledSingleSelectEnumSchemaSchema, TitledSingleSelectEnumSchemaSchema]);

/**
 * Schema for multiple-selection enumeration without display titles for options.
 */
export const UntitledMultiSelectEnumSchemaSchema = z.object({
    type: z.literal('array'),
    title: z.string().optional(),
    description: z.string().optional(),
    minItems: z.number().optional(),
    maxItems: z.number().optional(),
    items: z.object({
        type: z.literal('string'),
        enum: z.array(z.string())
    }),
    default: z.array(z.string()).optional()
});

/**
 * Schema for multiple-selection enumeration with display titles for each option.
 */
export const TitledMultiSelectEnumSchemaSchema = z.object({
    type: z.literal('array'),
    title: z.string().optional(),
    description: z.string().optional(),
    minItems: z.number().optional(),
    maxItems: z.number().optional(),
    items: z.object({
        anyOf: z.array(
            z.object({
                const: z.string(),
                title: z.string()
            })
        )
    }),
    default: z.array(z.string()).optional()
});

/**
 * Combined schema for multiple-selection enumeration
 */
export const MultiSelectEnumSchemaSchema = z.union([UntitledMultiSelectEnumSchemaSchema, TitledMultiSelectEnumSchemaSchema]);

/**
 * Primitive schema definition for enum fields.
 */
export const EnumSchemaSchema = z.union([LegacyTitledEnumSchemaSchema, SingleSelectEnumSchemaSchema, MultiSelectEnumSchemaSchema]);

/**
 * Union of all primitive schema definitions.
 */
export const PrimitiveSchemaDefinitionSchema = z.union([EnumSchemaSchema, BooleanSchemaSchema, StringSchemaSchema, NumberSchemaSchema]);

/**
 * Parameters for an `elicitation/create` request for form-based elicitation.
 */
export const ElicitRequestFormParamsSchema = BaseRequestParamsSchema.extend({
    /**
     * The elicitation mode.
     */
    mode: z.literal('form'),
    /**
     * The message to present to the user describing what information is being requested.
     */
    message: z.string(),
    /**
     * A restricted subset of JSON Schema.
     * Only top-level properties are allowed, without nesting.
     */
    requestedSchema: z.object({
        type: z.literal('object'),
        properties: z.record(z.string(), PrimitiveSchemaDefinitionSchema),
        required: z.array(z.string()).optional()
    })
});

/**
 * Parameters for an `elicitation/create` request for URL-based elicitation.
 */
export const ElicitRequestURLParamsSchema = BaseRequestParamsSchema.extend({
    /**
     * The elicitation mode.
     */
    mode: z.literal('url'),
    /**
     * The message to present to the user explaining why the interaction is needed.
     */
    message: z.string(),
    /**
     * The ID of the elicitation, which must be unique within the context of the server.
     * The client MUST treat this ID as an opaque value.
     */
    elicitationId: z.string(),
    /**
     * The URL that the user should navigate to.
     */
    url: z.string().url()
});

/**
 * The parameters for a request to elicit additional information from the user via the client.
 */
export const ElicitRequestParamsSchema = z.union([ElicitRequestFormParamsSchema, ElicitRequestURLParamsSchema]);

/**
 * A request from the server to elicit user input via the client.
 * The client should present the message and form fields to the user (form mode)
 * or navigate to a URL (URL mode).
 */
export const ElicitRequestSchema = RequestSchema.extend({
    method: z.literal('elicitation/create'),
    params: ElicitRequestParamsSchema
});

/**
 * Parameters for a `notifications/elicitation/complete` notification.
 *
 * @category notifications/elicitation/complete
 */
export const ElicitationCompleteNotificationParamsSchema = NotificationsParamsSchema.extend({
    /**
     * The ID of the elicitation that completed.
     */
    elicitationId: z.string()
});

/**
 * A notification from the server to the client, informing it of a completion of an out-of-band elicitation request.
 *
 * @category notifications/elicitation/complete
 */
export const ElicitationCompleteNotificationSchema = NotificationSchema.extend({
    method: z.literal('notifications/elicitation/complete'),
    params: ElicitationCompleteNotificationParamsSchema
});

/**
 * The client's response to an elicitation/create request from the server.
 */
export const ElicitResultSchema = ResultSchema.extend({
    /**
     * The user action in response to the elicitation.
     * - "accept": User submitted the form/confirmed the action
     * - "decline": User explicitly decline the action
     * - "cancel": User dismissed without making an explicit choice
     */
    action: z.enum(['accept', 'decline', 'cancel']),
    /**
     * The submitted form data, only present when action is "accept".
     * Contains values matching the requested schema.
     */
    content: z.record(z.string(), z.union([z.string(), z.number(), z.boolean(), z.array(z.string())])).optional()
});

/* Autocomplete */
/**
 * A reference to a resource or resource template definition.
 */
export const ResourceTemplateReferenceSchema = z.object({
    type: z.literal('ref/resource'),
    /**
     * The URI or URI template of the resource.
     */
    uri: z.string()
});

/**
 * @deprecated Use ResourceTemplateReferenceSchema instead
 */
export const ResourceReferenceSchema = ResourceTemplateReferenceSchema;

/**
 * Identifies a prompt.
 */
export const PromptReferenceSchema = z.object({
    type: z.literal('ref/prompt'),
    /**
     * The name of the prompt or prompt template
     */
    name: z.string()
});

/**
 * Parameters for a `completion/complete` request.
 */
export const CompleteRequestParamsSchema = BaseRequestParamsSchema.extend({
    ref: z.union([PromptReferenceSchema, ResourceTemplateReferenceSchema]),
    /**
     * The argument's information
     */
    argument: z.object({
        /**
         * The name of the argument
         */
        name: z.string(),
        /**
         * The value of the argument to use for completion matching.
         */
        value: z.string()
    }),
    context: z
        .object({
            /**
             * Previously-resolved variables in a URI template or prompt.
             */
            arguments: z.record(z.string(), z.string()).optional()
        })
        .optional()
});
/**
 * A request from the client to the server, to ask for completion options.
 */
export const CompleteRequestSchema = RequestSchema.extend({
    method: z.literal('completion/complete'),
    params: CompleteRequestParamsSchema
});

export function assertCompleteRequestPrompt(request: CompleteRequest): asserts request is CompleteRequestPrompt {
    if (request.params.ref.type !== 'ref/prompt') {
        throw new TypeError(`Expected CompleteRequestPrompt, but got ${request.params.ref.type}`);
    }
    void (request as CompleteRequestPrompt);
}

export function assertCompleteRequestResourceTemplate(request: CompleteRequest): asserts request is CompleteRequestResourceTemplate {
    if (request.params.ref.type !== 'ref/resource') {
        throw new TypeError(`Expected CompleteRequestResourceTemplate, but got ${request.params.ref.type}`);
    }
    void (request as CompleteRequestResourceTemplate);
}

/**
 * The server's response to a completion/complete request
 */
export const CompleteResultSchema = ResultSchema.extend({
    completion: z.looseObject({
        /**
         * An array of completion values. Must not exceed 100 items.
         */
        values: z.array(z.string()).max(100),
        /**
         * The total number of completion options available. This can exceed the number of values actually sent in the response.
         */
        total: z.optional(z.number().int()),
        /**
         * Indicates whether there are additional completion options beyond those provided in the current response, even if the exact total is unknown.
         */
        hasMore: z.optional(z.boolean())
    })
});

/* Roots */
/**
 * Represents a root directory or file that the server can operate on.
 */
export const RootSchema = z.object({
    /**
     * The URI identifying the root. This *must* start with file:// for now.
     */
    uri: z.string().startsWith('file://'),
    /**
     * An optional name for the root.
     */
    name: z.string().optional(),

    /**
     * See [MCP specification](https://github.com/modelcontextprotocol/modelcontextprotocol/blob/47339c03c143bb4ec01a26e721a1b8fe66634ebe/docs/specification/draft/basic/index.mdx#general-fields)
     * for notes on _meta usage.
     */
    _meta: z.record(z.string(), z.unknown()).optional()
});

/**
 * Sent from the server to request a list of root URIs from the client.
 */
export const ListRootsRequestSchema = RequestSchema.extend({
    method: z.literal('roots/list')
});

/**
 * The client's response to a roots/list request from the server.
 */
export const ListRootsResultSchema = ResultSchema.extend({
    roots: z.array(RootSchema)
});

/**
 * A notification from the client to the server, informing it that the list of roots has changed.
 */
export const RootsListChangedNotificationSchema = NotificationSchema.extend({
    method: z.literal('notifications/roots/list_changed')
});

/* Client messages */
export const ClientRequestSchema = z.union([
    PingRequestSchema,
    InitializeRequestSchema,
    CompleteRequestSchema,
    SetLevelRequestSchema,
    GetPromptRequestSchema,
    ListPromptsRequestSchema,
    ListResourcesRequestSchema,
    ListResourceTemplatesRequestSchema,
    ReadResourceRequestSchema,
    SubscribeRequestSchema,
    UnsubscribeRequestSchema,
    CallToolRequestSchema,
    ListToolsRequestSchema
]);

export const ClientNotificationSchema = z.union([
    CancelledNotificationSchema,
    ProgressNotificationSchema,
    InitializedNotificationSchema,
    RootsListChangedNotificationSchema
]);

export const ClientResultSchema = z.union([EmptyResultSchema, CreateMessageResultSchema, ElicitResultSchema, ListRootsResultSchema]);

/* Server messages */
export const ServerRequestSchema = z.union([PingRequestSchema, CreateMessageRequestSchema, ElicitRequestSchema, ListRootsRequestSchema]);

export const ServerNotificationSchema = z.union([
    CancelledNotificationSchema,
    ProgressNotificationSchema,
    LoggingMessageNotificationSchema,
    ResourceUpdatedNotificationSchema,
    ResourceListChangedNotificationSchema,
    ToolListChangedNotificationSchema,
    PromptListChangedNotificationSchema,
    ElicitationCompleteNotificationSchema
]);

export const ServerResultSchema = z.union([
    EmptyResultSchema,
    InitializeResultSchema,
    CompleteResultSchema,
    GetPromptResultSchema,
    ListPromptsResultSchema,
    ListResourcesResultSchema,
    ListResourceTemplatesResultSchema,
    ReadResourceResultSchema,
    CallToolResultSchema,
    ListToolsResultSchema
]);

export class McpError extends Error {
    constructor(
        public readonly code: number,
        message: string,
        public readonly data?: unknown
    ) {
        super(`MCP error ${code}: ${message}`);
        this.name = 'McpError';
    }

    /**
     * Factory method to create the appropriate error type based on the error code and data
     */
    static fromError(code: number, message: string, data?: unknown): McpError {
        // Check for specific error types
        if (code === ErrorCode.UrlElicitationRequired && data) {
            const errorData = data as { elicitations?: unknown[] };
            if (errorData.elicitations) {
                return new UrlElicitationRequiredError(errorData.elicitations as ElicitRequestURLParams[], message);
            }
        }

        // Default to generic McpError
        return new McpError(code, message, data);
    }
}

/**
 * Specialized error type when a tool requires a URL mode elicitation.
 * This makes it nicer for the client to handle since there is specific data to work with instead of just a code to check against.
 */
export class UrlElicitationRequiredError extends McpError {
    constructor(elicitations: ElicitRequestURLParams[], message: string = `URL elicitation${elicitations.length > 1 ? 's' : ''} required`) {
        super(ErrorCode.UrlElicitationRequired, message, {
            elicitations: elicitations
        });
    }

    get elicitations(): ElicitRequestURLParams[] {
        return (this.data as { elicitations: ElicitRequestURLParams[] })?.elicitations ?? [];
    }
}

type Primitive = string | number | boolean | bigint | null | undefined;
type Flatten<T> = T extends Primitive
    ? T
    : T extends Array<infer U>
      ? Array<Flatten<U>>
      : T extends Set<infer U>
        ? Set<Flatten<U>>
        : T extends Map<infer K, infer V>
          ? Map<Flatten<K>, Flatten<V>>
          : T extends object
            ? { [K in keyof T]: Flatten<T[K]> }
            : T;

type Infer<Schema extends z.ZodTypeAny> = Flatten<z.infer<Schema>>;

/**
 * Headers that are compatible with both Node.js and the browser.
 */
export type IsomorphicHeaders = Record<string, string | string[] | undefined>;

/**
 * Information about the incoming request.
 */
export interface RequestInfo {
    /**
     * The headers of the request.
     */
    headers: IsomorphicHeaders;
}

/**
 * Extra information about a message.
 */
export interface MessageExtraInfo {
    /**
     * The request information.
     */
    requestInfo?: RequestInfo;

    /**
     * The authentication information.
     */
    authInfo?: AuthInfo;
}

/* JSON-RPC types */
export type ProgressToken = Infer<typeof ProgressTokenSchema>;
export type Cursor = Infer<typeof CursorSchema>;
export type Request = Infer<typeof RequestSchema>;
export type RequestMeta = Infer<typeof RequestMetaSchema>;
export type Notification = Infer<typeof NotificationSchema>;
export type Result = Infer<typeof ResultSchema>;
export type RequestId = Infer<typeof RequestIdSchema>;
export type JSONRPCRequest = Infer<typeof JSONRPCRequestSchema>;
export type JSONRPCNotification = Infer<typeof JSONRPCNotificationSchema>;
export type JSONRPCResponse = Infer<typeof JSONRPCResponseSchema>;
export type JSONRPCError = Infer<typeof JSONRPCErrorSchema>;
export type JSONRPCMessage = Infer<typeof JSONRPCMessageSchema>;
export type RequestParams = Infer<typeof BaseRequestParamsSchema>;
export type NotificationParams = Infer<typeof NotificationsParamsSchema>;

/* Empty result */
export type EmptyResult = Infer<typeof EmptyResultSchema>;

/* Cancellation */
export type CancelledNotificationParams = Infer<typeof CancelledNotificationParamsSchema>;
export type CancelledNotification = Infer<typeof CancelledNotificationSchema>;

/* Base Metadata */
export type Icon = Infer<typeof IconSchema>;
export type Icons = Infer<typeof IconsSchema>;
export type BaseMetadata = Infer<typeof BaseMetadataSchema>;

/* Initialization */
export type Implementation = Infer<typeof ImplementationSchema>;
export type ClientCapabilities = Infer<typeof ClientCapabilitiesSchema>;
export type InitializeRequestParams = Infer<typeof InitializeRequestParamsSchema>;
export type InitializeRequest = Infer<typeof InitializeRequestSchema>;
export type ServerCapabilities = Infer<typeof ServerCapabilitiesSchema>;
export type InitializeResult = Infer<typeof InitializeResultSchema>;
export type InitializedNotification = Infer<typeof InitializedNotificationSchema>;

/* Ping */
export type PingRequest = Infer<typeof PingRequestSchema>;

/* Progress notifications */
export type Progress = Infer<typeof ProgressSchema>;
export type ProgressNotificationParams = Infer<typeof ProgressNotificationParamsSchema>;
export type ProgressNotification = Infer<typeof ProgressNotificationSchema>;

/* Pagination */
export type PaginatedRequestParams = Infer<typeof PaginatedRequestParamsSchema>;
export type PaginatedRequest = Infer<typeof PaginatedRequestSchema>;
export type PaginatedResult = Infer<typeof PaginatedResultSchema>;

/* Resources */
export type ResourceContents = Infer<typeof ResourceContentsSchema>;
export type TextResourceContents = Infer<typeof TextResourceContentsSchema>;
export type BlobResourceContents = Infer<typeof BlobResourceContentsSchema>;
export type Resource = Infer<typeof ResourceSchema>;
export type ResourceTemplate = Infer<typeof ResourceTemplateSchema>;
export type ListResourcesRequest = Infer<typeof ListResourcesRequestSchema>;
export type ListResourcesResult = Infer<typeof ListResourcesResultSchema>;
export type ListResourceTemplatesRequest = Infer<typeof ListResourceTemplatesRequestSchema>;
export type ListResourceTemplatesResult = Infer<typeof ListResourceTemplatesResultSchema>;
export type ResourceRequestParams = Infer<typeof ResourceRequestParamsSchema>;
export type ReadResourceRequestParams = Infer<typeof ReadResourceRequestParamsSchema>;
export type ReadResourceRequest = Infer<typeof ReadResourceRequestSchema>;
export type ReadResourceResult = Infer<typeof ReadResourceResultSchema>;
export type ResourceListChangedNotification = Infer<typeof ResourceListChangedNotificationSchema>;
export type SubscribeRequestParams = Infer<typeof SubscribeRequestParamsSchema>;
export type SubscribeRequest = Infer<typeof SubscribeRequestSchema>;
export type UnsubscribeRequestParams = Infer<typeof UnsubscribeRequestParamsSchema>;
export type UnsubscribeRequest = Infer<typeof UnsubscribeRequestSchema>;
export type ResourceUpdatedNotificationParams = Infer<typeof ResourceUpdatedNotificationParamsSchema>;
export type ResourceUpdatedNotification = Infer<typeof ResourceUpdatedNotificationSchema>;

/* Prompts */
export type PromptArgument = Infer<typeof PromptArgumentSchema>;
export type Prompt = Infer<typeof PromptSchema>;
export type ListPromptsRequest = Infer<typeof ListPromptsRequestSchema>;
export type ListPromptsResult = Infer<typeof ListPromptsResultSchema>;
export type GetPromptRequestParams = Infer<typeof GetPromptRequestParamsSchema>;
export type GetPromptRequest = Infer<typeof GetPromptRequestSchema>;
export type TextContent = Infer<typeof TextContentSchema>;
export type ImageContent = Infer<typeof ImageContentSchema>;
export type AudioContent = Infer<typeof AudioContentSchema>;
export type ToolUseContent = Infer<typeof ToolUseContentSchema>;
export type ToolResultContent = Infer<typeof ToolResultContentSchema>;
export type EmbeddedResource = Infer<typeof EmbeddedResourceSchema>;
export type ResourceLink = Infer<typeof ResourceLinkSchema>;
export type ContentBlock = Infer<typeof ContentBlockSchema>;
export type PromptMessage = Infer<typeof PromptMessageSchema>;
export type GetPromptResult = Infer<typeof GetPromptResultSchema>;
export type PromptListChangedNotification = Infer<typeof PromptListChangedNotificationSchema>;

/* Tools */
export type ToolAnnotations = Infer<typeof ToolAnnotationsSchema>;
export type Tool = Infer<typeof ToolSchema>;
export type ListToolsRequest = Infer<typeof ListToolsRequestSchema>;
export type ListToolsResult = Infer<typeof ListToolsResultSchema>;
export type CallToolRequestParams = Infer<typeof CallToolRequestParamsSchema>;
export type CallToolResult = Infer<typeof CallToolResultSchema>;
export type CompatibilityCallToolResult = Infer<typeof CompatibilityCallToolResultSchema>;
export type CallToolRequest = Infer<typeof CallToolRequestSchema>;
export type ToolListChangedNotification = Infer<typeof ToolListChangedNotificationSchema>;

/* Logging */
export type LoggingLevel = Infer<typeof LoggingLevelSchema>;
export type SetLevelRequestParams = Infer<typeof SetLevelRequestParamsSchema>;
export type SetLevelRequest = Infer<typeof SetLevelRequestSchema>;
export type LoggingMessageNotificationParams = Infer<typeof LoggingMessageNotificationParamsSchema>;
export type LoggingMessageNotification = Infer<typeof LoggingMessageNotificationSchema>;

/* Sampling */
export type ToolChoice = Infer<typeof ToolChoiceSchema>;
export type ModelHint = Infer<typeof ModelHintSchema>;
export type ModelPreferences = Infer<typeof ModelPreferencesSchema>;
export type SamplingMessageContentBlock = Infer<typeof SamplingMessageContentBlockSchema>;
export type SamplingMessage = Infer<typeof SamplingMessageSchema>;
export type CreateMessageRequestParams = Infer<typeof CreateMessageRequestParamsSchema>;
export type CreateMessageRequest = Infer<typeof CreateMessageRequestSchema>;
export type CreateMessageResult = Infer<typeof CreateMessageResultSchema>;

/* Elicitation */
export type BooleanSchema = Infer<typeof BooleanSchemaSchema>;
export type StringSchema = Infer<typeof StringSchemaSchema>;
export type NumberSchema = Infer<typeof NumberSchemaSchema>;

export type EnumSchema = Infer<typeof EnumSchemaSchema>;
export type UntitledSingleSelectEnumSchema = Infer<typeof UntitledSingleSelectEnumSchemaSchema>;
export type TitledSingleSelectEnumSchema = Infer<typeof TitledSingleSelectEnumSchemaSchema>;
export type LegacyTitledEnumSchema = Infer<typeof LegacyTitledEnumSchemaSchema>;
export type UntitledMultiSelectEnumSchema = Infer<typeof UntitledMultiSelectEnumSchemaSchema>;
export type TitledMultiSelectEnumSchema = Infer<typeof TitledMultiSelectEnumSchemaSchema>;
export type SingleSelectEnumSchema = Infer<typeof SingleSelectEnumSchemaSchema>;
export type MultiSelectEnumSchema = Infer<typeof MultiSelectEnumSchemaSchema>;

export type PrimitiveSchemaDefinition = Infer<typeof PrimitiveSchemaDefinitionSchema>;
export type ElicitRequestParams = Infer<typeof ElicitRequestParamsSchema>;
export type ElicitRequestFormParams = Infer<typeof ElicitRequestFormParamsSchema>;
export type ElicitRequestURLParams = Infer<typeof ElicitRequestURLParamsSchema>;
export type ElicitRequest = Infer<typeof ElicitRequestSchema>;
export type ElicitationCompleteNotificationParams = Infer<typeof ElicitationCompleteNotificationParamsSchema>;
export type ElicitationCompleteNotification = Infer<typeof ElicitationCompleteNotificationSchema>;
export type ElicitResult = Infer<typeof ElicitResultSchema>;

/* Autocomplete */
export type ResourceTemplateReference = Infer<typeof ResourceTemplateReferenceSchema>;
/**
 * @deprecated Use ResourceTemplateReference instead
 */
export type ResourceReference = ResourceTemplateReference;
export type PromptReference = Infer<typeof PromptReferenceSchema>;
export type CompleteRequestParams = Infer<typeof CompleteRequestParamsSchema>;
export type CompleteRequest = Infer<typeof CompleteRequestSchema>;
export type CompleteRequestResourceTemplate = ExpandRecursively<
    CompleteRequest & { params: CompleteRequestParams & { ref: ResourceTemplateReference } }
>;
export type CompleteRequestPrompt = ExpandRecursively<CompleteRequest & { params: CompleteRequestParams & { ref: PromptReference } }>;
export type CompleteResult = Infer<typeof CompleteResultSchema>;

/* Roots */
export type Root = Infer<typeof RootSchema>;
export type ListRootsRequest = Infer<typeof ListRootsRequestSchema>;
export type ListRootsResult = Infer<typeof ListRootsResultSchema>;
export type RootsListChangedNotification = Infer<typeof RootsListChangedNotificationSchema>;

/* Client messages */
export type ClientRequest = Infer<typeof ClientRequestSchema>;
export type ClientNotification = Infer<typeof ClientNotificationSchema>;
export type ClientResult = Infer<typeof ClientResultSchema>;

/* Server messages */
export type ServerRequest = Infer<typeof ServerRequestSchema>;
export type ServerNotification = Infer<typeof ServerNotificationSchema>;
export type ServerResult = Infer<typeof ServerResultSchema>;<|MERGE_RESOLUTION|>--- conflicted
+++ resolved
@@ -1018,12 +1018,7 @@
         .object({
             type: z.literal('object'),
             properties: z.record(z.string(), AssertObjectSchema).optional(),
-<<<<<<< HEAD
             required: z.array(z.string()).optional()
-=======
-            required: z.optional(z.array(z.string())),
-            additionalProperties: z.optional(z.boolean())
->>>>>>> 43189335
         })
         .catchall(z.unknown())
         .optional(),
