<<<<<<< HEAD
import { z } from "zod/v4";
import { completable } from "./completable.js";
=======
import { z } from 'zod';
import { completable } from './completable.js';
>>>>>>> c5430959

describe('completable', () => {
    it('preserves types and values of underlying schema', () => {
        const baseSchema = z.string();
        const schema = completable(baseSchema, () => []);

        expect(schema.parse('test')).toBe('test');
        expect(() => schema.parse(123)).toThrow();
    });

    it('provides access to completion function', async () => {
        const completions = ['foo', 'bar', 'baz'];
        const schema = completable(z.string(), () => completions);

        expect(await schema._def.complete('')).toEqual(completions);
    });

    it('allows async completion functions', async () => {
        const completions = ['foo', 'bar', 'baz'];
        const schema = completable(z.string(), async () => completions);

        expect(await schema._def.complete('')).toEqual(completions);
    });

    it('passes current value to completion function', async () => {
        const schema = completable(z.string(), value => [value + '!']);

        expect(await schema._def.complete('test')).toEqual(['test!']);
    });

    it('works with number schemas', async () => {
        const schema = completable(z.number(), () => [1, 2, 3]);

        expect(schema.parse(1)).toBe(1);
        expect(await schema._def.complete(0)).toEqual([1, 2, 3]);
    });

    it('preserves schema description', () => {
        const desc = 'test description';
        const schema = completable(z.string().describe(desc), () => []);

        expect(schema.description).toBe(desc);
    });
});<|MERGE_RESOLUTION|>--- conflicted
+++ resolved
@@ -1,10 +1,5 @@
-<<<<<<< HEAD
 import { z } from "zod/v4";
 import { completable } from "./completable.js";
-=======
-import { z } from 'zod';
-import { completable } from './completable.js';
->>>>>>> c5430959
 
 describe('completable', () => {
     it('preserves types and values of underlying schema', () => {
