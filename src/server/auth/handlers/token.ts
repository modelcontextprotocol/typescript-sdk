<<<<<<< HEAD
import { z } from "zod/v4";
import express, { RequestHandler } from "express";
import { OAuthServerProvider } from "../provider.js";
import cors from "cors";
import { verifyChallenge } from "pkce-challenge";
import { authenticateClient } from "../middleware/clientAuth.js";
import { rateLimit, Options as RateLimitOptions } from "express-rate-limit";
import { allowedMethods } from "../middleware/allowedMethods.js";
=======
import { z } from 'zod';
import express, { RequestHandler } from 'express';
import { OAuthServerProvider } from '../provider.js';
import cors from 'cors';
import { verifyChallenge } from 'pkce-challenge';
import { authenticateClient } from '../middleware/clientAuth.js';
import { rateLimit, Options as RateLimitOptions } from 'express-rate-limit';
import { allowedMethods } from '../middleware/allowedMethods.js';
>>>>>>> c5430959
import {
    InvalidRequestError,
    InvalidGrantError,
    UnsupportedGrantTypeError,
    ServerError,
    TooManyRequestsError,
    OAuthError
} from '../errors.js';

export type TokenHandlerOptions = {
    provider: OAuthServerProvider;
    /**
     * Rate limiting configuration for the token endpoint.
     * Set to false to disable rate limiting for this endpoint.
     */
    rateLimit?: Partial<RateLimitOptions> | false;
};

const TokenRequestSchema = z.object({
    grant_type: z.string()
});

const AuthorizationCodeGrantSchema = z.object({
<<<<<<< HEAD
  code: z.string(),
  code_verifier: z.string(),
  redirect_uri: z.string().optional(),
  resource: z.url().optional(),
});

const RefreshTokenGrantSchema = z.object({
  refresh_token: z.string(),
  scope: z.string().optional(),
  resource: z.url().optional(),
=======
    code: z.string(),
    code_verifier: z.string(),
    redirect_uri: z.string().optional(),
    resource: z.string().url().optional()
});

const RefreshTokenGrantSchema = z.object({
    refresh_token: z.string(),
    scope: z.string().optional(),
    resource: z.string().url().optional()
>>>>>>> c5430959
});

export function tokenHandler({ provider, rateLimit: rateLimitConfig }: TokenHandlerOptions): RequestHandler {
    // Nested router so we can configure middleware and restrict HTTP method
    const router = express.Router();

    // Configure CORS to allow any origin, to make accessible to web-based MCP clients
    router.use(cors());

    router.use(allowedMethods(['POST']));
    router.use(express.urlencoded({ extended: false }));

    // Apply rate limiting unless explicitly disabled
    if (rateLimitConfig !== false) {
        router.use(
            rateLimit({
                windowMs: 15 * 60 * 1000, // 15 minutes
                max: 50, // 50 requests per windowMs
                standardHeaders: true,
                legacyHeaders: false,
                message: new TooManyRequestsError('You have exceeded the rate limit for token requests').toResponseObject(),
                ...rateLimitConfig
            })
        );
    }

    // Authenticate and extract client details
    router.use(authenticateClient({ clientsStore: provider.clientsStore }));

    router.post('/', async (req, res) => {
        res.setHeader('Cache-Control', 'no-store');

        try {
            const parseResult = TokenRequestSchema.safeParse(req.body);
            if (!parseResult.success) {
                throw new InvalidRequestError(parseResult.error.message);
            }

            const { grant_type } = parseResult.data;

            const client = req.client;
            if (!client) {
                // This should never happen
                throw new ServerError('Internal Server Error');
            }

            switch (grant_type) {
                case 'authorization_code': {
                    const parseResult = AuthorizationCodeGrantSchema.safeParse(req.body);
                    if (!parseResult.success) {
                        throw new InvalidRequestError(parseResult.error.message);
                    }

                    const { code, code_verifier, redirect_uri, resource } = parseResult.data;

                    const skipLocalPkceValidation = provider.skipLocalPkceValidation;

                    // Perform local PKCE validation unless explicitly skipped
                    // (e.g. to validate code_verifier in upstream server)
                    if (!skipLocalPkceValidation) {
                        const codeChallenge = await provider.challengeForAuthorizationCode(client, code);
                        if (!(await verifyChallenge(code_verifier, codeChallenge))) {
                            throw new InvalidGrantError('code_verifier does not match the challenge');
                        }
                    }

                    // Passes the code_verifier to the provider if PKCE validation didn't occur locally
                    const tokens = await provider.exchangeAuthorizationCode(
                        client,
                        code,
                        skipLocalPkceValidation ? code_verifier : undefined,
                        redirect_uri,
                        resource ? new URL(resource) : undefined
                    );
                    res.status(200).json(tokens);
                    break;
                }

                case 'refresh_token': {
                    const parseResult = RefreshTokenGrantSchema.safeParse(req.body);
                    if (!parseResult.success) {
                        throw new InvalidRequestError(parseResult.error.message);
                    }

                    const { refresh_token, scope, resource } = parseResult.data;

                    const scopes = scope?.split(' ');
                    const tokens = await provider.exchangeRefreshToken(
                        client,
                        refresh_token,
                        scopes,
                        resource ? new URL(resource) : undefined
                    );
                    res.status(200).json(tokens);
                    break;
                }

                // Not supported right now
                //case "client_credentials":

                default:
                    throw new UnsupportedGrantTypeError('The grant type is not supported by this authorization server.');
            }
        } catch (error) {
            if (error instanceof OAuthError) {
                const status = error instanceof ServerError ? 500 : 400;
                res.status(status).json(error.toResponseObject());
            } else {
                const serverError = new ServerError('Internal Server Error');
                res.status(500).json(serverError.toResponseObject());
            }
        }
    });

    return router;
}<|MERGE_RESOLUTION|>--- conflicted
+++ resolved
@@ -1,14 +1,4 @@
-<<<<<<< HEAD
-import { z } from "zod/v4";
-import express, { RequestHandler } from "express";
-import { OAuthServerProvider } from "../provider.js";
-import cors from "cors";
-import { verifyChallenge } from "pkce-challenge";
-import { authenticateClient } from "../middleware/clientAuth.js";
-import { rateLimit, Options as RateLimitOptions } from "express-rate-limit";
-import { allowedMethods } from "../middleware/allowedMethods.js";
-=======
-import { z } from 'zod';
+import { z } from 'zod/v4';
 import express, { RequestHandler } from 'express';
 import { OAuthServerProvider } from '../provider.js';
 import cors from 'cors';
@@ -16,7 +6,6 @@
 import { authenticateClient } from '../middleware/clientAuth.js';
 import { rateLimit, Options as RateLimitOptions } from 'express-rate-limit';
 import { allowedMethods } from '../middleware/allowedMethods.js';
->>>>>>> c5430959
 import {
     InvalidRequestError,
     InvalidGrantError,
@@ -40,29 +29,16 @@
 });
 
 const AuthorizationCodeGrantSchema = z.object({
-<<<<<<< HEAD
-  code: z.string(),
-  code_verifier: z.string(),
-  redirect_uri: z.string().optional(),
-  resource: z.url().optional(),
-});
-
-const RefreshTokenGrantSchema = z.object({
-  refresh_token: z.string(),
-  scope: z.string().optional(),
-  resource: z.url().optional(),
-=======
     code: z.string(),
     code_verifier: z.string(),
     redirect_uri: z.string().optional(),
-    resource: z.string().url().optional()
+    resource: z.url().optional()
 });
 
 const RefreshTokenGrantSchema = z.object({
     refresh_token: z.string(),
     scope: z.string().optional(),
-    resource: z.string().url().optional()
->>>>>>> c5430959
+    resource: z.url().optional()
 });
 
 export function tokenHandler({ provider, rateLimit: rateLimitConfig }: TokenHandlerOptions): RequestHandler {
