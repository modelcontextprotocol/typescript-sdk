--- conflicted
+++ resolved
@@ -1,27 +1,10 @@
-<<<<<<< HEAD
-import { RequestHandler } from "express";
-import { z } from "zod/v4";
-import express from "express";
-import { OAuthServerProvider } from "../provider.js";
-import { rateLimit, Options as RateLimitOptions } from "express-rate-limit";
-import { allowedMethods } from "../middleware/allowedMethods.js";
-import {
-  InvalidRequestError,
-  InvalidClientError,
-  InvalidScopeError,
-  ServerError,
-  TooManyRequestsError,
-  OAuthError
-} from "../errors.js";
-=======
 import { RequestHandler } from 'express';
-import { z } from 'zod';
+import { z } from 'zod/v4';
 import express from 'express';
 import { OAuthServerProvider } from '../provider.js';
 import { rateLimit, Options as RateLimitOptions } from 'express-rate-limit';
 import { allowedMethods } from '../middleware/allowedMethods.js';
 import { InvalidRequestError, InvalidClientError, InvalidScopeError, ServerError, TooManyRequestsError, OAuthError } from '../errors.js';
->>>>>>> c5430959
 
 export type AuthorizationHandlerOptions = {
     provider: OAuthServerProvider;
@@ -34,37 +17,23 @@
 
 // Parameters that must be validated in order to issue redirects.
 const ClientAuthorizationParamsSchema = z.object({
-<<<<<<< HEAD
-  client_id: z.string(),
-  redirect_uri: z.string().optional().refine((value) => value === undefined || URL.canParse(value), {
-      error: "redirect_uri must be a valid URL"
-}),
-=======
     client_id: z.string(),
     redirect_uri: z
         .string()
         .optional()
-        .refine(value => value === undefined || URL.canParse(value), { message: 'redirect_uri must be a valid URL' })
->>>>>>> c5430959
+        .refine(value => value === undefined || URL.canParse(value), {
+            error: 'redirect_uri must be a valid URL'
+        })
 });
 
 // Parameters that must be validated for a successful authorization request. Failure can be reported to the redirect URI.
 const RequestAuthorizationParamsSchema = z.object({
-<<<<<<< HEAD
-  response_type: z.literal("code"),
-  code_challenge: z.string(),
-  code_challenge_method: z.literal("S256"),
-  scope: z.string().optional(),
-  state: z.string().optional(),
-  resource: z.url().optional(),
-=======
     response_type: z.literal('code'),
     code_challenge: z.string(),
     code_challenge_method: z.literal('S256'),
     scope: z.string().optional(),
     state: z.string().optional(),
-    resource: z.string().url().optional()
->>>>>>> c5430959
+    resource: z.url().optional()
 });
 
 export function authorizationHandler({ provider, rateLimit: rateLimitConfig }: AuthorizationHandlerOptions): RequestHandler {
