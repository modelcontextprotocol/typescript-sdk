import express, { RequestHandler } from 'express';
import { clientRegistrationHandler, ClientRegistrationHandlerOptions } from './handlers/register.js';
import { tokenHandler, TokenHandlerOptions } from './handlers/token.js';
import { authorizationHandler, AuthorizationHandlerOptions } from './handlers/authorize.js';
import { revocationHandler, RevocationHandlerOptions } from './handlers/revoke.js';
import { metadataHandler } from './handlers/metadata.js';
import { OAuthServerProvider } from './provider.js';
import { OAuthMetadata, OAuthProtectedResourceMetadata } from '../../shared/auth.js';

export type AuthRouterOptions = {
<<<<<<< HEAD
    /**
     * A provider implementing the actual authorization logic for this router.
     */
    provider: OAuthServerProvider;

    /**
     * The authorization server's issuer identifier, which is a URL that uses the "https" scheme and has no query or fragment components.
     */
    issuerUrl: URL;

    /**
     * The base URL of the authorization server to use for the metadata endpoints.
     *
     * If not provided, the issuer URL will be used as the base URL.
     */
    baseUrl?: URL;

    /**
     * An optional URL of a page containing human-readable information that developers might want or need to know when using the authorization server.
     */
    serviceDocumentationUrl?: URL;

    /**
     * An optional list of scopes supported by this authorization server
     */
    scopesSupported?: string[];

    /**
     * The resource name to be displayed in protected resource metadata
     */
    resourceName?: string;

    // Individual options per route
    authorizationOptions?: Omit<AuthorizationHandlerOptions, 'provider'>;
    clientRegistrationOptions?: Omit<ClientRegistrationHandlerOptions, 'clientsStore'>;
    revocationOptions?: Omit<RevocationHandlerOptions, 'provider'>;
    tokenOptions?: Omit<TokenHandlerOptions, 'provider'>;
=======
  /**
   * A provider implementing the actual authorization logic for this router.
   */
  provider: OAuthServerProvider;

  /**
   * The authorization server's issuer identifier, which is a URL that uses the "https" scheme and has no query or fragment components.
   */
  issuerUrl: URL;

  /**
   * The base URL of the authorization server to use for the metadata endpoints.
   *
   * If not provided, the issuer URL will be used as the base URL.
   */
  baseUrl?: URL;

  /**
   * An optional URL of a page containing human-readable information that developers might want or need to know when using the authorization server.
   */
  serviceDocumentationUrl?: URL;

  /**
   * An optional list of scopes supported by this authorization server
   */
  scopesSupported?: string[];


  /**
   * The resource name to be displayed in protected resource metadata
   */
  resourceName?: string;

  /**
   * The URL of the protected resource (RS) whose metadata we advertise.
   * If not provided, falls back to `baseUrl` and then to `issuerUrl` (AS=RS).
   */
  resourceServerUrl?: URL;

  // Individual options per route
  authorizationOptions?: Omit<AuthorizationHandlerOptions, "provider">;
  clientRegistrationOptions?: Omit<ClientRegistrationHandlerOptions, "clientsStore">;
  revocationOptions?: Omit<RevocationHandlerOptions, "provider">;
  tokenOptions?: Omit<TokenHandlerOptions, "provider">;
>>>>>>> 7146eede
};

const checkIssuerUrl = (issuer: URL): void => {
    // Technically RFC 8414 does not permit a localhost HTTPS exemption, but this will be necessary for ease of testing
    if (issuer.protocol !== 'https:' && issuer.hostname !== 'localhost' && issuer.hostname !== '127.0.0.1') {
        throw new Error('Issuer URL must be HTTPS');
    }
    if (issuer.hash) {
        throw new Error(`Issuer URL must not have a fragment: ${issuer}`);
    }
    if (issuer.search) {
        throw new Error(`Issuer URL must not have a query string: ${issuer}`);
    }
};

export const createOAuthMetadata = (options: {
    provider: OAuthServerProvider;
    issuerUrl: URL;
    baseUrl?: URL;
    serviceDocumentationUrl?: URL;
    scopesSupported?: string[];
}): OAuthMetadata => {
    const issuer = options.issuerUrl;
    const baseUrl = options.baseUrl;

    checkIssuerUrl(issuer);

    const authorization_endpoint = '/authorize';
    const token_endpoint = '/token';
    const registration_endpoint = options.provider.clientsStore.registerClient ? '/register' : undefined;
    const revocation_endpoint = options.provider.revokeToken ? '/revoke' : undefined;

    const metadata: OAuthMetadata = {
        issuer: issuer.href,
        service_documentation: options.serviceDocumentationUrl?.href,

        authorization_endpoint: new URL(authorization_endpoint, baseUrl || issuer).href,
        response_types_supported: ['code'],
        code_challenge_methods_supported: ['S256'],

        token_endpoint: new URL(token_endpoint, baseUrl || issuer).href,
        token_endpoint_auth_methods_supported: ['client_secret_post'],
        grant_types_supported: ['authorization_code', 'refresh_token'],

        scopes_supported: options.scopesSupported,

        revocation_endpoint: revocation_endpoint ? new URL(revocation_endpoint, baseUrl || issuer).href : undefined,
        revocation_endpoint_auth_methods_supported: revocation_endpoint ? ['client_secret_post'] : undefined,

        registration_endpoint: registration_endpoint ? new URL(registration_endpoint, baseUrl || issuer).href : undefined
    };

    return metadata;
};

/**
 * Installs standard MCP authorization server endpoints, including dynamic client registration and token revocation (if supported).
 * Also advertises standard authorization server metadata, for easier discovery of supported configurations by clients.
 * Note: if your MCP server is only a resource server and not an authorization server, use mcpAuthMetadataRouter instead.
 *
 * By default, rate limiting is applied to all endpoints to prevent abuse.
 *
 * This router MUST be installed at the application root, like so:
 *
 *  const app = express();
 *  app.use(mcpAuthRouter(...));
 */
export function mcpAuthRouter(options: AuthRouterOptions): RequestHandler {
<<<<<<< HEAD
    const oauthMetadata = createOAuthMetadata(options);

    const router = express.Router();

=======
  const oauthMetadata = createOAuthMetadata(options);

  const router = express.Router();

  router.use(
    new URL(oauthMetadata.authorization_endpoint).pathname,
    authorizationHandler({ provider: options.provider, ...options.authorizationOptions })
  );

  router.use(
    new URL(oauthMetadata.token_endpoint).pathname,
    tokenHandler({ provider: options.provider, ...options.tokenOptions })
  );

  router.use(mcpAuthMetadataRouter({
    oauthMetadata,
    // Prefer explicit RS; otherwise fall back to AS baseUrl, then to issuer (back-compat)
    resourceServerUrl: options.resourceServerUrl ?? options.baseUrl ?? new URL(oauthMetadata.issuer),
    serviceDocumentationUrl: options.serviceDocumentationUrl,
    scopesSupported: options.scopesSupported,
    resourceName: options.resourceName
  }));

  if (oauthMetadata.registration_endpoint) {
>>>>>>> 7146eede
    router.use(
        new URL(oauthMetadata.authorization_endpoint).pathname,
        authorizationHandler({ provider: options.provider, ...options.authorizationOptions })
    );

    router.use(new URL(oauthMetadata.token_endpoint).pathname, tokenHandler({ provider: options.provider, ...options.tokenOptions }));

    router.use(
        mcpAuthMetadataRouter({
            oauthMetadata,
            // This router is used for AS+RS combo's, so the issuer is also the resource server
            resourceServerUrl: new URL(oauthMetadata.issuer),
            serviceDocumentationUrl: options.serviceDocumentationUrl,
            scopesSupported: options.scopesSupported,
            resourceName: options.resourceName
        })
    );

    if (oauthMetadata.registration_endpoint) {
        router.use(
            new URL(oauthMetadata.registration_endpoint).pathname,
            clientRegistrationHandler({
                clientsStore: options.provider.clientsStore,
                ...options.clientRegistrationOptions
            })
        );
    }

    if (oauthMetadata.revocation_endpoint) {
        router.use(
            new URL(oauthMetadata.revocation_endpoint).pathname,
            revocationHandler({ provider: options.provider, ...options.revocationOptions })
        );
    }

    return router;
}

export type AuthMetadataOptions = {
    /**
     * OAuth Metadata as would be returned from the authorization server
     * this MCP server relies on
     */
    oauthMetadata: OAuthMetadata;

    /**
     * The url of the MCP server, for use in protected resource metadata
     */
    resourceServerUrl: URL;

    /**
     * The url for documentation for the MCP server
     */
    serviceDocumentationUrl?: URL;

    /**
     * An optional list of scopes supported by this MCP server
     */
    scopesSupported?: string[];

    /**
     * An optional resource name to display in resource metadata
     */
    resourceName?: string;
};

<<<<<<< HEAD
export function mcpAuthMetadataRouter(options: AuthMetadataOptions) {
    checkIssuerUrl(new URL(options.oauthMetadata.issuer));
=======
export function mcpAuthMetadataRouter(options: AuthMetadataOptions): express.Router {
  checkIssuerUrl(new URL(options.oauthMetadata.issuer));
>>>>>>> 7146eede

    const router = express.Router();

    const protectedResourceMetadata: OAuthProtectedResourceMetadata = {
        resource: options.resourceServerUrl.href,

        authorization_servers: [options.oauthMetadata.issuer],

        scopes_supported: options.scopesSupported,
        resource_name: options.resourceName,
        resource_documentation: options.serviceDocumentationUrl?.href
    };

<<<<<<< HEAD
    router.use('/.well-known/oauth-protected-resource', metadataHandler(protectedResourceMetadata));

    // Always add this for backwards compatibility
    router.use('/.well-known/oauth-authorization-server', metadataHandler(options.oauthMetadata));
=======
  // Serve PRM at the path-specific URL per RFC 9728
  const rsPath = new URL(options.resourceServerUrl.href).pathname;
  router.use(`/.well-known/oauth-protected-resource${rsPath === '/' ? '' : rsPath}`, metadataHandler(protectedResourceMetadata));

  // Always add this for OAuth Authorization Server metadata per RFC 8414
  router.use("/.well-known/oauth-authorization-server", metadataHandler(options.oauthMetadata));
>>>>>>> 7146eede

    return router;
}

/**
 * Helper function to construct the OAuth 2.0 Protected Resource Metadata URL
 * from a given server URL. This replaces the path with the standard metadata endpoint.
 *
 * @param serverUrl - The base URL of the protected resource server
 * @returns The URL for the OAuth protected resource metadata endpoint
 *
 * @example
 * getOAuthProtectedResourceMetadataUrl(new URL('https://api.example.com/mcp'))
 * // Returns: 'https://api.example.com/.well-known/oauth-protected-resource/mcp'
 */
export function getOAuthProtectedResourceMetadataUrl(serverUrl: URL): string {
<<<<<<< HEAD
    return new URL('/.well-known/oauth-protected-resource', serverUrl).href;
=======
  const u = new URL(serverUrl.href);
  const rsPath = u.pathname && u.pathname !== '/' ? u.pathname : '';
  return new URL(`/.well-known/oauth-protected-resource${rsPath}`, u).href;
>>>>>>> 7146eede
}<|MERGE_RESOLUTION|>--- conflicted
+++ resolved
@@ -8,7 +8,6 @@
 import { OAuthMetadata, OAuthProtectedResourceMetadata } from '../../shared/auth.js';
 
 export type AuthRouterOptions = {
-<<<<<<< HEAD
     /**
      * A provider implementing the actual authorization logic for this router.
      */
@@ -40,58 +39,18 @@
      * The resource name to be displayed in protected resource metadata
      */
     resourceName?: string;
+
+    /**
+     * The URL of the protected resource (RS) whose metadata we advertise.
+     * If not provided, falls back to `baseUrl` and then to `issuerUrl` (AS=RS).
+     */
+    resourceServerUrl?: URL;
 
     // Individual options per route
     authorizationOptions?: Omit<AuthorizationHandlerOptions, 'provider'>;
     clientRegistrationOptions?: Omit<ClientRegistrationHandlerOptions, 'clientsStore'>;
     revocationOptions?: Omit<RevocationHandlerOptions, 'provider'>;
     tokenOptions?: Omit<TokenHandlerOptions, 'provider'>;
-=======
-  /**
-   * A provider implementing the actual authorization logic for this router.
-   */
-  provider: OAuthServerProvider;
-
-  /**
-   * The authorization server's issuer identifier, which is a URL that uses the "https" scheme and has no query or fragment components.
-   */
-  issuerUrl: URL;
-
-  /**
-   * The base URL of the authorization server to use for the metadata endpoints.
-   *
-   * If not provided, the issuer URL will be used as the base URL.
-   */
-  baseUrl?: URL;
-
-  /**
-   * An optional URL of a page containing human-readable information that developers might want or need to know when using the authorization server.
-   */
-  serviceDocumentationUrl?: URL;
-
-  /**
-   * An optional list of scopes supported by this authorization server
-   */
-  scopesSupported?: string[];
-
-
-  /**
-   * The resource name to be displayed in protected resource metadata
-   */
-  resourceName?: string;
-
-  /**
-   * The URL of the protected resource (RS) whose metadata we advertise.
-   * If not provided, falls back to `baseUrl` and then to `issuerUrl` (AS=RS).
-   */
-  resourceServerUrl?: URL;
-
-  // Individual options per route
-  authorizationOptions?: Omit<AuthorizationHandlerOptions, "provider">;
-  clientRegistrationOptions?: Omit<ClientRegistrationHandlerOptions, "clientsStore">;
-  revocationOptions?: Omit<RevocationHandlerOptions, "provider">;
-  tokenOptions?: Omit<TokenHandlerOptions, "provider">;
->>>>>>> 7146eede
 };
 
 const checkIssuerUrl = (issuer: URL): void => {
@@ -160,37 +119,10 @@
  *  app.use(mcpAuthRouter(...));
  */
 export function mcpAuthRouter(options: AuthRouterOptions): RequestHandler {
-<<<<<<< HEAD
     const oauthMetadata = createOAuthMetadata(options);
 
     const router = express.Router();
 
-=======
-  const oauthMetadata = createOAuthMetadata(options);
-
-  const router = express.Router();
-
-  router.use(
-    new URL(oauthMetadata.authorization_endpoint).pathname,
-    authorizationHandler({ provider: options.provider, ...options.authorizationOptions })
-  );
-
-  router.use(
-    new URL(oauthMetadata.token_endpoint).pathname,
-    tokenHandler({ provider: options.provider, ...options.tokenOptions })
-  );
-
-  router.use(mcpAuthMetadataRouter({
-    oauthMetadata,
-    // Prefer explicit RS; otherwise fall back to AS baseUrl, then to issuer (back-compat)
-    resourceServerUrl: options.resourceServerUrl ?? options.baseUrl ?? new URL(oauthMetadata.issuer),
-    serviceDocumentationUrl: options.serviceDocumentationUrl,
-    scopesSupported: options.scopesSupported,
-    resourceName: options.resourceName
-  }));
-
-  if (oauthMetadata.registration_endpoint) {
->>>>>>> 7146eede
     router.use(
         new URL(oauthMetadata.authorization_endpoint).pathname,
         authorizationHandler({ provider: options.provider, ...options.authorizationOptions })
@@ -201,8 +133,8 @@
     router.use(
         mcpAuthMetadataRouter({
             oauthMetadata,
-            // This router is used for AS+RS combo's, so the issuer is also the resource server
-            resourceServerUrl: new URL(oauthMetadata.issuer),
+            // Prefer explicit RS; otherwise fall back to AS baseUrl, then to issuer (back-compat)
+            resourceServerUrl: options.resourceServerUrl ?? options.baseUrl ?? new URL(oauthMetadata.issuer),
             serviceDocumentationUrl: options.serviceDocumentationUrl,
             scopesSupported: options.scopesSupported,
             resourceName: options.resourceName
@@ -257,13 +189,8 @@
     resourceName?: string;
 };
 
-<<<<<<< HEAD
-export function mcpAuthMetadataRouter(options: AuthMetadataOptions) {
+export function mcpAuthMetadataRouter(options: AuthMetadataOptions): express.Router {
     checkIssuerUrl(new URL(options.oauthMetadata.issuer));
-=======
-export function mcpAuthMetadataRouter(options: AuthMetadataOptions): express.Router {
-  checkIssuerUrl(new URL(options.oauthMetadata.issuer));
->>>>>>> 7146eede
 
     const router = express.Router();
 
@@ -277,19 +204,12 @@
         resource_documentation: options.serviceDocumentationUrl?.href
     };
 
-<<<<<<< HEAD
-    router.use('/.well-known/oauth-protected-resource', metadataHandler(protectedResourceMetadata));
-
-    // Always add this for backwards compatibility
+    // Serve PRM at the path-specific URL per RFC 9728
+    const rsPath = new URL(options.resourceServerUrl.href).pathname;
+    router.use(`/.well-known/oauth-protected-resource${rsPath === '/' ? '' : rsPath}`, metadataHandler(protectedResourceMetadata));
+
+    // Always add this for OAuth Authorization Server metadata per RFC 8414
     router.use('/.well-known/oauth-authorization-server', metadataHandler(options.oauthMetadata));
-=======
-  // Serve PRM at the path-specific URL per RFC 9728
-  const rsPath = new URL(options.resourceServerUrl.href).pathname;
-  router.use(`/.well-known/oauth-protected-resource${rsPath === '/' ? '' : rsPath}`, metadataHandler(protectedResourceMetadata));
-
-  // Always add this for OAuth Authorization Server metadata per RFC 8414
-  router.use("/.well-known/oauth-authorization-server", metadataHandler(options.oauthMetadata));
->>>>>>> 7146eede
 
     return router;
 }
@@ -306,11 +226,7 @@
  * // Returns: 'https://api.example.com/.well-known/oauth-protected-resource/mcp'
  */
 export function getOAuthProtectedResourceMetadataUrl(serverUrl: URL): string {
-<<<<<<< HEAD
-    return new URL('/.well-known/oauth-protected-resource', serverUrl).href;
-=======
-  const u = new URL(serverUrl.href);
-  const rsPath = u.pathname && u.pathname !== '/' ? u.pathname : '';
-  return new URL(`/.well-known/oauth-protected-resource${rsPath}`, u).href;
->>>>>>> 7146eede
+    const u = new URL(serverUrl.href);
+    const rsPath = u.pathname && u.pathname !== '/' ? u.pathname : '';
+    return new URL(`/.well-known/oauth-protected-resource${rsPath}`, u).href;
 }