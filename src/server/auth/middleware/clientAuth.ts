<<<<<<< HEAD
import { z } from "zod/v4";
import { RequestHandler } from "express";
import { OAuthRegisteredClientsStore } from "../clients.js";
import { OAuthClientInformationFull } from "../../../shared/auth.js";
import { InvalidRequestError, InvalidClientError, ServerError, OAuthError } from "../errors.js";
=======
import { z } from 'zod';
import { RequestHandler } from 'express';
import { OAuthRegisteredClientsStore } from '../clients.js';
import { OAuthClientInformationFull } from '../../../shared/auth.js';
import { InvalidRequestError, InvalidClientError, ServerError, OAuthError } from '../errors.js';
>>>>>>> c5430959

export type ClientAuthenticationMiddlewareOptions = {
    /**
     * A store used to read information about registered OAuth clients.
     */
    clientsStore: OAuthRegisteredClientsStore;
};

const ClientAuthenticatedRequestSchema = z.object({
    client_id: z.string(),
    client_secret: z.string().optional()
});

declare module 'express-serve-static-core' {
    interface Request {
        /**
         * The authenticated client for this request, if the `authenticateClient` middleware was used.
         */
        client?: OAuthClientInformationFull;
    }
}

export function authenticateClient({ clientsStore }: ClientAuthenticationMiddlewareOptions): RequestHandler {
    return async (req, res, next) => {
        try {
            const result = ClientAuthenticatedRequestSchema.safeParse(req.body);
            if (!result.success) {
                throw new InvalidRequestError(String(result.error));
            }

            const { client_id, client_secret } = result.data;
            const client = await clientsStore.getClient(client_id);
            if (!client) {
                throw new InvalidClientError('Invalid client_id');
            }

            // If client has a secret, validate it
            if (client.client_secret) {
                // Check if client_secret is required but not provided
                if (!client_secret) {
                    throw new InvalidClientError('Client secret is required');
                }

                // Check if client_secret matches
                if (client.client_secret !== client_secret) {
                    throw new InvalidClientError('Invalid client_secret');
                }

                // Check if client_secret has expired
                if (client.client_secret_expires_at && client.client_secret_expires_at < Math.floor(Date.now() / 1000)) {
                    throw new InvalidClientError('Client secret has expired');
                }
            }

            req.client = client;
            next();
        } catch (error) {
            if (error instanceof OAuthError) {
                const status = error instanceof ServerError ? 500 : 400;
                res.status(status).json(error.toResponseObject());
            } else {
                const serverError = new ServerError('Internal Server Error');
                res.status(500).json(serverError.toResponseObject());
            }
        }
    };
}<|MERGE_RESOLUTION|>--- conflicted
+++ resolved
@@ -1,16 +1,8 @@
-<<<<<<< HEAD
-import { z } from "zod/v4";
-import { RequestHandler } from "express";
-import { OAuthRegisteredClientsStore } from "../clients.js";
-import { OAuthClientInformationFull } from "../../../shared/auth.js";
-import { InvalidRequestError, InvalidClientError, ServerError, OAuthError } from "../errors.js";
-=======
-import { z } from 'zod';
+import { z } from 'zod/v4';
 import { RequestHandler } from 'express';
 import { OAuthRegisteredClientsStore } from '../clients.js';
 import { OAuthClientInformationFull } from '../../../shared/auth.js';
 import { InvalidRequestError, InvalidClientError, ServerError, OAuthError } from '../errors.js';
->>>>>>> c5430959
 
 export type ClientAuthenticationMiddlewareOptions = {
     /**
