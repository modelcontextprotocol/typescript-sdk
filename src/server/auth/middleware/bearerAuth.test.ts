--- conflicted
+++ resolved
@@ -54,16 +54,12 @@
     expect(mockResponse.status).not.toHaveBeenCalled();
     expect(mockResponse.json).not.toHaveBeenCalled();
   });
-<<<<<<< HEAD
   
   it.each([
-    [Math.floor(Date.now() / 1000) - 100], // Token expired 100 seconds ago
-    [Math.floor(Date.now() / 1000)], // Token expires at the same time as now
-  ])("should reject expired tokens (expiresAt: %s)", async (expiresAt: number) => {
-=======
-
-  it("should reject expired tokens", async () => {
->>>>>>> d681f14b
+    [100], // Token expired 100 seconds ago
+    [0], // Token expires at the same time as now
+  ])("should reject expired tokens (expired %s seconds ago)", async (expiredSecondsAgo: number) => {
+    const expiresAt = Math.floor(Date.now() / 1000) - expiredSecondsAgo;
     const expiredAuthInfo: AuthInfo = {
       token: "expired-token",
       clientId: "client-123",
@@ -91,7 +87,6 @@
     expect(nextFunction).not.toHaveBeenCalled();
   });
 
-<<<<<<< HEAD
   it.each([
     [undefined], // Token has no expiration time
     [NaN], // Token has no expiration time
@@ -123,8 +118,6 @@
     expect(nextFunction).not.toHaveBeenCalled();
   });
 
-=======
->>>>>>> d681f14b
   it("should accept non-expired tokens", async () => {
     const nonExpiredAuthInfo: AuthInfo = {
       token: "valid-token",
