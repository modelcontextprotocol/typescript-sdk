import { Client } from '../client/index.js';
import { InMemoryTransport } from '../inMemory.js';
import { getDisplayName } from '../shared/metadataUtils.js';
import { UriTemplate } from '../shared/uriTemplate.js';
import {
    CallToolResultSchema,
    type CallToolResult,
    CompleteResultSchema,
    ElicitRequestSchema,
    GetPromptResultSchema,
    ListPromptsResultSchema,
    ListResourcesResultSchema,
    ListResourceTemplatesResultSchema,
    ListToolsResultSchema,
    LoggingMessageNotificationSchema,
    type Notification,
    ReadResourceResultSchema,
    type TextContent,
    UrlElicitationRequiredError,
    ErrorCode
} from '../types.js';
import { completable } from './completable.js';
import { McpServer, ResourceTemplate } from './mcp.js';
import { InMemoryTaskStore } from '../experimental/tasks/stores/in-memory.js';
import { zodTestMatrix, type ZodMatrixEntry } from '../__fixtures__/zodTestMatrix.js';

function createLatch() {
    let latch = false;
    const waitForLatch = async () => {
        while (!latch) {
            await new Promise(resolve => setTimeout(resolve, 0));
        }
    };

    return {
        releaseLatch: () => {
            latch = true;
        },
        waitForLatch
    };
}

describe.each(zodTestMatrix)('$zodVersionLabel', (entry: ZodMatrixEntry) => {
    const { z } = entry;

    describe('McpServer', () => {
        /***
         * Test: Basic Server Instance
         */
        test('should expose underlying Server instance', () => {
            const mcpServer = new McpServer({
                name: 'test server',
                version: '1.0'
            });

            expect(mcpServer.server).toBeDefined();
        });

        /***
         * Test: Notification Sending via Server
         */
        test('should allow sending notifications via Server', async () => {
            const mcpServer = new McpServer(
                {
                    name: 'test server',
                    version: '1.0'
                },
                { capabilities: { logging: {} } }
            );

            const notifications: Notification[] = [];
            const client = new Client({
                name: 'test client',
                version: '1.0'
            });
            client.fallbackNotificationHandler = async notification => {
                notifications.push(notification);
            };

            const [clientTransport, serverTransport] = InMemoryTransport.createLinkedPair();

            await Promise.all([client.connect(clientTransport), mcpServer.server.connect(serverTransport)]);

            // This should work because we're using the underlying server
            await expect(
                mcpServer.server.sendLoggingMessage({
                    level: 'info',
                    data: 'Test log message'
                })
            ).resolves.not.toThrow();

            expect(notifications).toMatchObject([
                {
                    method: 'notifications/message',
                    params: {
                        level: 'info',
                        data: 'Test log message'
                    }
                }
            ]);
        });

        /***
         * Test: Progress Notification with Message Field
         */
        test('should send progress notifications with message field', async () => {
            const mcpServer = new McpServer({
                name: 'test server',
                version: '1.0'
            });

            // Create a tool that sends progress updates
            mcpServer.tool(
                'long-operation',
                'A long running operation with progress updates',
                {
                    steps: z.number().min(1).describe('Number of steps to perform')
                },
                async ({ steps }, { sendNotification, _meta }) => {
                    const progressToken = _meta?.progressToken;

                    if (progressToken) {
                        // Send progress notification for each step
                        for (let i = 1; i <= steps; i++) {
                            await sendNotification({
                                method: 'notifications/progress',
                                params: {
                                    progressToken,
                                    progress: i,
                                    total: steps,
                                    message: `Completed step ${i} of ${steps}`
                                }
                            });
                        }
                    }

                    return {
                        content: [
                            {
                                type: 'text' as const,
                                text: `Operation completed with ${steps} steps`
                            }
                        ]
                    };
                }
            );

            const progressUpdates: Array<{
                progress: number;
                total?: number;
                message?: string;
            }> = [];

            const client = new Client({
                name: 'test client',
                version: '1.0'
            });

            const [clientTransport, serverTransport] = InMemoryTransport.createLinkedPair();

            await Promise.all([client.connect(clientTransport), mcpServer.server.connect(serverTransport)]);

            // Call the tool with progress tracking
            await client.request(
                {
                    method: 'tools/call',
                    params: {
                        name: 'long-operation',
                        arguments: { steps: 3 },
                        _meta: {
                            progressToken: 'progress-test-1'
                        }
                    }
                },
                CallToolResultSchema,
                {
                    onprogress: progress => {
                        progressUpdates.push(progress);
                    }
                }
            );

            // Verify progress notifications were received with message field
            expect(progressUpdates).toHaveLength(3);
            expect(progressUpdates[0]).toMatchObject({
                progress: 1,
                total: 3,
                message: 'Completed step 1 of 3'
            });
            expect(progressUpdates[1]).toMatchObject({
                progress: 2,
                total: 3,
                message: 'Completed step 2 of 3'
            });
            expect(progressUpdates[2]).toMatchObject({
                progress: 3,
                total: 3,
                message: 'Completed step 3 of 3'
            });
        });
    });

    describe('ResourceTemplate', () => {
        /***
         * Test: ResourceTemplate Creation with String Pattern
         */
        test('should create ResourceTemplate with string pattern', () => {
            const template = new ResourceTemplate('test://{category}/{id}', {
                list: undefined
            });
            expect(template.uriTemplate.toString()).toBe('test://{category}/{id}');
            expect(template.listCallback).toBeUndefined();
        });

        /***
         * Test: ResourceTemplate Creation with UriTemplate Instance
         */
        test('should create ResourceTemplate with UriTemplate', () => {
            const uriTemplate = new UriTemplate('test://{category}/{id}');
            const template = new ResourceTemplate(uriTemplate, { list: undefined });
            expect(template.uriTemplate).toBe(uriTemplate);
            expect(template.listCallback).toBeUndefined();
        });

        /***
         * Test: ResourceTemplate with List Callback
         */
        test('should create ResourceTemplate with list callback', async () => {
            const list = vi.fn().mockResolvedValue({
                resources: [{ name: 'Test', uri: 'test://example' }]
            });

            const template = new ResourceTemplate('test://{id}', { list });
            expect(template.listCallback).toBe(list);

            const abortController = new AbortController();
            const result = await template.listCallback?.({
                signal: abortController.signal,
                requestId: 'not-implemented',
                sendRequest: () => {
                    throw new Error('Not implemented');
                },
                sendNotification: () => {
                    throw new Error('Not implemented');
                }
            });
            expect(result?.resources).toHaveLength(1);
            expect(list).toHaveBeenCalled();
        });
    });

    describe('tool()', () => {
        afterEach(() => {
            vi.restoreAllMocks();
        });

        /***
         * Test: Zero-Argument Tool Registration
         */
        test('should register zero-argument tool', async () => {
            const mcpServer = new McpServer({
                name: 'test server',
                version: '1.0'
            });
            const notifications: Notification[] = [];
            const client = new Client({
                name: 'test client',
                version: '1.0'
            });
            client.fallbackNotificationHandler = async notification => {
                notifications.push(notification);
            };

            mcpServer.tool('test', async () => ({
                content: [
                    {
                        type: 'text',
                        text: 'Test response'
                    }
                ]
            }));

            const [clientTransport, serverTransport] = InMemoryTransport.createLinkedPair();

            await Promise.all([client.connect(clientTransport), mcpServer.connect(serverTransport)]);

            const result = await client.request(
                {
                    method: 'tools/list'
                },
                ListToolsResultSchema
            );

            expect(result.tools).toHaveLength(1);
            expect(result.tools[0].name).toBe('test');
            expect(result.tools[0].inputSchema).toEqual({
                type: 'object',
                properties: {}
            });

            // Adding the tool before the connection was established means no notification was sent
            expect(notifications).toHaveLength(0);

            // Adding another tool triggers the update notification
            mcpServer.tool('test2', async () => ({
                content: [
                    {
                        type: 'text',
                        text: 'Test response'
                    }
                ]
            }));

            // Yield event loop to let the notification fly
            await new Promise(process.nextTick);

            expect(notifications).toMatchObject([
                {
                    method: 'notifications/tools/list_changed'
                }
            ]);
        });

        /***
         * Test: Updating Existing Tool
         */
        test('should update existing tool', async () => {
            const mcpServer = new McpServer({
                name: 'test server',
                version: '1.0'
            });
            const notifications: Notification[] = [];
            const client = new Client({
                name: 'test client',
                version: '1.0'
            });
            client.fallbackNotificationHandler = async notification => {
                notifications.push(notification);
            };

            // Register initial tool
            const tool = mcpServer.tool('test', async () => ({
                content: [
                    {
                        type: 'text',
                        text: 'Initial response'
                    }
                ]
            }));

            // Update the tool
            tool.update({
                callback: async () => ({
                    content: [
                        {
                            type: 'text',
                            text: 'Updated response'
                        }
                    ]
                })
            });

            const [clientTransport, serverTransport] = InMemoryTransport.createLinkedPair();

            await Promise.all([client.connect(clientTransport), mcpServer.connect(serverTransport)]);

            // Call the tool and verify we get the updated response
            const result = await client.request(
                {
                    method: 'tools/call',
                    params: {
                        name: 'test'
                    }
<<<<<<< HEAD
                }
            },
            CallToolResultSchema
        );

        expect(callResult.content).toEqual([
            {
                type: 'text',
                text: 'Updated: test, 42'
            }
        ]);

        // Update happened before transport was connected, so no notifications should be expected
        expect(notifications).toHaveLength(0);
    });

    /***
     * Test: Updating Tool with outputSchema
     */
    test('should update tool with outputSchema', async () => {
        const mcpServer = new McpServer({
            name: 'test server',
            version: '1.0'
        });
        const notifications: Notification[] = [];
        const client = new Client({
            name: 'test client',
            version: '1.0'
        });
        client.fallbackNotificationHandler = async notification => {
            notifications.push(notification);
        };

        // Register initial tool
        const tool = mcpServer.registerTool(
            'test',
            {
                outputSchema: {
                    result: z.number()
                }
            },
            async () => ({
                content: [{ type: 'text', text: '' }],
                structuredContent: {
                    result: 42
                }
            })
        );

        // Update the tool with a different outputSchema
        tool.update({
            outputSchema: {
                result: z.number(),
                sum: z.number()
            },
            callback: async () => ({
                content: [{ type: 'text', text: '' }],
                structuredContent: {
                    result: 42,
                    sum: 100
                }
            })
        });

        const [clientTransport, serverTransport] = InMemoryTransport.createLinkedPair();

        await Promise.all([client.connect(clientTransport), mcpServer.connect(serverTransport)]);

        // Verify the outputSchema was updated
        const listResult = await client.request(
            {
                method: 'tools/list'
            },
            ListToolsResultSchema
        );

        expect(listResult.tools[0].outputSchema).toMatchObject({
            type: 'object',
            properties: {
                result: { type: 'number' },
                sum: { type: 'number' }
            }
        });

        // Call the tool to verify it works with the updated outputSchema
        const callResult = await client.request(
            {
                method: 'tools/call',
                params: {
                    name: 'test',
                    arguments: {}
                }
            },
            CallToolResultSchema
        );

        expect(callResult.structuredContent).toEqual({
            result: 42,
            sum: 100
        });

        // Update happened before transport was connected, so no notifications should be expected
        expect(notifications).toHaveLength(0);
    });

    /***
     * Test: Tool List Changed Notifications
     */
    test('should send tool list changed notifications when connected', async () => {
        const mcpServer = new McpServer({
            name: 'test server',
            version: '1.0'
        });
        const notifications: Notification[] = [];
        const client = new Client({
            name: 'test client',
            version: '1.0'
        });
        client.fallbackNotificationHandler = async notification => {
            notifications.push(notification);
        };
=======
                },
                CallToolResultSchema
            );
>>>>>>> a57303c3

            expect(result.content).toEqual([
                {
                    type: 'text',
                    text: 'Updated response'
                }
            ]);

            // Update happened before transport was connected, so no notifications should be expected
            expect(notifications).toHaveLength(0);
        });

        /***
         * Test: Updating Tool with Schema
         */
        test('should update tool with schema', async () => {
            const mcpServer = new McpServer({
                name: 'test server',
                version: '1.0'
            });
            const notifications: Notification[] = [];
            const client = new Client({
                name: 'test client',
                version: '1.0'
            });
            client.fallbackNotificationHandler = async notification => {
                notifications.push(notification);
            };

            // Register initial tool
            const tool = mcpServer.tool(
                'test',
                {
                    name: z.string()
                },
                async ({ name }) => ({
                    content: [
                        {
                            type: 'text',
                            text: `Initial: ${name}`
                        }
                    ]
                })
            );

            // Update the tool with a different schema
            tool.update({
                paramsSchema: {
                    name: z.string(),
                    value: z.number()
                },
                callback: async ({ name, value }) => ({
                    content: [
                        {
                            type: 'text',
                            text: `Updated: ${name}, ${value}`
                        }
                    ]
                })
            });

            const [clientTransport, serverTransport] = InMemoryTransport.createLinkedPair();

            await Promise.all([client.connect(clientTransport), mcpServer.connect(serverTransport)]);

            // Verify the schema was updated
            const listResult = await client.request(
                {
                    method: 'tools/list'
                },
                ListToolsResultSchema
            );

            expect(listResult.tools[0].inputSchema).toMatchObject({
                properties: {
                    name: { type: 'string' },
                    value: { type: 'number' }
                }
            });

            // Call the tool with the new schema
            const callResult = await client.request(
                {
                    method: 'tools/call',
                    params: {
                        name: 'test',
                        arguments: {
                            name: 'test',
                            value: 42
                        }
                    }
                },
                CallToolResultSchema
            );

            expect(callResult.content).toEqual([
                {
                    type: 'text',
                    text: 'Updated: test, 42'
                }
            ]);

            // Update happened before transport was connected, so no notifications should be expected
            expect(notifications).toHaveLength(0);
        });

        /***
         * Test: Tool List Changed Notifications
         */
        test('should send tool list changed notifications when connected', async () => {
            const mcpServer = new McpServer({
                name: 'test server',
                version: '1.0'
            });
            const notifications: Notification[] = [];
            const client = new Client({
                name: 'test client',
                version: '1.0'
            });
            client.fallbackNotificationHandler = async notification => {
                notifications.push(notification);
            };

            // Register initial tool
            const tool = mcpServer.tool('test', async () => ({
                content: [
                    {
                        type: 'text',
                        text: 'Test response'
                    }
                ]
            }));

            const [clientTransport, serverTransport] = InMemoryTransport.createLinkedPair();

            await Promise.all([client.connect(clientTransport), mcpServer.connect(serverTransport)]);

            expect(notifications).toHaveLength(0);

            // Now update the tool
            tool.update({
                callback: async () => ({
                    content: [
                        {
                            type: 'text',
                            text: 'Updated response'
                        }
                    ]
                })
            });

            // Yield event loop to let the notification fly
            await new Promise(process.nextTick);

            expect(notifications).toMatchObject([{ method: 'notifications/tools/list_changed' }]);

            // Now delete the tool
            tool.remove();

            // Yield event loop to let the notification fly
            await new Promise(process.nextTick);

            expect(notifications).toMatchObject([
                { method: 'notifications/tools/list_changed' },
                { method: 'notifications/tools/list_changed' }
            ]);
        });

        /***
         * Test: Tool Registration with Parameters
         */
        test('should register tool with params', async () => {
            const mcpServer = new McpServer({
                name: 'test server',
                version: '1.0'
            });
            const client = new Client({
                name: 'test client',
                version: '1.0'
            });

            // old api
            mcpServer.tool(
                'test',
                {
                    name: z.string(),
                    value: z.number()
                },
                async ({ name, value }) => ({
                    content: [
                        {
                            type: 'text',
                            text: `${name}: ${value}`
                        }
                    ]
                })
            );

            // new api
            mcpServer.registerTool(
                'test (new api)',
                {
                    inputSchema: { name: z.string(), value: z.number() }
                },
                async ({ name, value }) => ({
                    content: [{ type: 'text', text: `${name}: ${value}` }]
                })
            );

            const [clientTransport, serverTransport] = InMemoryTransport.createLinkedPair();

            await Promise.all([client.connect(clientTransport), mcpServer.server.connect(serverTransport)]);

            const result = await client.request(
                {
                    method: 'tools/list'
                },
                ListToolsResultSchema
            );

            expect(result.tools).toHaveLength(2);
            expect(result.tools[0].name).toBe('test');
            expect(result.tools[0].inputSchema).toMatchObject({
                type: 'object',
                properties: {
                    name: { type: 'string' },
                    value: { type: 'number' }
                }
            });
            expect(result.tools[1].name).toBe('test (new api)');
            expect(result.tools[1].inputSchema).toEqual(result.tools[0].inputSchema);
        });

        /***
         * Test: Tool Registration with Description
         */
        test('should register tool with description', async () => {
            const mcpServer = new McpServer({
                name: 'test server',
                version: '1.0'
            });
            const client = new Client({
                name: 'test client',
                version: '1.0'
            });

            // old api
            mcpServer.tool('test', 'Test description', async () => ({
                content: [
                    {
                        type: 'text',
                        text: 'Test response'
                    }
                ]
            }));

            // new api
            mcpServer.registerTool(
                'test (new api)',
                {
                    description: 'Test description'
                },
                async () => ({
                    content: [
                        {
                            type: 'text',
                            text: 'Test response'
                        }
                    ]
                })
            );

            const [clientTransport, serverTransport] = InMemoryTransport.createLinkedPair();

            await Promise.all([client.connect(clientTransport), mcpServer.server.connect(serverTransport)]);

            const result = await client.request(
                {
                    method: 'tools/list'
                },
                ListToolsResultSchema
            );

            expect(result.tools).toHaveLength(2);
            expect(result.tools[0].name).toBe('test');
            expect(result.tools[0].description).toBe('Test description');
            expect(result.tools[1].name).toBe('test (new api)');
            expect(result.tools[1].description).toBe('Test description');
        });

        /***
         * Test: Tool Registration with Annotations
         */
        test('should register tool with annotations', async () => {
            const mcpServer = new McpServer({
                name: 'test server',
                version: '1.0'
            });
            const client = new Client({
                name: 'test client',
                version: '1.0'
            });

            mcpServer.tool('test', { title: 'Test Tool', readOnlyHint: true }, async () => ({
                content: [
                    {
                        type: 'text',
                        text: 'Test response'
                    }
                ]
            }));

            mcpServer.registerTool(
                'test (new api)',
                {
                    annotations: { title: 'Test Tool', readOnlyHint: true }
                },
                async () => ({
                    content: [
                        {
                            type: 'text',
                            text: 'Test response'
                        }
                    ]
                })
            );

            const [clientTransport, serverTransport] = InMemoryTransport.createLinkedPair();

            await Promise.all([client.connect(clientTransport), mcpServer.server.connect(serverTransport)]);

            const result = await client.request(
                {
                    method: 'tools/list'
                },
                ListToolsResultSchema
            );

            expect(result.tools).toHaveLength(2);
            expect(result.tools[0].name).toBe('test');
            expect(result.tools[0].annotations).toEqual({
                title: 'Test Tool',
                readOnlyHint: true
            });
            expect(result.tools[1].name).toBe('test (new api)');
            expect(result.tools[1].annotations).toEqual({
                title: 'Test Tool',
                readOnlyHint: true
            });
        });

        /***
         * Test: Tool Registration with Parameters and Annotations
         */
        test('should register tool with params and annotations', async () => {
            const mcpServer = new McpServer({
                name: 'test server',
                version: '1.0'
            });
            const client = new Client({
                name: 'test client',
                version: '1.0'
            });

            mcpServer.tool('test', { name: z.string() }, { title: 'Test Tool', readOnlyHint: true }, async ({ name }) => ({
                content: [{ type: 'text', text: `Hello, ${name}!` }]
            }));

            mcpServer.registerTool(
                'test (new api)',
                {
                    inputSchema: { name: z.string() },
                    annotations: { title: 'Test Tool', readOnlyHint: true }
                },
                async ({ name }) => ({
                    content: [{ type: 'text', text: `Hello, ${name}!` }]
                })
            );

            const [clientTransport, serverTransport] = InMemoryTransport.createLinkedPair();

            await Promise.all([client.connect(clientTransport), mcpServer.server.connect(serverTransport)]);

            const result = await client.request({ method: 'tools/list' }, ListToolsResultSchema);

            expect(result.tools).toHaveLength(2);
            expect(result.tools[0].name).toBe('test');
            expect(result.tools[0].inputSchema).toMatchObject({
                type: 'object',
                properties: { name: { type: 'string' } }
            });
            expect(result.tools[0].annotations).toEqual({
                title: 'Test Tool',
                readOnlyHint: true
            });
            expect(result.tools[1].name).toBe('test (new api)');
            expect(result.tools[1].inputSchema).toEqual(result.tools[0].inputSchema);
            expect(result.tools[1].annotations).toEqual(result.tools[0].annotations);
        });

        /***
         * Test: Tool Registration with Description, Parameters, and Annotations
         */
        test('should register tool with description, params, and annotations', async () => {
            const mcpServer = new McpServer({
                name: 'test server',
                version: '1.0'
            });
            const client = new Client({
                name: 'test client',
                version: '1.0'
            });

            mcpServer.tool(
                'test',
                'A tool with everything',
                { name: z.string() },
                { title: 'Complete Test Tool', readOnlyHint: true, openWorldHint: false },
                async ({ name }) => ({
                    content: [{ type: 'text', text: `Hello, ${name}!` }]
                })
            );

            mcpServer.registerTool(
                'test (new api)',
                {
                    description: 'A tool with everything',
                    inputSchema: { name: z.string() },
                    annotations: {
                        title: 'Complete Test Tool',
                        readOnlyHint: true,
                        openWorldHint: false
                    }
                },
                async ({ name }) => ({
                    content: [{ type: 'text', text: `Hello, ${name}!` }]
                })
            );

            const [clientTransport, serverTransport] = InMemoryTransport.createLinkedPair();

            await Promise.all([client.connect(clientTransport), mcpServer.server.connect(serverTransport)]);

            const result = await client.request({ method: 'tools/list' }, ListToolsResultSchema);

            expect(result.tools).toHaveLength(2);
            expect(result.tools[0].name).toBe('test');
            expect(result.tools[0].description).toBe('A tool with everything');
            expect(result.tools[0].inputSchema).toMatchObject({
                type: 'object',
                properties: { name: { type: 'string' } }
            });
            expect(result.tools[0].annotations).toEqual({
                title: 'Complete Test Tool',
                readOnlyHint: true,
                openWorldHint: false
            });
            expect(result.tools[1].name).toBe('test (new api)');
            expect(result.tools[1].description).toBe('A tool with everything');
            expect(result.tools[1].inputSchema).toEqual(result.tools[0].inputSchema);
            expect(result.tools[1].annotations).toEqual(result.tools[0].annotations);
        });

        /***
         * Test: Tool Registration with Description, Empty Parameters, and Annotations
         */
        test('should register tool with description, empty params, and annotations', async () => {
            const mcpServer = new McpServer({
                name: 'test server',
                version: '1.0'
            });
            const client = new Client({
                name: 'test client',
                version: '1.0'
            });

            mcpServer.tool(
                'test',
                'A tool with everything but empty params',
                {},
                {
                    title: 'Complete Test Tool with empty params',
                    readOnlyHint: true,
                    openWorldHint: false
                },
                async () => ({
                    content: [{ type: 'text', text: 'Test response' }]
                })
            );

            mcpServer.registerTool(
                'test (new api)',
                {
                    description: 'A tool with everything but empty params',
                    inputSchema: {},
                    annotations: {
                        title: 'Complete Test Tool with empty params',
                        readOnlyHint: true,
                        openWorldHint: false
                    }
                },
                async () => ({
                    content: [{ type: 'text', text: 'Test response' }]
                })
            );

            const [clientTransport, serverTransport] = InMemoryTransport.createLinkedPair();

            await Promise.all([client.connect(clientTransport), mcpServer.server.connect(serverTransport)]);

            const result = await client.request({ method: 'tools/list' }, ListToolsResultSchema);

            expect(result.tools).toHaveLength(2);
            expect(result.tools[0].name).toBe('test');
            expect(result.tools[0].description).toBe('A tool with everything but empty params');
            expect(result.tools[0].inputSchema).toMatchObject({
                type: 'object',
                properties: {}
            });
            expect(result.tools[0].annotations).toEqual({
                title: 'Complete Test Tool with empty params',
                readOnlyHint: true,
                openWorldHint: false
            });
            expect(result.tools[1].name).toBe('test (new api)');
            expect(result.tools[1].description).toBe('A tool with everything but empty params');
            expect(result.tools[1].inputSchema).toEqual(result.tools[0].inputSchema);
            expect(result.tools[1].annotations).toEqual(result.tools[0].annotations);
        });

        /***
         * Test: Tool Argument Validation
         */
        test('should validate tool args', async () => {
            const mcpServer = new McpServer({
                name: 'test server',
                version: '1.0'
            });
            const client = new Client({
                name: 'test client',
                version: '1.0'
            });

            mcpServer.tool(
                'test',
                {
                    name: z.string(),
                    value: z.number()
                },
                async ({ name, value }) => ({
                    content: [
                        {
                            type: 'text',
                            text: `${name}: ${value}`
                        }
                    ]
                })
            );

            mcpServer.registerTool(
                'test (new api)',
                {
                    inputSchema: {
                        name: z.string(),
                        value: z.number()
                    }
                },
                async ({ name, value }) => ({
                    content: [
                        {
                            type: 'text',
                            text: `${name}: ${value}`
                        }
                    ]
                })
            );

            const [clientTransport, serverTransport] = InMemoryTransport.createLinkedPair();

            await Promise.all([client.connect(clientTransport), mcpServer.server.connect(serverTransport)]);

            const result = await client.request(
                {
                    method: 'tools/call',
                    params: {
                        name: 'test',
                        arguments: {
                            name: 'test',
                            value: 'not a number'
                        }
                    }
                },
                CallToolResultSchema
            );

            expect(result.isError).toBe(true);
            expect(result.content).toEqual(
                expect.arrayContaining([
                    {
                        type: 'text',
                        text: expect.stringContaining('Input validation error: Invalid arguments for tool test')
                    }
                ])
            );

            const result2 = await client.request(
                {
                    method: 'tools/call',
                    params: {
                        name: 'test (new api)',
                        arguments: {
                            name: 'test',
                            value: 'not a number'
                        }
                    }
                },
                CallToolResultSchema
            );

            expect(result2.isError).toBe(true);
            expect(result2.content).toEqual(
                expect.arrayContaining([
                    {
                        type: 'text',
                        text: expect.stringContaining('Input validation error: Invalid arguments for tool test (new api)')
                    }
                ])
            );
        });

        /***
         * Test: Preventing Duplicate Tool Registration
         */
        test('should prevent duplicate tool registration', () => {
            const mcpServer = new McpServer({
                name: 'test server',
                version: '1.0'
            });

            mcpServer.tool('test', async () => ({
                content: [
                    {
                        type: 'text',
                        text: 'Test response'
                    }
                ]
            }));

            expect(() => {
                mcpServer.tool('test', async () => ({
                    content: [
                        {
                            type: 'text',
                            text: 'Test response 2'
                        }
                    ]
                }));
            }).toThrow(/already registered/);
        });

        /***
         * Test: Multiple Tool Registration
         */
        test('should allow registering multiple tools', () => {
            const mcpServer = new McpServer({
                name: 'test server',
                version: '1.0'
            });

            // This should succeed
            mcpServer.tool('tool1', () => ({ content: [] }));

            // This should also succeed and not throw about request handlers
            mcpServer.tool('tool2', () => ({ content: [] }));
        });

        /***
         * Test: Tool with Output Schema and Structured Content
         */
        test('should support tool with outputSchema and structuredContent', async () => {
            const mcpServer = new McpServer({
                name: 'test server',
                version: '1.0'
            });

            const client = new Client({
                name: 'test client',
                version: '1.0'
            });

            // Register a tool with outputSchema
            mcpServer.registerTool(
                'test',
                {
                    description: 'Test tool with structured output',
                    inputSchema: {
                        input: z.string()
                    },
                    outputSchema: {
                        processedInput: z.string(),
                        resultType: z.string(),
                        timestamp: z.string()
                    }
                },
                async ({ input }) => ({
                    structuredContent: {
                        processedInput: input,
                        resultType: 'structured',
                        timestamp: '2023-01-01T00:00:00Z'
                    },
                    content: [
                        {
                            type: 'text',
                            text: JSON.stringify({
                                processedInput: input,
                                resultType: 'structured',
                                timestamp: '2023-01-01T00:00:00Z'
                            })
                        }
                    ]
                })
            );

            const [clientTransport, serverTransport] = InMemoryTransport.createLinkedPair();

            await Promise.all([client.connect(clientTransport), mcpServer.server.connect(serverTransport)]);

            // Verify the tool registration includes outputSchema
            const listResult = await client.request(
                {
                    method: 'tools/list'
                },
                ListToolsResultSchema
            );

            expect(listResult.tools).toHaveLength(1);
            expect(listResult.tools[0].outputSchema).toMatchObject({
                type: 'object',
                properties: {
                    processedInput: { type: 'string' },
                    resultType: { type: 'string' },
                    timestamp: { type: 'string' }
                },
                required: ['processedInput', 'resultType', 'timestamp']
            });

            // Call the tool and verify it returns valid structuredContent
            const result = await client.request(
                {
                    method: 'tools/call',
                    params: {
                        name: 'test',
                        arguments: {
                            input: 'hello'
                        }
                    }
                },
                CallToolResultSchema
            );

            expect(result.structuredContent).toBeDefined();
            const structuredContent = result.structuredContent as {
                processedInput: string;
                resultType: string;
                timestamp: string;
            };
            expect(structuredContent.processedInput).toBe('hello');
            expect(structuredContent.resultType).toBe('structured');
            expect(structuredContent.timestamp).toBe('2023-01-01T00:00:00Z');

            // For backward compatibility, content is auto-generated from structuredContent
            expect(result.content).toBeDefined();
            expect(result.content!).toHaveLength(1);
            expect(result.content![0]).toMatchObject({ type: 'text' });
            const textContent = result.content![0] as TextContent;
            expect(JSON.parse(textContent.text)).toEqual(result.structuredContent);
        });

        /***
         * Test: Tool with Output Schema Must Provide Structured Content
         */
        test('should throw error when tool with outputSchema returns no structuredContent', async () => {
            const mcpServer = new McpServer({
                name: 'test server',
                version: '1.0'
            });

            const client = new Client({
                name: 'test client',
                version: '1.0'
            });

            // Register a tool with outputSchema that returns only content without structuredContent
            mcpServer.registerTool(
                'test',
                {
                    description: 'Test tool with output schema but missing structured content',
                    inputSchema: {
                        input: z.string()
                    },
                    outputSchema: {
                        processedInput: z.string(),
                        resultType: z.string()
                    }
                },
                async ({ input }) => ({
                    // Only return content without structuredContent
                    content: [
                        {
                            type: 'text',
                            text: `Processed: ${input}`
                        }
                    ]
                })
            );

            const [clientTransport, serverTransport] = InMemoryTransport.createLinkedPair();

            await Promise.all([client.connect(clientTransport), mcpServer.server.connect(serverTransport)]);

            // Call the tool and expect it to throw an error
            const result = await client.callTool({
                name: 'test',
                arguments: {
                    input: 'hello'
                }
            });

            expect(result.isError).toBe(true);
            expect(result.content).toEqual(
                expect.arrayContaining([
                    {
                        type: 'text',
                        text: expect.stringContaining(
                            'Output validation error: Tool test has an output schema but no structured content was provided'
                        )
                    }
                ])
            );
        });
        /***
         * Test: Tool with Output Schema Must Provide Structured Content
         */
        test('should skip outputSchema validation when isError is true', async () => {
            const mcpServer = new McpServer({
                name: 'test server',
                version: '1.0'
            });

            const client = new Client({
                name: 'test client',
                version: '1.0'
            });

            mcpServer.registerTool(
                'test',
                {
                    description: 'Test tool with output schema but missing structured content',
                    inputSchema: {
                        input: z.string()
                    },
                    outputSchema: {
                        processedInput: z.string(),
                        resultType: z.string()
                    }
                },
                async ({ input }) => ({
                    content: [
                        {
                            type: 'text',
                            text: `Processed: ${input}`
                        }
                    ],
                    isError: true
                })
            );

            const [clientTransport, serverTransport] = InMemoryTransport.createLinkedPair();

            await Promise.all([client.connect(clientTransport), mcpServer.server.connect(serverTransport)]);

            await expect(
                client.callTool({
                    name: 'test',
                    arguments: {
                        input: 'hello'
                    }
                })
            ).resolves.toStrictEqual({
                content: [
                    {
                        type: 'text',
                        text: `Processed: hello`
                    }
                ],
                isError: true
            });
        });

        /***
         * Test: Schema Validation Failure for Invalid Structured Content
         */
        test('should fail schema validation when tool returns invalid structuredContent', async () => {
            const mcpServer = new McpServer({
                name: 'test server',
                version: '1.0'
            });

            const client = new Client({
                name: 'test client',
                version: '1.0'
            });

            // Register a tool with outputSchema that returns invalid data
            mcpServer.registerTool(
                'test',
                {
                    description: 'Test tool with invalid structured output',
                    inputSchema: {
                        input: z.string()
                    },
                    outputSchema: {
                        processedInput: z.string(),
                        resultType: z.string(),
                        timestamp: z.string()
                    }
                },
                async ({ input }) => ({
                    content: [
                        {
                            type: 'text',
                            text: JSON.stringify({
                                processedInput: input,
                                resultType: 'structured',
                                // Missing required 'timestamp' field
                                someExtraField: 'unexpected' // Extra field not in schema
                            })
                        }
                    ],
                    structuredContent: {
                        processedInput: input,
                        resultType: 'structured',
                        // Missing required 'timestamp' field
                        someExtraField: 'unexpected' // Extra field not in schema
                    }
                })
            );

            const [clientTransport, serverTransport] = InMemoryTransport.createLinkedPair();

            await Promise.all([client.connect(clientTransport), mcpServer.server.connect(serverTransport)]);

            // Call the tool and expect it to throw a server-side validation error
            const result = await client.callTool({
                name: 'test',
                arguments: {
                    input: 'hello'
                }
            });

            expect(result.isError).toBe(true);
            expect(result.content).toEqual(
                expect.arrayContaining([
                    {
                        type: 'text',
                        text: expect.stringContaining('Output validation error: Invalid structured content for tool test')
                    }
                ])
            );
        });

        /***
         * Test: Pass Session ID to Tool Callback
         */
        test('should pass sessionId to tool callback via RequestHandlerExtra', async () => {
            const mcpServer = new McpServer({
                name: 'test server',
                version: '1.0'
            });

            const client = new Client({
                name: 'test client',
                version: '1.0'
            });

            let receivedSessionId: string | undefined;
            mcpServer.tool('test-tool', async extra => {
                receivedSessionId = extra.sessionId;
                return {
                    content: [
                        {
                            type: 'text',
                            text: 'Test response'
                        }
                    ]
                };
            });

            const [clientTransport, serverTransport] = InMemoryTransport.createLinkedPair();
            // Set a test sessionId on the server transport
            serverTransport.sessionId = 'test-session-123';

            await Promise.all([client.connect(clientTransport), mcpServer.server.connect(serverTransport)]);

            await client.request(
                {
                    method: 'tools/call',
                    params: {
                        name: 'test-tool'
                    }
                },
                CallToolResultSchema
            );

            expect(receivedSessionId).toBe('test-session-123');
        });

        /***
         * Test: Pass Request ID to Tool Callback
         */
        test('should pass requestId to tool callback via RequestHandlerExtra', async () => {
            const mcpServer = new McpServer({
                name: 'test server',
                version: '1.0'
            });

            const client = new Client({
                name: 'test client',
                version: '1.0'
            });

            let receivedRequestId: string | number | undefined;
            mcpServer.tool('request-id-test', async extra => {
                receivedRequestId = extra.requestId;
                return {
                    content: [
                        {
                            type: 'text',
                            text: `Received request ID: ${extra.requestId}`
                        }
                    ]
                };
            });

            const [clientTransport, serverTransport] = InMemoryTransport.createLinkedPair();

            await Promise.all([client.connect(clientTransport), mcpServer.server.connect(serverTransport)]);

            const result = await client.request(
                {
                    method: 'tools/call',
                    params: {
                        name: 'request-id-test'
                    }
                },
                CallToolResultSchema
            );

            expect(receivedRequestId).toBeDefined();
            expect(typeof receivedRequestId === 'string' || typeof receivedRequestId === 'number').toBe(true);
            expect(result.content).toEqual(
                expect.arrayContaining([
                    {
                        type: 'text',
                        text: expect.stringContaining('Received request ID:')
                    }
                ])
            );
        });

        /***
         * Test: Send Notification within Tool Call
         */
        test('should provide sendNotification within tool call', async () => {
            const mcpServer = new McpServer(
                {
                    name: 'test server',
                    version: '1.0'
                },
                { capabilities: { logging: {} } }
            );

            const client = new Client({
                name: 'test client',
                version: '1.0'
            });

            let receivedLogMessage: string | undefined;
            const loggingMessage = 'hello here is log message 1';

            client.setNotificationHandler(LoggingMessageNotificationSchema, notification => {
                receivedLogMessage = notification.params.data as string;
            });

            mcpServer.tool('test-tool', async ({ sendNotification }) => {
                await sendNotification({
                    method: 'notifications/message',
                    params: { level: 'debug', data: loggingMessage }
                });
                return {
                    content: [
                        {
                            type: 'text',
                            text: 'Test response'
                        }
                    ]
                };
            });

            const [clientTransport, serverTransport] = InMemoryTransport.createLinkedPair();
            await Promise.all([client.connect(clientTransport), mcpServer.server.connect(serverTransport)]);
            await client.request(
                {
                    method: 'tools/call',
                    params: {
                        name: 'test-tool'
                    }
                },
                CallToolResultSchema
            );
            expect(receivedLogMessage).toBe(loggingMessage);
        });

        /***
         * Test: Client to Server Tool Call
         */
        test('should allow client to call server tools', async () => {
            const mcpServer = new McpServer({
                name: 'test server',
                version: '1.0'
            });

            const client = new Client({
                name: 'test client',
                version: '1.0'
            });

            mcpServer.tool(
                'test',
                'Test tool',
                {
                    input: z.string()
                },
                async ({ input }) => ({
                    content: [
                        {
                            type: 'text',
                            text: `Processed: ${input}`
                        }
                    ]
                })
            );

            const [clientTransport, serverTransport] = InMemoryTransport.createLinkedPair();

            await Promise.all([client.connect(clientTransport), mcpServer.server.connect(serverTransport)]);

            const result = await client.request(
                {
                    method: 'tools/call',
                    params: {
                        name: 'test',
                        arguments: {
                            input: 'hello'
                        }
                    }
                },
                CallToolResultSchema
            );

            expect(result.content).toEqual([
                {
                    type: 'text',
                    text: 'Processed: hello'
                }
            ]);
        });

        /***
         * Test: Graceful Tool Error Handling
         */
        test('should handle server tool errors gracefully', async () => {
            const mcpServer = new McpServer({
                name: 'test server',
                version: '1.0'
            });

            const client = new Client({
                name: 'test client',
                version: '1.0'
            });

            mcpServer.tool('error-test', async () => {
                throw new Error('Tool execution failed');
            });

            const [clientTransport, serverTransport] = InMemoryTransport.createLinkedPair();

            await Promise.all([client.connect(clientTransport), mcpServer.server.connect(serverTransport)]);

            const result = await client.request(
                {
                    method: 'tools/call',
                    params: {
                        name: 'error-test'
                    }
                },
                CallToolResultSchema
            );

            expect(result.isError).toBe(true);
            expect(result.content).toEqual([
                {
                    type: 'text',
                    text: 'Tool execution failed'
                }
            ]);
        });

        /***
         * Test: McpError for Invalid Tool Name
         */
        test('should throw McpError for invalid tool name', async () => {
            const mcpServer = new McpServer({
                name: 'test server',
                version: '1.0'
            });

            const client = new Client({
                name: 'test client',
                version: '1.0'
            });

            mcpServer.tool('test-tool', async () => ({
                content: [
                    {
                        type: 'text',
                        text: 'Test response'
                    }
                ]
            }));

            const [clientTransport, serverTransport] = InMemoryTransport.createLinkedPair();

            await Promise.all([client.connect(clientTransport), mcpServer.server.connect(serverTransport)]);

            const result = await client.request(
                {
                    method: 'tools/call',
                    params: {
                        name: 'nonexistent-tool'
                    }
                },
                CallToolResultSchema
            );

            expect(result.isError).toBe(true);
            expect(result.content).toEqual(
                expect.arrayContaining([
                    {
                        type: 'text',
                        text: expect.stringContaining('Tool nonexistent-tool not found')
                    }
                ])
            );
        });

        /***
         * Test: URL Elicitation Required Error Propagation
         */
        test('should propagate UrlElicitationRequiredError to client callers', async () => {
            const mcpServer = new McpServer({
                name: 'test server',
                version: '1.0'
            });

            const client = new Client(
                {
                    name: 'test client',
                    version: '1.0'
                },
                {
                    capabilities: {
                        elicitation: {
                            url: {}
                        }
                    }
                }
            );

            const elicitationParams = {
                mode: 'url' as const,
                elicitationId: 'elicitation-123',
                url: 'https://mcp.example.com/connect',
                message: 'Authorization required'
            };

            mcpServer.tool('needs-authorization', async () => {
                throw new UrlElicitationRequiredError([elicitationParams], 'Confirmation required');
            });

            const [clientTransport, serverTransport] = InMemoryTransport.createLinkedPair();

            await Promise.all([client.connect(clientTransport), mcpServer.server.connect(serverTransport)]);

            await client
                .callTool({
                    name: 'needs-authorization'
                })
                .then(() => {
                    throw new Error('Expected callTool to throw UrlElicitationRequiredError');
                })
                .catch(error => {
                    expect(error).toBeInstanceOf(UrlElicitationRequiredError);
                    if (error instanceof UrlElicitationRequiredError) {
                        expect(error.code).toBe(ErrorCode.UrlElicitationRequired);
                        expect(error.elicitations).toEqual([elicitationParams]);
                    }
                });
        });

        /***
         * Test: Tool Registration with _meta field
         */
        test('should register tool with _meta field and include it in list response', async () => {
            const mcpServer = new McpServer({
                name: 'test server',
                version: '1.0'
            });
            const client = new Client({
                name: 'test client',
                version: '1.0'
            });

            const metaData = {
                author: 'test-author',
                version: '1.2.3',
                category: 'utility',
                tags: ['test', 'example']
            };

            mcpServer.registerTool(
                'test-with-meta',
                {
                    description: 'A tool with _meta field',
                    inputSchema: { name: z.string() },
                    _meta: metaData
                },
                async ({ name }) => ({
                    content: [{ type: 'text', text: `Hello, ${name}!` }]
                })
            );

            const [clientTransport, serverTransport] = InMemoryTransport.createLinkedPair();

            await Promise.all([client.connect(clientTransport), mcpServer.server.connect(serverTransport)]);

            const result = await client.request({ method: 'tools/list' }, ListToolsResultSchema);

            expect(result.tools).toHaveLength(1);
            expect(result.tools[0].name).toBe('test-with-meta');
            expect(result.tools[0].description).toBe('A tool with _meta field');
            expect(result.tools[0]._meta).toEqual(metaData);
        });

        /***
         * Test: Tool Registration without _meta field should have undefined _meta
         */
        test('should register tool without _meta field and have undefined _meta in response', async () => {
            const mcpServer = new McpServer({
                name: 'test server',
                version: '1.0'
            });
            const client = new Client({
                name: 'test client',
                version: '1.0'
            });

            mcpServer.registerTool(
                'test-without-meta',
                {
                    description: 'A tool without _meta field',
                    inputSchema: { name: z.string() }
                },
                async ({ name }) => ({
                    content: [{ type: 'text', text: `Hello, ${name}!` }]
                })
            );

            const [clientTransport, serverTransport] = InMemoryTransport.createLinkedPair();

            await Promise.all([client.connect(clientTransport), mcpServer.server.connect(serverTransport)]);

            const result = await client.request({ method: 'tools/list' }, ListToolsResultSchema);

            expect(result.tools).toHaveLength(1);
            expect(result.tools[0].name).toBe('test-without-meta');
            expect(result.tools[0]._meta).toBeUndefined();
        });

        test('should include execution field in listTools response when tool has execution settings', async () => {
            const taskStore = new InMemoryTaskStore();

            const mcpServer = new McpServer(
                {
                    name: 'test server',
                    version: '1.0'
                },
                {
                    capabilities: {
                        tools: {},
                        tasks: {
                            requests: {
                                tools: {
                                    call: {}
                                }
                            }
                        }
                    },
                    taskStore
                }
            );

            const client = new Client({
                name: 'test client',
                version: '1.0'
            });

            // Register a tool with execution.taskSupport
            mcpServer.experimental.tasks.registerToolTask(
                'task-tool',
                {
                    description: 'A tool with task support',
                    inputSchema: { input: z.string() },
                    execution: {
                        taskSupport: 'required'
                    }
                },
                {
                    createTask: async (_args, extra) => {
                        const task = await extra.taskStore.createTask({ ttl: 60000 });
                        return { task };
                    },
                    getTask: async (_args, extra) => {
                        const task = await extra.taskStore.getTask(extra.taskId);
                        if (!task) throw new Error('Task not found');
                        return task;
                    },
                    getTaskResult: async (_args, extra) => {
                        return (await extra.taskStore.getTaskResult(extra.taskId)) as CallToolResult;
                    }
                }
            );

            const [clientTransport, serverTransport] = InMemoryTransport.createLinkedPair();

            await Promise.all([client.connect(clientTransport), mcpServer.connect(serverTransport)]);

            const result = await client.request({ method: 'tools/list' }, ListToolsResultSchema);

            expect(result.tools).toHaveLength(1);
            expect(result.tools[0].name).toBe('task-tool');
            expect(result.tools[0].execution).toEqual({
                taskSupport: 'required'
            });

            taskStore.cleanup();
        });

        test('should include execution field with taskSupport optional in listTools response', async () => {
            const taskStore = new InMemoryTaskStore();

            const mcpServer = new McpServer(
                {
                    name: 'test server',
                    version: '1.0'
                },
                {
                    capabilities: {
                        tools: {},
                        tasks: {
                            requests: {
                                tools: {
                                    call: {}
                                }
                            }
                        }
                    },
                    taskStore
                }
            );

            const client = new Client({
                name: 'test client',
                version: '1.0'
            });

            // Register a tool with execution.taskSupport optional
            mcpServer.experimental.tasks.registerToolTask(
                'optional-task-tool',
                {
                    description: 'A tool with optional task support',
                    inputSchema: { input: z.string() },
                    execution: {
                        taskSupport: 'optional'
                    }
                },
                {
                    createTask: async (_args, extra) => {
                        const task = await extra.taskStore.createTask({ ttl: 60000 });
                        return { task };
                    },
                    getTask: async (_args, extra) => {
                        const task = await extra.taskStore.getTask(extra.taskId);
                        if (!task) throw new Error('Task not found');
                        return task;
                    },
                    getTaskResult: async (_args, extra) => {
                        return (await extra.taskStore.getTaskResult(extra.taskId)) as CallToolResult;
                    }
                }
            );

            const [clientTransport, serverTransport] = InMemoryTransport.createLinkedPair();

            await Promise.all([client.connect(clientTransport), mcpServer.connect(serverTransport)]);

            const result = await client.request({ method: 'tools/list' }, ListToolsResultSchema);

            expect(result.tools).toHaveLength(1);
            expect(result.tools[0].name).toBe('optional-task-tool');
            expect(result.tools[0].execution).toEqual({
                taskSupport: 'optional'
            });

            taskStore.cleanup();
        });

        test('should validate tool names according to SEP specification', () => {
            // Create a new server instance for this test
            const testServer = new McpServer({
                name: 'test server',
                version: '1.0'
            });

            // Spy on console.warn to verify warnings are logged
            const warnSpy = vi.spyOn(console, 'warn').mockImplementation(() => {});

            // Test valid tool names
            testServer.registerTool(
                'valid-tool-name',
                {
                    description: 'A valid tool name'
                },
                async () => ({ content: [{ type: 'text', text: 'Success' }] })
            );

            // Test tool name with warnings (starts with dash)
            testServer.registerTool(
                '-warning-tool',
                {
                    description: 'A tool name that generates warnings'
                },
                async () => ({ content: [{ type: 'text', text: 'Success' }] })
            );

            // Test invalid tool name (contains spaces)
            testServer.registerTool(
                'invalid tool name',
                {
                    description: 'An invalid tool name'
                },
                async () => ({ content: [{ type: 'text', text: 'Success' }] })
            );

            // Verify that warnings were issued (both for warnings and validation failures)
            expect(warnSpy).toHaveBeenCalled();

            // Verify specific warning content
            const warningCalls = warnSpy.mock.calls.map(call => call.join(' '));
            expect(warningCalls.some(call => call.includes('Tool name starts or ends with a dash'))).toBe(true);
            expect(warningCalls.some(call => call.includes('Tool name contains spaces'))).toBe(true);
            expect(warningCalls.some(call => call.includes('Tool name contains invalid characters'))).toBe(true);

            // Clean up spies
            warnSpy.mockRestore();
        });
    });

    describe('resource()', () => {
        /***
         * Test: Resource Registration with URI and Read Callback
         */
        test('should register resource with uri and readCallback', async () => {
            const mcpServer = new McpServer({
                name: 'test server',
                version: '1.0'
            });
            const client = new Client({
                name: 'test client',
                version: '1.0'
            });

            mcpServer.resource('test', 'test://resource', async () => ({
                contents: [
                    {
                        uri: 'test://resource',
                        text: 'Test content'
                    }
                ]
            }));

            const [clientTransport, serverTransport] = InMemoryTransport.createLinkedPair();

            await Promise.all([client.connect(clientTransport), mcpServer.server.connect(serverTransport)]);

            const result = await client.request(
                {
                    method: 'resources/list'
                },
                ListResourcesResultSchema
            );

            expect(result.resources).toHaveLength(1);
            expect(result.resources[0].name).toBe('test');
            expect(result.resources[0].uri).toBe('test://resource');
        });

        /***
         * Test: Update Resource with URI
         */
        test('should update resource with uri', async () => {
            const mcpServer = new McpServer({
                name: 'test server',
                version: '1.0'
            });
            const notifications: Notification[] = [];
            const client = new Client({
                name: 'test client',
                version: '1.0'
            });
            client.fallbackNotificationHandler = async notification => {
                notifications.push(notification);
            };

            // Register initial resource
            const resource = mcpServer.resource('test', 'test://resource', async () => ({
                contents: [
                    {
                        uri: 'test://resource',
                        text: 'Initial content'
                    }
                ]
            }));

            // Update the resource
            resource.update({
                callback: async () => ({
                    contents: [
                        {
                            uri: 'test://resource',
                            text: 'Updated content'
                        }
                    ]
                })
            });

            const [clientTransport, serverTransport] = InMemoryTransport.createLinkedPair();

            await Promise.all([client.connect(clientTransport), mcpServer.connect(serverTransport)]);

            // Read the resource and verify we get the updated content
            const result = await client.request(
                {
                    method: 'resources/read',
                    params: {
                        uri: 'test://resource'
                    }
                },
                ReadResourceResultSchema
            );

            expect(result.contents).toHaveLength(1);
            expect(result.contents).toEqual(
                expect.arrayContaining([
                    {
                        text: expect.stringContaining('Updated content'),
                        uri: 'test://resource'
                    }
                ])
            );

            // Update happened before transport was connected, so no notifications should be expected
            expect(notifications).toHaveLength(0);
        });

        /***
         * Test: Update Resource Template
         */
        test('should update resource template', async () => {
            const mcpServer = new McpServer({
                name: 'test server',
                version: '1.0'
            });
            const notifications: Notification[] = [];
            const client = new Client({
                name: 'test client',
                version: '1.0'
            });
            client.fallbackNotificationHandler = async notification => {
                notifications.push(notification);
            };

            // Register initial resource template
            const resourceTemplate = mcpServer.resource(
                'test',
                new ResourceTemplate('test://resource/{id}', { list: undefined }),
                async uri => ({
                    contents: [
                        {
                            uri: uri.href,
                            text: 'Initial content'
                        }
                    ]
                })
            );

            // Update the resource template
            resourceTemplate.update({
                callback: async uri => ({
                    contents: [
                        {
                            uri: uri.href,
                            text: 'Updated content'
                        }
                    ]
                })
            });

            const [clientTransport, serverTransport] = InMemoryTransport.createLinkedPair();

            await Promise.all([client.connect(clientTransport), mcpServer.connect(serverTransport)]);

            // Read the resource and verify we get the updated content
            const result = await client.request(
                {
                    method: 'resources/read',
                    params: {
                        uri: 'test://resource/123'
                    }
                },
                ReadResourceResultSchema
            );

            expect(result.contents).toHaveLength(1);
            expect(result.contents).toEqual(
                expect.arrayContaining([
                    {
                        text: expect.stringContaining('Updated content'),
                        uri: 'test://resource/123'
                    }
                ])
            );

            // Update happened before transport was connected, so no notifications should be expected
            expect(notifications).toHaveLength(0);
        });

        /***
         * Test: Resource List Changed Notification
         */
        test('should send resource list changed notification when connected', async () => {
            const mcpServer = new McpServer({
                name: 'test server',
                version: '1.0'
            });
            const notifications: Notification[] = [];
            const client = new Client({
                name: 'test client',
                version: '1.0'
            });
            client.fallbackNotificationHandler = async notification => {
                notifications.push(notification);
            };

            // Register initial resource
            const resource = mcpServer.resource('test', 'test://resource', async () => ({
                contents: [
                    {
                        uri: 'test://resource',
                        text: 'Test content'
                    }
                ]
            }));

            const [clientTransport, serverTransport] = InMemoryTransport.createLinkedPair();

            await Promise.all([client.connect(clientTransport), mcpServer.connect(serverTransport)]);

            expect(notifications).toHaveLength(0);

            // Now update the resource while connected
            resource.update({
                callback: async () => ({
                    contents: [
                        {
                            uri: 'test://resource',
                            text: 'Updated content'
                        }
                    ]
                })
            });

            // Yield event loop to let the notification fly
            await new Promise(process.nextTick);

            expect(notifications).toMatchObject([{ method: 'notifications/resources/list_changed' }]);
        });

        /***
         * Test: Remove Resource and Send Notification
         */
        test('should remove resource and send notification when connected', async () => {
            const mcpServer = new McpServer({
                name: 'test server',
                version: '1.0'
            });
            const notifications: Notification[] = [];
            const client = new Client({
                name: 'test client',
                version: '1.0'
            });
            client.fallbackNotificationHandler = async notification => {
                notifications.push(notification);
            };

            // Register initial resources
            const resource1 = mcpServer.resource('resource1', 'test://resource1', async () => ({
                contents: [{ uri: 'test://resource1', text: 'Resource 1 content' }]
            }));

            mcpServer.resource('resource2', 'test://resource2', async () => ({
                contents: [{ uri: 'test://resource2', text: 'Resource 2 content' }]
            }));

            const [clientTransport, serverTransport] = InMemoryTransport.createLinkedPair();

            await Promise.all([client.connect(clientTransport), mcpServer.connect(serverTransport)]);

            // Verify both resources are registered
            let result = await client.request({ method: 'resources/list' }, ListResourcesResultSchema);

            expect(result.resources).toHaveLength(2);

            expect(notifications).toHaveLength(0);

            // Remove a resource
            resource1.remove();

            // Yield event loop to let the notification fly
            await new Promise(process.nextTick);

            // Should have sent notification
            expect(notifications).toMatchObject([{ method: 'notifications/resources/list_changed' }]);

            // Verify the resource was removed
            result = await client.request({ method: 'resources/list' }, ListResourcesResultSchema);

            expect(result.resources).toHaveLength(1);
            expect(result.resources[0].uri).toBe('test://resource2');
        });

        /***
         * Test: Remove Resource Template and Send Notification
         */
        test('should remove resource template and send notification when connected', async () => {
            const mcpServer = new McpServer({
                name: 'test server',
                version: '1.0'
            });
            const notifications: Notification[] = [];
            const client = new Client({
                name: 'test client',
                version: '1.0'
            });
            client.fallbackNotificationHandler = async notification => {
                notifications.push(notification);
            };

            // Register resource template
            const resourceTemplate = mcpServer.resource(
                'template',
                new ResourceTemplate('test://resource/{id}', { list: undefined }),
                async uri => ({
                    contents: [
                        {
                            uri: uri.href,
                            text: 'Template content'
                        }
                    ]
                })
            );

            const [clientTransport, serverTransport] = InMemoryTransport.createLinkedPair();

            await Promise.all([client.connect(clientTransport), mcpServer.connect(serverTransport)]);

            // Verify template is registered
            const result = await client.request({ method: 'resources/templates/list' }, ListResourceTemplatesResultSchema);

            expect(result.resourceTemplates).toHaveLength(1);
            expect(notifications).toHaveLength(0);

            // Remove the template
            resourceTemplate.remove();

            // Yield event loop to let the notification fly
            await new Promise(process.nextTick);

            // Should have sent notification
            expect(notifications).toMatchObject([{ method: 'notifications/resources/list_changed' }]);

            // Verify the template was removed
            const result2 = await client.request({ method: 'resources/templates/list' }, ListResourceTemplatesResultSchema);

            expect(result2.resourceTemplates).toHaveLength(0);
        });

        /***
         * Test: Resource Registration with Metadata
         */
        test('should register resource with metadata', async () => {
            const mcpServer = new McpServer({
                name: 'test server',
                version: '1.0'
            });
            const client = new Client({
                name: 'test client',
                version: '1.0'
            });

            const mockDate = new Date().toISOString();
            mcpServer.resource(
                'test',
                'test://resource',
                {
                    description: 'Test resource',
                    mimeType: 'text/plain',
                    annotations: {
                        audience: ['user'],
                        priority: 0.5,
                        lastModified: mockDate
                    }
                },
                async () => ({
                    contents: [
                        {
                            uri: 'test://resource',
                            text: 'Test content'
                        }
                    ]
                })
            );

            const [clientTransport, serverTransport] = InMemoryTransport.createLinkedPair();

            await Promise.all([client.connect(clientTransport), mcpServer.server.connect(serverTransport)]);

            const result = await client.request(
                {
                    method: 'resources/list'
                },
                ListResourcesResultSchema
            );

            expect(result.resources).toHaveLength(1);
            expect(result.resources[0].description).toBe('Test resource');
            expect(result.resources[0].mimeType).toBe('text/plain');
            expect(result.resources[0].annotations).toEqual({
                audience: ['user'],
                priority: 0.5,
                lastModified: mockDate
            });
        });

        /***
         * Test: Resource Template Registration
         */
        test('should register resource template', async () => {
            const mcpServer = new McpServer({
                name: 'test server',
                version: '1.0'
            });
            const client = new Client({
                name: 'test client',
                version: '1.0'
            });

            mcpServer.resource('test', new ResourceTemplate('test://resource/{id}', { list: undefined }), async () => ({
                contents: [
                    {
                        uri: 'test://resource/123',
                        text: 'Test content'
                    }
                ]
            }));

            const [clientTransport, serverTransport] = InMemoryTransport.createLinkedPair();

            await Promise.all([client.connect(clientTransport), mcpServer.server.connect(serverTransport)]);

            const result = await client.request(
                {
                    method: 'resources/templates/list'
                },
                ListResourceTemplatesResultSchema
            );

            expect(result.resourceTemplates).toHaveLength(1);
            expect(result.resourceTemplates[0].name).toBe('test');
            expect(result.resourceTemplates[0].uriTemplate).toBe('test://resource/{id}');
        });

        /***
         * Test: Resource Template with List Callback
         */
        test('should register resource template with listCallback', async () => {
            const mcpServer = new McpServer({
                name: 'test server',
                version: '1.0'
            });
            const client = new Client({
                name: 'test client',
                version: '1.0'
            });

            mcpServer.resource(
                'test',
                new ResourceTemplate('test://resource/{id}', {
                    list: async () => ({
                        resources: [
                            {
                                name: 'Resource 1',
                                uri: 'test://resource/1'
                            },
                            {
                                name: 'Resource 2',
                                uri: 'test://resource/2'
                            }
                        ]
                    })
                }),
                async uri => ({
                    contents: [
                        {
                            uri: uri.href,
                            text: 'Test content'
                        }
                    ]
                })
            );

            const [clientTransport, serverTransport] = InMemoryTransport.createLinkedPair();

            await Promise.all([client.connect(clientTransport), mcpServer.server.connect(serverTransport)]);

            const result = await client.request(
                {
                    method: 'resources/list'
                },
                ListResourcesResultSchema
            );

            expect(result.resources).toHaveLength(2);
            expect(result.resources[0].name).toBe('Resource 1');
            expect(result.resources[0].uri).toBe('test://resource/1');
            expect(result.resources[1].name).toBe('Resource 2');
            expect(result.resources[1].uri).toBe('test://resource/2');
        });

        /***
         * Test: Template Variables to Read Callback
         */
        test('should pass template variables to readCallback', async () => {
            const mcpServer = new McpServer({
                name: 'test server',
                version: '1.0'
            });
            const client = new Client({
                name: 'test client',
                version: '1.0'
            });

            mcpServer.resource(
                'test',
                new ResourceTemplate('test://resource/{category}/{id}', {
                    list: undefined
                }),
                async (uri, { category, id }) => ({
                    contents: [
                        {
                            uri: uri.href,
                            text: `Category: ${category}, ID: ${id}`
                        }
                    ]
                })
            );

            const [clientTransport, serverTransport] = InMemoryTransport.createLinkedPair();

            await Promise.all([client.connect(clientTransport), mcpServer.server.connect(serverTransport)]);

            const result = await client.request(
                {
                    method: 'resources/read',
                    params: {
                        uri: 'test://resource/books/123'
                    }
                },
                ReadResourceResultSchema
            );

            expect(result.contents).toEqual(
                expect.arrayContaining([
                    {
                        text: expect.stringContaining('Category: books, ID: 123'),
                        uri: 'test://resource/books/123'
                    }
                ])
            );
        });

        /***
         * Test: Preventing Duplicate Resource Registration
         */
        test('should prevent duplicate resource registration', () => {
            const mcpServer = new McpServer({
                name: 'test server',
                version: '1.0'
            });

            mcpServer.resource('test', 'test://resource', async () => ({
                contents: [
                    {
                        uri: 'test://resource',
                        text: 'Test content'
                    }
                ]
            }));

            expect(() => {
                mcpServer.resource('test2', 'test://resource', async () => ({
                    contents: [
                        {
                            uri: 'test://resource',
                            text: 'Test content 2'
                        }
                    ]
                }));
            }).toThrow(/already registered/);
        });

        /***
         * Test: Multiple Resource Registration
         */
        test('should allow registering multiple resources', () => {
            const mcpServer = new McpServer({
                name: 'test server',
                version: '1.0'
            });

            // This should succeed
            mcpServer.resource('resource1', 'test://resource1', async () => ({
                contents: [
                    {
                        uri: 'test://resource1',
                        text: 'Test content 1'
                    }
                ]
            }));

            // This should also succeed and not throw about request handlers
            mcpServer.resource('resource2', 'test://resource2', async () => ({
                contents: [
                    {
                        uri: 'test://resource2',
                        text: 'Test content 2'
                    }
                ]
            }));
        });

        /***
         * Test: Preventing Duplicate Resource Template Registration
         */
        test('should prevent duplicate resource template registration', () => {
            const mcpServer = new McpServer({
                name: 'test server',
                version: '1.0'
            });

            mcpServer.resource('test', new ResourceTemplate('test://resource/{id}', { list: undefined }), async () => ({
                contents: [
                    {
                        uri: 'test://resource/123',
                        text: 'Test content'
                    }
                ]
            }));

            expect(() => {
                mcpServer.resource('test', new ResourceTemplate('test://resource/{id}', { list: undefined }), async () => ({
                    contents: [
                        {
                            uri: 'test://resource/123',
                            text: 'Test content 2'
                        }
                    ]
                }));
            }).toThrow(/already registered/);
        });

        /***
         * Test: Graceful Resource Read Error Handling
         */
        test('should handle resource read errors gracefully', async () => {
            const mcpServer = new McpServer({
                name: 'test server',
                version: '1.0'
            });
            const client = new Client({
                name: 'test client',
                version: '1.0'
            });

            mcpServer.resource('error-test', 'test://error', async () => {
                throw new Error('Resource read failed');
            });

            const [clientTransport, serverTransport] = InMemoryTransport.createLinkedPair();

            await Promise.all([client.connect(clientTransport), mcpServer.server.connect(serverTransport)]);

            await expect(
                client.request(
                    {
                        method: 'resources/read',
                        params: {
                            uri: 'test://error'
                        }
                    },
                    ReadResourceResultSchema
                )
            ).rejects.toThrow(/Resource read failed/);
        });

        /***
         * Test: McpError for Invalid Resource URI
         */
        test('should throw McpError for invalid resource URI', async () => {
            const mcpServer = new McpServer({
                name: 'test server',
                version: '1.0'
            });
            const client = new Client({
                name: 'test client',
                version: '1.0'
            });

            mcpServer.resource('test', 'test://resource', async () => ({
                contents: [
                    {
                        uri: 'test://resource',
                        text: 'Test content'
                    }
                ]
            }));

            const [clientTransport, serverTransport] = InMemoryTransport.createLinkedPair();

            await Promise.all([client.connect(clientTransport), mcpServer.server.connect(serverTransport)]);

            await expect(
                client.request(
                    {
                        method: 'resources/read',
                        params: {
                            uri: 'test://nonexistent'
                        }
                    },
                    ReadResourceResultSchema
                )
            ).rejects.toThrow(/Resource test:\/\/nonexistent not found/);
        });

        /***
         * Test: Registering a resource template without a complete callback should not update server capabilities to advertise support for completion
         */
        test('should not advertise support for completion when a resource template without a complete callback is defined', async () => {
            const mcpServer = new McpServer({
                name: 'test server',
                version: '1.0'
            });
            const client = new Client({
                name: 'test client',
                version: '1.0'
            });

            mcpServer.resource(
                'test',
                new ResourceTemplate('test://resource/{category}', {
                    list: undefined
                }),
                async () => ({
                    contents: [
                        {
                            uri: 'test://resource/test',
                            text: 'Test content'
                        }
                    ]
                })
            );

            const [clientTransport, serverTransport] = InMemoryTransport.createLinkedPair();

            await Promise.all([client.connect(clientTransport), mcpServer.server.connect(serverTransport)]);

            expect(client.getServerCapabilities()).not.toHaveProperty('completions');
        });

        /***
         * Test: Registering a resource template with a complete callback should update server capabilities to advertise support for completion
         */
        test('should advertise support for completion when a resource template with a complete callback is defined', async () => {
            const mcpServer = new McpServer({
                name: 'test server',
                version: '1.0'
            });
            const client = new Client({
                name: 'test client',
                version: '1.0'
            });

            mcpServer.resource(
                'test',
                new ResourceTemplate('test://resource/{category}', {
                    list: undefined,
                    complete: {
                        category: () => ['books', 'movies', 'music']
                    }
                }),
                async () => ({
                    contents: [
                        {
                            uri: 'test://resource/test',
                            text: 'Test content'
                        }
                    ]
                })
            );

            const [clientTransport, serverTransport] = InMemoryTransport.createLinkedPair();

            await Promise.all([client.connect(clientTransport), mcpServer.server.connect(serverTransport)]);

            expect(client.getServerCapabilities()).toMatchObject({ completions: {} });
        });

        /***
         * Test: Resource Template Parameter Completion
         */
        test('should support completion of resource template parameters', async () => {
            const mcpServer = new McpServer({
                name: 'test server',
                version: '1.0'
            });

            const client = new Client({
                name: 'test client',
                version: '1.0'
            });

            mcpServer.resource(
                'test',
                new ResourceTemplate('test://resource/{category}', {
                    list: undefined,
                    complete: {
                        category: () => ['books', 'movies', 'music']
                    }
                }),
                async () => ({
                    contents: [
                        {
                            uri: 'test://resource/test',
                            text: 'Test content'
                        }
                    ]
                })
            );

            const [clientTransport, serverTransport] = InMemoryTransport.createLinkedPair();

            await Promise.all([client.connect(clientTransport), mcpServer.server.connect(serverTransport)]);

            const result = await client.request(
                {
                    method: 'completion/complete',
                    params: {
                        ref: {
                            type: 'ref/resource',
                            uri: 'test://resource/{category}'
                        },
                        argument: {
                            name: 'category',
                            value: ''
                        }
                    }
                },
                CompleteResultSchema
            );

            expect(result.completion.values).toEqual(['books', 'movies', 'music']);
            expect(result.completion.total).toBe(3);
        });

        /***
         * Test: Filtered Resource Template Parameter Completion
         */
        test('should support filtered completion of resource template parameters', async () => {
            const mcpServer = new McpServer({
                name: 'test server',
                version: '1.0'
            });

            const client = new Client({
                name: 'test client',
                version: '1.0'
            });

            mcpServer.resource(
                'test',
                new ResourceTemplate('test://resource/{category}', {
                    list: undefined,
                    complete: {
                        category: (test: string) => ['books', 'movies', 'music'].filter(value => value.startsWith(test))
                    }
                }),
                async () => ({
                    contents: [
                        {
                            uri: 'test://resource/test',
                            text: 'Test content'
                        }
                    ]
                })
            );

            const [clientTransport, serverTransport] = InMemoryTransport.createLinkedPair();

            await Promise.all([client.connect(clientTransport), mcpServer.server.connect(serverTransport)]);

            const result = await client.request(
                {
                    method: 'completion/complete',
                    params: {
                        ref: {
                            type: 'ref/resource',
                            uri: 'test://resource/{category}'
                        },
                        argument: {
                            name: 'category',
                            value: 'm'
                        }
                    }
                },
                CompleteResultSchema
            );

            expect(result.completion.values).toEqual(['movies', 'music']);
            expect(result.completion.total).toBe(2);
        });

        /***
         * Test: Pass Request ID to Resource Callback
         */
        test('should pass requestId to resource callback via RequestHandlerExtra', async () => {
            const mcpServer = new McpServer({
                name: 'test server',
                version: '1.0'
            });

            const client = new Client({
                name: 'test client',
                version: '1.0'
            });

            let receivedRequestId: string | number | undefined;
            mcpServer.resource('request-id-test', 'test://resource', async (_uri, extra) => {
                receivedRequestId = extra.requestId;
                return {
                    contents: [
                        {
                            uri: 'test://resource',
                            text: `Received request ID: ${extra.requestId}`
                        }
                    ]
                };
            });

            const [clientTransport, serverTransport] = InMemoryTransport.createLinkedPair();

            await Promise.all([client.connect(clientTransport), mcpServer.server.connect(serverTransport)]);

            const result = await client.request(
                {
                    method: 'resources/read',
                    params: {
                        uri: 'test://resource'
                    }
                },
                ReadResourceResultSchema
            );

            expect(receivedRequestId).toBeDefined();
            expect(typeof receivedRequestId === 'string' || typeof receivedRequestId === 'number').toBe(true);
            expect(result.contents).toEqual(
                expect.arrayContaining([
                    {
                        text: expect.stringContaining(`Received request ID:`),
                        uri: 'test://resource'
                    }
                ])
            );
        });
    });

    describe('prompt()', () => {
        /***
         * Test: Zero-Argument Prompt Registration
         */
        test('should register zero-argument prompt', async () => {
            const mcpServer = new McpServer({
                name: 'test server',
                version: '1.0'
            });
            const client = new Client({
                name: 'test client',
                version: '1.0'
            });

            mcpServer.prompt('test', async () => ({
                messages: [
                    {
                        role: 'assistant',
                        content: {
                            type: 'text',
                            text: 'Test response'
                        }
                    }
                ]
            }));

            const [clientTransport, serverTransport] = InMemoryTransport.createLinkedPair();

            await Promise.all([client.connect(clientTransport), mcpServer.server.connect(serverTransport)]);

            const result = await client.request(
                {
                    method: 'prompts/list'
                },
                ListPromptsResultSchema
            );

            expect(result.prompts).toHaveLength(1);
            expect(result.prompts[0].name).toBe('test');
            expect(result.prompts[0].arguments).toBeUndefined();
        });
        /***
         * Test: Updating Existing Prompt
         */
        test('should update existing prompt', async () => {
            const mcpServer = new McpServer({
                name: 'test server',
                version: '1.0'
            });
            const notifications: Notification[] = [];
            const client = new Client({
                name: 'test client',
                version: '1.0'
            });
            client.fallbackNotificationHandler = async notification => {
                notifications.push(notification);
            };

            // Register initial prompt
            const prompt = mcpServer.prompt('test', async () => ({
                messages: [
                    {
                        role: 'assistant',
                        content: {
                            type: 'text',
                            text: 'Initial response'
                        }
                    }
                ]
            }));

            // Update the prompt
            prompt.update({
                callback: async () => ({
                    messages: [
                        {
                            role: 'assistant',
                            content: {
                                type: 'text',
                                text: 'Updated response'
                            }
                        }
                    ]
                })
            });

            const [clientTransport, serverTransport] = InMemoryTransport.createLinkedPair();

            await Promise.all([client.connect(clientTransport), mcpServer.connect(serverTransport)]);

            // Call the prompt and verify we get the updated response
            const result = await client.request(
                {
                    method: 'prompts/get',
                    params: {
                        name: 'test'
                    }
                },
                GetPromptResultSchema
            );

            expect(result.messages).toHaveLength(1);
            expect(result.messages).toEqual(
                expect.arrayContaining([
                    {
                        role: 'assistant',
                        content: {
                            type: 'text',
                            text: 'Updated response'
                        }
                    }
                ])
            );

            // Update happened before transport was connected, so no notifications should be expected
            expect(notifications).toHaveLength(0);
        });

        /***
         * Test: Updating Prompt with Schema
         */
        test('should update prompt with schema', async () => {
            const mcpServer = new McpServer({
                name: 'test server',
                version: '1.0'
            });
            const notifications: Notification[] = [];
            const client = new Client({
                name: 'test client',
                version: '1.0'
            });
            client.fallbackNotificationHandler = async notification => {
                notifications.push(notification);
            };

            // Register initial prompt
            const prompt = mcpServer.prompt(
                'test',
                {
                    name: z.string()
                },
                async ({ name }) => ({
                    messages: [
                        {
                            role: 'assistant',
                            content: {
                                type: 'text',
                                text: `Initial: ${name}`
                            }
                        }
                    ]
                })
            );

            // Update the prompt with a different schema
            prompt.update({
                argsSchema: {
                    name: z.string(),
                    value: z.string()
                },
                callback: async ({ name, value }) => ({
                    messages: [
                        {
                            role: 'assistant',
                            content: {
                                type: 'text',
                                text: `Updated: ${name}, ${value}`
                            }
                        }
                    ]
                })
            });

            const [clientTransport, serverTransport] = InMemoryTransport.createLinkedPair();

            await Promise.all([client.connect(clientTransport), mcpServer.connect(serverTransport)]);

            // Verify the schema was updated
            const listResult = await client.request(
                {
                    method: 'prompts/list'
                },
                ListPromptsResultSchema
            );

            expect(listResult.prompts[0].arguments).toHaveLength(2);
            expect(listResult.prompts[0].arguments?.map(a => a.name).sort()).toEqual(['name', 'value']);

            // Call the prompt with the new schema
            const getResult = await client.request(
                {
                    method: 'prompts/get',
                    params: {
                        name: 'test',
                        arguments: {
                            name: 'test',
                            value: 'value'
                        }
                    }
                },
                GetPromptResultSchema
            );

            expect(getResult.messages).toHaveLength(1);
            expect(getResult.messages).toEqual(
                expect.arrayContaining([
                    {
                        role: 'assistant',
                        content: {
                            type: 'text',
                            text: 'Updated: test, value'
                        }
                    }
                ])
            );

            // Update happened before transport was connected, so no notifications should be expected
            expect(notifications).toHaveLength(0);
        });

        /***
         * Test: Prompt List Changed Notification
         */
        test('should send prompt list changed notification when connected', async () => {
            const mcpServer = new McpServer({
                name: 'test server',
                version: '1.0'
            });
            const notifications: Notification[] = [];
            const client = new Client({
                name: 'test client',
                version: '1.0'
            });
            client.fallbackNotificationHandler = async notification => {
                notifications.push(notification);
            };

            // Register initial prompt
            const prompt = mcpServer.prompt('test', async () => ({
                messages: [
                    {
                        role: 'assistant',
                        content: {
                            type: 'text',
                            text: 'Test response'
                        }
                    }
                ]
            }));

            const [clientTransport, serverTransport] = InMemoryTransport.createLinkedPair();

            await Promise.all([client.connect(clientTransport), mcpServer.connect(serverTransport)]);

            expect(notifications).toHaveLength(0);

            // Now update the prompt while connected
            prompt.update({
                callback: async () => ({
                    messages: [
                        {
                            role: 'assistant',
                            content: {
                                type: 'text',
                                text: 'Updated response'
                            }
                        }
                    ]
                })
            });

            // Yield event loop to let the notification fly
            await new Promise(process.nextTick);

            expect(notifications).toMatchObject([{ method: 'notifications/prompts/list_changed' }]);
        });

        /***
         * Test: Remove Prompt and Send Notification
         */
        test('should remove prompt and send notification when connected', async () => {
            const mcpServer = new McpServer({
                name: 'test server',
                version: '1.0'
            });
            const notifications: Notification[] = [];
            const client = new Client({
                name: 'test client',
                version: '1.0'
            });
            client.fallbackNotificationHandler = async notification => {
                notifications.push(notification);
            };

            // Register initial prompts
            const prompt1 = mcpServer.prompt('prompt1', async () => ({
                messages: [
                    {
                        role: 'assistant',
                        content: {
                            type: 'text',
                            text: 'Prompt 1 response'
                        }
                    }
                ]
            }));

            mcpServer.prompt('prompt2', async () => ({
                messages: [
                    {
                        role: 'assistant',
                        content: {
                            type: 'text',
                            text: 'Prompt 2 response'
                        }
                    }
                ]
            }));

            const [clientTransport, serverTransport] = InMemoryTransport.createLinkedPair();

            await Promise.all([client.connect(clientTransport), mcpServer.connect(serverTransport)]);

            // Verify both prompts are registered
            let result = await client.request({ method: 'prompts/list' }, ListPromptsResultSchema);

            expect(result.prompts).toHaveLength(2);
            expect(result.prompts.map(p => p.name).sort()).toEqual(['prompt1', 'prompt2']);

            expect(notifications).toHaveLength(0);

            // Remove a prompt
            prompt1.remove();

            // Yield event loop to let the notification fly
            await new Promise(process.nextTick);

            // Should have sent notification
            expect(notifications).toMatchObject([{ method: 'notifications/prompts/list_changed' }]);

            // Verify the prompt was removed
            result = await client.request({ method: 'prompts/list' }, ListPromptsResultSchema);

            expect(result.prompts).toHaveLength(1);
            expect(result.prompts[0].name).toBe('prompt2');
        });

        /***
         * Test: Prompt Registration with Arguments Schema
         */
        test('should register prompt with args schema', async () => {
            const mcpServer = new McpServer({
                name: 'test server',
                version: '1.0'
            });
            const client = new Client({
                name: 'test client',
                version: '1.0'
            });

            mcpServer.prompt(
                'test',
                {
                    name: z.string(),
                    value: z.string()
                },
                async ({ name, value }) => ({
                    messages: [
                        {
                            role: 'assistant',
                            content: {
                                type: 'text',
                                text: `${name}: ${value}`
                            }
                        }
                    ]
                })
            );

            const [clientTransport, serverTransport] = InMemoryTransport.createLinkedPair();

            await Promise.all([client.connect(clientTransport), mcpServer.server.connect(serverTransport)]);

            const result = await client.request(
                {
                    method: 'prompts/list'
                },
                ListPromptsResultSchema
            );

            expect(result.prompts).toHaveLength(1);
            expect(result.prompts[0].name).toBe('test');
            expect(result.prompts[0].arguments).toEqual([
                { name: 'name', required: true },
                { name: 'value', required: true }
            ]);
        });

        /***
         * Test: Prompt Registration with Description
         */
        test('should register prompt with description', async () => {
            const mcpServer = new McpServer({
                name: 'test server',
                version: '1.0'
            });
            const client = new Client({
                name: 'test client',
                version: '1.0'
            });

            mcpServer.prompt('test', 'Test description', async () => ({
                messages: [
                    {
                        role: 'assistant',
                        content: {
                            type: 'text',
                            text: 'Test response'
                        }
                    }
                ]
            }));

            const [clientTransport, serverTransport] = InMemoryTransport.createLinkedPair();

            await Promise.all([client.connect(clientTransport), mcpServer.server.connect(serverTransport)]);

            const result = await client.request(
                {
                    method: 'prompts/list'
                },
                ListPromptsResultSchema
            );

            expect(result.prompts).toHaveLength(1);
            expect(result.prompts[0].name).toBe('test');
            expect(result.prompts[0].description).toBe('Test description');
        });

        /***
         * Test: Prompt Argument Validation
         */
        test('should validate prompt args', async () => {
            const mcpServer = new McpServer({
                name: 'test server',
                version: '1.0'
            });

            const client = new Client({
                name: 'test client',
                version: '1.0'
            });

            mcpServer.prompt(
                'test',
                {
                    name: z.string(),
                    value: z.string().min(3)
                },
                async ({ name, value }) => ({
                    messages: [
                        {
                            role: 'assistant',
                            content: {
                                type: 'text',
                                text: `${name}: ${value}`
                            }
                        }
                    ]
                })
            );

            const [clientTransport, serverTransport] = InMemoryTransport.createLinkedPair();

            await Promise.all([client.connect(clientTransport), mcpServer.server.connect(serverTransport)]);

            await expect(
                client.request(
                    {
                        method: 'prompts/get',
                        params: {
                            name: 'test',
                            arguments: {
                                name: 'test',
                                value: 'ab' // Too short
                            }
                        }
                    },
                    GetPromptResultSchema
                )
            ).rejects.toThrow(/Invalid arguments/);
        });

        /***
         * Test: Preventing Duplicate Prompt Registration
         */
        test('should prevent duplicate prompt registration', () => {
            const mcpServer = new McpServer({
                name: 'test server',
                version: '1.0'
            });

            mcpServer.prompt('test', async () => ({
                messages: [
                    {
                        role: 'assistant',
                        content: {
                            type: 'text',
                            text: 'Test response'
                        }
                    }
                ]
            }));

            expect(() => {
                mcpServer.prompt('test', async () => ({
                    messages: [
                        {
                            role: 'assistant',
                            content: {
                                type: 'text',
                                text: 'Test response 2'
                            }
                        }
                    ]
                }));
            }).toThrow(/already registered/);
        });

        /***
         * Test: Multiple Prompt Registration
         */
        test('should allow registering multiple prompts', () => {
            const mcpServer = new McpServer({
                name: 'test server',
                version: '1.0'
            });

            // This should succeed
            mcpServer.prompt('prompt1', async () => ({
                messages: [
                    {
                        role: 'assistant',
                        content: {
                            type: 'text',
                            text: 'Test response 1'
                        }
                    }
                ]
            }));

            // This should also succeed and not throw about request handlers
            mcpServer.prompt('prompt2', async () => ({
                messages: [
                    {
                        role: 'assistant',
                        content: {
                            type: 'text',
                            text: 'Test response 2'
                        }
                    }
                ]
            }));
        });

        /***
         * Test: Prompt Registration with Arguments
         */
        test('should allow registering prompts with arguments', () => {
            const mcpServer = new McpServer({
                name: 'test server',
                version: '1.0'
            });

            // This should succeed
            mcpServer.prompt('echo', { message: z.string() }, ({ message }) => ({
                messages: [
                    {
                        role: 'user',
                        content: {
                            type: 'text',
                            text: `Please process this message: ${message}`
                        }
                    }
                ]
            }));
        });

        /***
         * Test: Resources and Prompts with Completion Handlers
         */
        test('should allow registering both resources and prompts with completion handlers', () => {
            const mcpServer = new McpServer({
                name: 'test server',
                version: '1.0'
            });

            // Register a resource with completion
            mcpServer.resource(
                'test',
                new ResourceTemplate('test://resource/{category}', {
                    list: undefined,
                    complete: {
                        category: () => ['books', 'movies', 'music']
                    }
                }),
                async () => ({
                    contents: [
                        {
                            uri: 'test://resource/test',
                            text: 'Test content'
                        }
                    ]
                })
            );

            // Register a prompt with completion
            mcpServer.prompt('echo', { message: completable(z.string(), () => ['hello', 'world']) }, ({ message }) => ({
                messages: [
                    {
                        role: 'user',
                        content: {
                            type: 'text',
                            text: `Please process this message: ${message}`
                        }
                    }
                ]
            }));
        });

        /***
         * Test: McpError for Invalid Prompt Name
         */
        test('should throw McpError for invalid prompt name', async () => {
            const mcpServer = new McpServer({
                name: 'test server',
                version: '1.0'
            });

            const client = new Client({
                name: 'test client',
                version: '1.0'
            });

            mcpServer.prompt('test-prompt', async () => ({
                messages: [
                    {
                        role: 'assistant',
                        content: {
                            type: 'text',
                            text: 'Test response'
                        }
                    }
                ]
            }));

            const [clientTransport, serverTransport] = InMemoryTransport.createLinkedPair();

            await Promise.all([client.connect(clientTransport), mcpServer.server.connect(serverTransport)]);

            await expect(
                client.request(
                    {
                        method: 'prompts/get',
                        params: {
                            name: 'nonexistent-prompt'
                        }
                    },
                    GetPromptResultSchema
                )
            ).rejects.toThrow(/Prompt nonexistent-prompt not found/);
        });

        /***
         * Test: Registering a prompt without a completable argument should not update server capabilities to advertise support for completion
         */
        test('should not advertise support for completion when a prompt without a completable argument is defined', async () => {
            const mcpServer = new McpServer({
                name: 'test server',
                version: '1.0'
            });
            const client = new Client({
                name: 'test client',
                version: '1.0'
            });

            mcpServer.prompt(
                'test-prompt',
                {
                    name: z.string()
                },
                async ({ name }) => ({
                    messages: [
                        {
                            role: 'assistant',
                            content: {
                                type: 'text',
                                text: `Hello ${name}`
                            }
                        }
                    ]
                })
            );

            const [clientTransport, serverTransport] = InMemoryTransport.createLinkedPair();

            await Promise.all([client.connect(clientTransport), mcpServer.server.connect(serverTransport)]);

            const capabilities = client.getServerCapabilities() || {};
            const keys = Object.keys(capabilities);
            expect(keys).not.toContain('completions');
        });

        /***
         * Test: Registering a prompt with a completable argument should update server capabilities to advertise support for completion
         */
        test('should advertise support for completion when a prompt with a completable argument is defined', async () => {
            const mcpServer = new McpServer({
                name: 'test server',
                version: '1.0'
            });
            const client = new Client({
                name: 'test client',
                version: '1.0'
            });

            mcpServer.prompt(
                'test-prompt',
                {
                    name: completable(z.string(), () => ['Alice', 'Bob', 'Charlie'])
                },
                async ({ name }) => ({
                    messages: [
                        {
                            role: 'assistant',
                            content: {
                                type: 'text',
                                text: `Hello ${name}`
                            }
                        }
                    ]
                })
            );

            const [clientTransport, serverTransport] = InMemoryTransport.createLinkedPair();

            await Promise.all([client.connect(clientTransport), mcpServer.server.connect(serverTransport)]);

            expect(client.getServerCapabilities()).toMatchObject({ completions: {} });
        });

        /***
         * Test: Prompt Argument Completion
         */
        test('should support completion of prompt arguments', async () => {
            const mcpServer = new McpServer({
                name: 'test server',
                version: '1.0'
            });

            const client = new Client({
                name: 'test client',
                version: '1.0'
            });

            mcpServer.prompt(
                'test-prompt',
                {
                    name: completable(z.string(), () => ['Alice', 'Bob', 'Charlie'])
                },
                async ({ name }) => ({
                    messages: [
                        {
                            role: 'assistant',
                            content: {
                                type: 'text',
                                text: `Hello ${name}`
                            }
                        }
                    ]
                })
            );

            const [clientTransport, serverTransport] = InMemoryTransport.createLinkedPair();

            await Promise.all([client.connect(clientTransport), mcpServer.server.connect(serverTransport)]);

            const result = await client.request(
                {
                    method: 'completion/complete',
                    params: {
                        ref: {
                            type: 'ref/prompt',
                            name: 'test-prompt'
                        },
                        argument: {
                            name: 'name',
                            value: ''
                        }
                    }
                },
                CompleteResultSchema
            );

            expect(result.completion.values).toEqual(['Alice', 'Bob', 'Charlie']);
            expect(result.completion.total).toBe(3);
        });

        /***
         * Test: Filtered Prompt Argument Completion
         */
        test('should support filtered completion of prompt arguments', async () => {
            const mcpServer = new McpServer({
                name: 'test server',
                version: '1.0'
            });

            const client = new Client({
                name: 'test client',
                version: '1.0'
            });

            mcpServer.prompt(
                'test-prompt',
                {
                    name: completable(z.string(), test => ['Alice', 'Bob', 'Charlie'].filter(value => value.startsWith(test)))
                },
                async ({ name }) => ({
                    messages: [
                        {
                            role: 'assistant',
                            content: {
                                type: 'text',
                                text: `Hello ${name}`
                            }
                        }
                    ]
                })
            );

            const [clientTransport, serverTransport] = InMemoryTransport.createLinkedPair();

            await Promise.all([client.connect(clientTransport), mcpServer.server.connect(serverTransport)]);

            const result = await client.request(
                {
                    method: 'completion/complete',
                    params: {
                        ref: {
                            type: 'ref/prompt',
                            name: 'test-prompt'
                        },
                        argument: {
                            name: 'name',
                            value: 'A'
                        }
                    }
                },
                CompleteResultSchema
            );

            expect(result.completion.values).toEqual(['Alice']);
            expect(result.completion.total).toBe(1);
        });

        /***
         * Test: Pass Request ID to Prompt Callback
         */
        test('should pass requestId to prompt callback via RequestHandlerExtra', async () => {
            const mcpServer = new McpServer({
                name: 'test server',
                version: '1.0'
            });

            const client = new Client({
                name: 'test client',
                version: '1.0'
            });

            let receivedRequestId: string | number | undefined;
            mcpServer.prompt('request-id-test', async extra => {
                receivedRequestId = extra.requestId;
                return {
                    messages: [
                        {
                            role: 'assistant',
                            content: {
                                type: 'text',
                                text: `Received request ID: ${extra.requestId}`
                            }
                        }
                    ]
                };
            });

            const [clientTransport, serverTransport] = InMemoryTransport.createLinkedPair();

            await Promise.all([client.connect(clientTransport), mcpServer.server.connect(serverTransport)]);

            const result = await client.request(
                {
                    method: 'prompts/get',
                    params: {
                        name: 'request-id-test'
                    }
                },
                GetPromptResultSchema
            );

            expect(receivedRequestId).toBeDefined();
            expect(typeof receivedRequestId === 'string' || typeof receivedRequestId === 'number').toBe(true);
            expect(result.messages).toEqual(
                expect.arrayContaining([
                    {
                        role: 'assistant',
                        content: {
                            type: 'text',
                            text: expect.stringContaining(`Received request ID:`)
                        }
                    }
                ])
            );
        });

        /***
         * Test: Resource Template Metadata Priority
         */
        test('should prioritize individual resource metadata over template metadata', async () => {
            const mcpServer = new McpServer({
                name: 'test server',
                version: '1.0'
            });
            const client = new Client({
                name: 'test client',
                version: '1.0'
            });

            mcpServer.resource(
                'test',
                new ResourceTemplate('test://resource/{id}', {
                    list: async () => ({
                        resources: [
                            {
                                name: 'Resource 1',
                                uri: 'test://resource/1',
                                description: 'Individual resource description',
                                mimeType: 'text/plain'
                            },
                            {
                                name: 'Resource 2',
                                uri: 'test://resource/2'
                                // This resource has no description or mimeType
                            }
                        ]
                    })
                }),
                {
                    description: 'Template description',
                    mimeType: 'application/json'
                },
                async uri => ({
                    contents: [
                        {
                            uri: uri.href,
                            text: 'Test content'
                        }
                    ]
                })
            );

            const [clientTransport, serverTransport] = InMemoryTransport.createLinkedPair();

            await Promise.all([client.connect(clientTransport), mcpServer.server.connect(serverTransport)]);

            const result = await client.request(
                {
                    method: 'resources/list'
                },
                ListResourcesResultSchema
            );

            expect(result.resources).toHaveLength(2);

            // Resource 1 should have its own metadata
            expect(result.resources[0].name).toBe('Resource 1');
            expect(result.resources[0].description).toBe('Individual resource description');
            expect(result.resources[0].mimeType).toBe('text/plain');

            // Resource 2 should inherit template metadata
            expect(result.resources[1].name).toBe('Resource 2');
            expect(result.resources[1].description).toBe('Template description');
            expect(result.resources[1].mimeType).toBe('application/json');
        });

        /***
         * Test: Resource Template Metadata Overrides All Fields
         */
        test('should allow resource to override all template metadata fields', async () => {
            const mcpServer = new McpServer({
                name: 'test server',
                version: '1.0'
            });
            const client = new Client({
                name: 'test client',
                version: '1.0'
            });

            mcpServer.resource(
                'test',
                new ResourceTemplate('test://resource/{id}', {
                    list: async () => ({
                        resources: [
                            {
                                name: 'Overridden Name',
                                uri: 'test://resource/1',
                                description: 'Overridden description',
                                mimeType: 'text/markdown'
                                // Add any other metadata fields if they exist
                            }
                        ]
                    })
                }),
                {
                    title: 'Template Name',
                    description: 'Template description',
                    mimeType: 'application/json'
                },
                async uri => ({
                    contents: [
                        {
                            uri: uri.href,
                            text: 'Test content'
                        }
                    ]
                })
            );

            const [clientTransport, serverTransport] = InMemoryTransport.createLinkedPair();

            await Promise.all([client.connect(clientTransport), mcpServer.server.connect(serverTransport)]);

            const result = await client.request(
                {
                    method: 'resources/list'
                },
                ListResourcesResultSchema
            );

            expect(result.resources).toHaveLength(1);

            // All fields should be from the individual resource, not the template
            expect(result.resources[0].name).toBe('Overridden Name');
            expect(result.resources[0].description).toBe('Overridden description');
            expect(result.resources[0].mimeType).toBe('text/markdown');
        });

        test('should support optional prompt arguments', async () => {
            const mcpServer = new McpServer({
                name: 'test server',
                version: '1.0'
            });

            const client = new Client({
                name: 'test client',
                version: '1.0'
            });

            mcpServer.registerPrompt(
                'test-prompt',
                {
                    argsSchema: {
                        name: z.string().optional()
                    }
                },
                () => ({
                    messages: []
                })
            );

            const [clientTransport, serverTransport] = InMemoryTransport.createLinkedPair();

            await Promise.all([client.connect(clientTransport), mcpServer.server.connect(serverTransport)]);

            const result = await client.request(
                {
                    method: 'prompts/list'
                },
                ListPromptsResultSchema
            );

            expect(result.prompts).toHaveLength(1);
            expect(result.prompts[0].name).toBe('test-prompt');
            expect(result.prompts[0].arguments).toEqual([
                {
                    name: 'name',
                    description: undefined,
                    required: false
                }
            ]);
        });
    });

    describe('Tool title precedence', () => {
        test('should follow correct title precedence: title → annotations.title → name', async () => {
            const mcpServer = new McpServer({
                name: 'test server',
                version: '1.0'
            });
            const client = new Client({
                name: 'test client',
                version: '1.0'
            });

            // Tool 1: Only name
            mcpServer.tool('tool_name_only', async () => ({
                content: [{ type: 'text', text: 'Response' }]
            }));

            // Tool 2: Name and annotations.title
            mcpServer.tool(
                'tool_with_annotations_title',
                'Tool with annotations title',
                {
                    title: 'Annotations Title'
                },
                async () => ({
                    content: [{ type: 'text', text: 'Response' }]
                })
            );

            // Tool 3: Name and title (using registerTool)
            mcpServer.registerTool(
                'tool_with_title',
                {
                    title: 'Regular Title',
                    description: 'Tool with regular title'
                },
                async () => ({
                    content: [{ type: 'text', text: 'Response' }]
                })
            );

            // Tool 4: All three - title should win
            mcpServer.registerTool(
                'tool_with_all_titles',
                {
                    title: 'Regular Title Wins',
                    description: 'Tool with all titles',
                    annotations: {
                        title: 'Annotations Title Should Not Show'
                    }
                },
                async () => ({
                    content: [{ type: 'text', text: 'Response' }]
                })
            );

            const [clientTransport, serverTransport] = InMemoryTransport.createLinkedPair();
            await Promise.all([client.connect(clientTransport), mcpServer.connect(serverTransport)]);

            const result = await client.request({ method: 'tools/list' }, ListToolsResultSchema);

            expect(result.tools).toHaveLength(4);

            // Tool 1: Only name - should display name
            const tool1 = result.tools.find(t => t.name === 'tool_name_only');
            expect(tool1).toBeDefined();
            expect(getDisplayName(tool1!)).toBe('tool_name_only');

            // Tool 2: Name and annotations.title - should display annotations.title
            const tool2 = result.tools.find(t => t.name === 'tool_with_annotations_title');
            expect(tool2).toBeDefined();
            expect(tool2!.annotations?.title).toBe('Annotations Title');
            expect(getDisplayName(tool2!)).toBe('Annotations Title');

            // Tool 3: Name and title - should display title
            const tool3 = result.tools.find(t => t.name === 'tool_with_title');
            expect(tool3).toBeDefined();
            expect(tool3!.title).toBe('Regular Title');
            expect(getDisplayName(tool3!)).toBe('Regular Title');

            // Tool 4: All three - title should take precedence
            const tool4 = result.tools.find(t => t.name === 'tool_with_all_titles');
            expect(tool4).toBeDefined();
            expect(tool4!.title).toBe('Regular Title Wins');
            expect(tool4!.annotations?.title).toBe('Annotations Title Should Not Show');
            expect(getDisplayName(tool4!)).toBe('Regular Title Wins');
        });

        test('getDisplayName unit tests for title precedence', () => {
            // Test 1: Only name
            expect(getDisplayName({ name: 'tool_name' })).toBe('tool_name');

            // Test 2: Name and title - title wins
            expect(
                getDisplayName({
                    name: 'tool_name',
                    title: 'Tool Title'
                })
            ).toBe('Tool Title');

            // Test 3: Name and annotations.title - annotations.title wins
            expect(
                getDisplayName({
                    name: 'tool_name',
                    annotations: { title: 'Annotations Title' }
                })
            ).toBe('Annotations Title');

            // Test 4: All three - title wins (correct precedence)
            expect(
                getDisplayName({
                    name: 'tool_name',
                    title: 'Regular Title',
                    annotations: { title: 'Annotations Title' }
                })
            ).toBe('Regular Title');

            // Test 5: Empty title should not be used
            expect(
                getDisplayName({
                    name: 'tool_name',
                    title: '',
                    annotations: { title: 'Annotations Title' }
                })
            ).toBe('Annotations Title');

            // Test 6: Undefined vs null handling
            expect(
                getDisplayName({
                    name: 'tool_name',
                    title: undefined,
                    annotations: { title: 'Annotations Title' }
                })
            ).toBe('Annotations Title');
        });

        test('should support resource template completion with resolved context', async () => {
            const mcpServer = new McpServer({
                name: 'test server',
                version: '1.0'
            });

            const client = new Client({
                name: 'test client',
                version: '1.0'
            });

            mcpServer.registerResource(
                'test',
                new ResourceTemplate('github://repos/{owner}/{repo}', {
                    list: undefined,
                    complete: {
                        repo: (value, context) => {
                            if (context?.arguments?.['owner'] === 'org1') {
                                return ['project1', 'project2', 'project3'].filter(r => r.startsWith(value));
                            } else if (context?.arguments?.['owner'] === 'org2') {
                                return ['repo1', 'repo2', 'repo3'].filter(r => r.startsWith(value));
                            }
                            return [];
                        }
                    }
                }),
                {
                    title: 'GitHub Repository',
                    description: 'Repository information'
                },
                async () => ({
                    contents: [
                        {
                            uri: 'github://repos/test/test',
                            text: 'Test content'
                        }
                    ]
                })
            );

            const [clientTransport, serverTransport] = InMemoryTransport.createLinkedPair();

            await Promise.all([client.connect(clientTransport), mcpServer.server.connect(serverTransport)]);

            // Test with microsoft owner
            const result1 = await client.request(
                {
                    method: 'completion/complete',
                    params: {
                        ref: {
                            type: 'ref/resource',
                            uri: 'github://repos/{owner}/{repo}'
                        },
                        argument: {
                            name: 'repo',
                            value: 'p'
                        },
                        context: {
                            arguments: {
                                owner: 'org1'
                            }
                        }
                    }
                },
                CompleteResultSchema
            );

            expect(result1.completion.values).toEqual(['project1', 'project2', 'project3']);
            expect(result1.completion.total).toBe(3);

            // Test with facebook owner
            const result2 = await client.request(
                {
                    method: 'completion/complete',
                    params: {
                        ref: {
                            type: 'ref/resource',
                            uri: 'github://repos/{owner}/{repo}'
                        },
                        argument: {
                            name: 'repo',
                            value: 'r'
                        },
                        context: {
                            arguments: {
                                owner: 'org2'
                            }
                        }
                    }
                },
                CompleteResultSchema
            );

            expect(result2.completion.values).toEqual(['repo1', 'repo2', 'repo3']);
            expect(result2.completion.total).toBe(3);

            // Test with no resolved context
            const result3 = await client.request(
                {
                    method: 'completion/complete',
                    params: {
                        ref: {
                            type: 'ref/resource',
                            uri: 'github://repos/{owner}/{repo}'
                        },
                        argument: {
                            name: 'repo',
                            value: 't'
                        }
                    }
                },
                CompleteResultSchema
            );

            expect(result3.completion.values).toEqual([]);
            expect(result3.completion.total).toBe(0);
        });

        test('should support prompt argument completion with resolved context', async () => {
            const mcpServer = new McpServer({
                name: 'test server',
                version: '1.0'
            });

            const client = new Client({
                name: 'test client',
                version: '1.0'
            });

            mcpServer.registerPrompt(
                'test-prompt',
                {
                    title: 'Team Greeting',
                    description: 'Generate a greeting for team members',
                    argsSchema: {
                        department: completable(z.string(), value => {
                            return ['engineering', 'sales', 'marketing', 'support'].filter(d => d.startsWith(value));
                        }),
                        name: completable(z.string(), (value, context) => {
                            const department = context?.arguments?.['department'];
                            if (department === 'engineering') {
                                return ['Alice', 'Bob', 'Charlie'].filter(n => n.startsWith(value));
                            } else if (department === 'sales') {
                                return ['David', 'Eve', 'Frank'].filter(n => n.startsWith(value));
                            } else if (department === 'marketing') {
                                return ['Grace', 'Henry', 'Iris'].filter(n => n.startsWith(value));
                            }
                            return ['Guest'].filter(n => n.startsWith(value));
                        })
                    }
                },
                async ({ department, name }) => ({
                    messages: [
                        {
                            role: 'assistant',
                            content: {
                                type: 'text',
                                text: `Hello ${name}, welcome to the ${department} team!`
                            }
                        }
                    ]
                })
            );

            const [clientTransport, serverTransport] = InMemoryTransport.createLinkedPair();

            await Promise.all([client.connect(clientTransport), mcpServer.server.connect(serverTransport)]);

            // Test with engineering department
            const result1 = await client.request(
                {
                    method: 'completion/complete',
                    params: {
                        ref: {
                            type: 'ref/prompt',
                            name: 'test-prompt'
                        },
                        argument: {
                            name: 'name',
                            value: 'A'
                        },
                        context: {
                            arguments: {
                                department: 'engineering'
                            }
                        }
                    }
                },
                CompleteResultSchema
            );

            expect(result1.completion.values).toEqual(['Alice']);

            // Test with sales department
            const result2 = await client.request(
                {
                    method: 'completion/complete',
                    params: {
                        ref: {
                            type: 'ref/prompt',
                            name: 'test-prompt'
                        },
                        argument: {
                            name: 'name',
                            value: 'D'
                        },
                        context: {
                            arguments: {
                                department: 'sales'
                            }
                        }
                    }
                },
                CompleteResultSchema
            );

            expect(result2.completion.values).toEqual(['David']);

            // Test with marketing department
            const result3 = await client.request(
                {
                    method: 'completion/complete',
                    params: {
                        ref: {
                            type: 'ref/prompt',
                            name: 'test-prompt'
                        },
                        argument: {
                            name: 'name',
                            value: 'G'
                        },
                        context: {
                            arguments: {
                                department: 'marketing'
                            }
                        }
                    }
                },
                CompleteResultSchema
            );

            expect(result3.completion.values).toEqual(['Grace']);

            // Test with no resolved context
            const result4 = await client.request(
                {
                    method: 'completion/complete',
                    params: {
                        ref: {
                            type: 'ref/prompt',
                            name: 'test-prompt'
                        },
                        argument: {
                            name: 'name',
                            value: 'G'
                        }
                    }
                },
                CompleteResultSchema
            );

            expect(result4.completion.values).toEqual(['Guest']);
        });
    });

    describe('elicitInput()', () => {
        const checkAvailability = vi.fn().mockResolvedValue(false);
        const findAlternatives = vi.fn().mockResolvedValue([]);
        const makeBooking = vi.fn().mockResolvedValue('BOOKING-123');

        let mcpServer: McpServer;
        let client: Client;

        beforeEach(() => {
            vi.clearAllMocks();

            // Create server with restaurant booking tool
            mcpServer = new McpServer({
                name: 'restaurant-booking-server',
                version: '1.0.0'
            });

            // Register the restaurant booking tool from README example
            mcpServer.tool(
                'book-restaurant',
                {
                    restaurant: z.string(),
                    date: z.string(),
                    partySize: z.number()
                },
                async ({ restaurant, date, partySize }) => {
                    // Check availability
                    const available = await checkAvailability(restaurant, date, partySize);

                    if (!available) {
                        // Ask user if they want to try alternative dates
                        const result = await mcpServer.server.elicitInput({
                            message: `No tables available at ${restaurant} on ${date}. Would you like to check alternative dates?`,
                            requestedSchema: {
                                type: 'object',
                                properties: {
                                    checkAlternatives: {
                                        type: 'boolean',
                                        title: 'Check alternative dates',
                                        description: 'Would you like me to check other dates?'
                                    },
                                    flexibleDates: {
                                        type: 'string',
                                        title: 'Date flexibility',
                                        description: 'How flexible are your dates?',
                                        enum: ['next_day', 'same_week', 'next_week'],
                                        enumNames: ['Next day', 'Same week', 'Next week']
                                    }
                                },
                                required: ['checkAlternatives']
                            }
                        });

                        if (result.action === 'accept' && result.content?.checkAlternatives) {
                            const alternatives = await findAlternatives(
                                restaurant,
                                date,
                                partySize,
                                result.content.flexibleDates as string
                            );
                            return {
                                content: [
                                    {
                                        type: 'text',
                                        text: `Found these alternatives: ${alternatives.join(', ')}`
                                    }
                                ]
                            };
                        }

                        return {
                            content: [
                                {
                                    type: 'text',
                                    text: 'No booking made. Original date not available.'
                                }
                            ]
                        };
                    }

                    await makeBooking(restaurant, date, partySize);
                    return {
                        content: [
                            {
                                type: 'text',
                                text: `Booked table for ${partySize} at ${restaurant} on ${date}`
                            }
                        ]
                    };
                }
            );

            // Create client with elicitation capability
            client = new Client(
                {
                    name: 'test-client',
                    version: '1.0.0'
                },
                {
                    capabilities: {
                        elicitation: {}
                    }
                }
            );
        });

        test('should successfully elicit additional information', async () => {
            // Mock availability check to return false
            checkAvailability.mockResolvedValue(false);
            findAlternatives.mockResolvedValue(['2024-12-26', '2024-12-27', '2024-12-28']);

            // Set up client to accept alternative date checking
            client.setRequestHandler(ElicitRequestSchema, async request => {
                expect(request.params.message).toContain('No tables available at ABC Restaurant on 2024-12-25');
                return {
                    action: 'accept',
                    content: {
                        checkAlternatives: true,
                        flexibleDates: 'same_week'
                    }
                };
            });

            const [clientTransport, serverTransport] = InMemoryTransport.createLinkedPair();

            await Promise.all([client.connect(clientTransport), mcpServer.server.connect(serverTransport)]);

            // Call the tool
            const result = await client.callTool({
                name: 'book-restaurant',
                arguments: {
                    restaurant: 'ABC Restaurant',
                    date: '2024-12-25',
                    partySize: 2
                }
            });

            expect(checkAvailability).toHaveBeenCalledWith('ABC Restaurant', '2024-12-25', 2);
            expect(findAlternatives).toHaveBeenCalledWith('ABC Restaurant', '2024-12-25', 2, 'same_week');
            expect(result.content).toEqual([
                {
                    type: 'text',
                    text: 'Found these alternatives: 2024-12-26, 2024-12-27, 2024-12-28'
                }
            ]);
        });

        test('should handle user declining to elicitation request', async () => {
            // Mock availability check to return false
            checkAvailability.mockResolvedValue(false);

            // Set up client to reject alternative date checking
            client.setRequestHandler(ElicitRequestSchema, async () => {
                return {
                    action: 'accept',
                    content: {
                        checkAlternatives: false
                    }
                };
            });

            const [clientTransport, serverTransport] = InMemoryTransport.createLinkedPair();

            await Promise.all([client.connect(clientTransport), mcpServer.server.connect(serverTransport)]);

            // Call the tool
            const result = await client.callTool({
                name: 'book-restaurant',
                arguments: {
                    restaurant: 'ABC Restaurant',
                    date: '2024-12-25',
                    partySize: 2
                }
            });

            expect(checkAvailability).toHaveBeenCalledWith('ABC Restaurant', '2024-12-25', 2);
            expect(findAlternatives).not.toHaveBeenCalled();
            expect(result.content).toEqual([
                {
                    type: 'text',
                    text: 'No booking made. Original date not available.'
                }
            ]);
        });

        test('should handle user cancelling the elicitation', async () => {
            // Mock availability check to return false
            checkAvailability.mockResolvedValue(false);

            // Set up client to cancel the elicitation
            client.setRequestHandler(ElicitRequestSchema, async () => {
                return {
                    action: 'cancel'
                };
            });

            const [clientTransport, serverTransport] = InMemoryTransport.createLinkedPair();

            await Promise.all([client.connect(clientTransport), mcpServer.server.connect(serverTransport)]);

            // Call the tool
            const result = await client.callTool({
                name: 'book-restaurant',
                arguments: {
                    restaurant: 'ABC Restaurant',
                    date: '2024-12-25',
                    partySize: 2
                }
            });

            expect(checkAvailability).toHaveBeenCalledWith('ABC Restaurant', '2024-12-25', 2);
            expect(findAlternatives).not.toHaveBeenCalled();
            expect(result.content).toEqual([
                {
                    type: 'text',
                    text: 'No booking made. Original date not available.'
                }
            ]);
        });
    });

    describe('Tools with union and intersection schemas', () => {
        test('should support union schemas', async () => {
            const server = new McpServer({
                name: 'test',
                version: '1.0.0'
            });

            const client = new Client({
                name: 'test-client',
                version: '1.0.0'
            });

            const unionSchema = z.union([
                z.object({ type: z.literal('email'), email: z.string().email() }),
                z.object({ type: z.literal('phone'), phone: z.string() })
            ]);

            server.registerTool('contact', { inputSchema: unionSchema }, async args => {
                if (args.type === 'email') {
                    return {
                        content: [{ type: 'text' as const, text: `Email contact: ${args.email}` }]
                    };
                } else {
                    return {
                        content: [{ type: 'text' as const, text: `Phone contact: ${args.phone}` }]
                    };
                }
            });

            const [clientTransport, serverTransport] = InMemoryTransport.createLinkedPair();
            await server.connect(serverTransport);
            await client.connect(clientTransport);

            const emailResult = await client.callTool({
                name: 'contact',
                arguments: {
                    type: 'email',
                    email: 'test@example.com'
                }
            });

            expect(emailResult.content).toEqual([
                {
                    type: 'text',
                    text: 'Email contact: test@example.com'
                }
            ]);

            const phoneResult = await client.callTool({
                name: 'contact',
                arguments: {
                    type: 'phone',
                    phone: '+1234567890'
                }
            });

            expect(phoneResult.content).toEqual([
                {
                    type: 'text',
                    text: 'Phone contact: +1234567890'
                }
            ]);
        });

        test('should support intersection schemas', async () => {
            const server = new McpServer({
                name: 'test',
                version: '1.0.0'
            });

            const client = new Client({
                name: 'test-client',
                version: '1.0.0'
            });

            const baseSchema = z.object({ id: z.string() });
            const extendedSchema = z.object({ name: z.string(), age: z.number() });
            const intersectionSchema = z.intersection(baseSchema, extendedSchema);

            server.registerTool('user', { inputSchema: intersectionSchema }, async args => {
                return {
                    content: [
                        {
                            type: 'text',
                            text: `User: ${args.id}, ${args.name}, ${args.age} years old`
                        }
                    ]
                };
            });

            const [clientTransport, serverTransport] = InMemoryTransport.createLinkedPair();
            await server.connect(serverTransport);
            await client.connect(clientTransport);

            const result = await client.callTool({
                name: 'user',
                arguments: {
                    id: '123',
                    name: 'John Doe',
                    age: 30
                }
            });

            expect(result.content).toEqual([
                {
                    type: 'text',
                    text: 'User: 123, John Doe, 30 years old'
                }
            ]);
        });

        test('should support complex nested schemas', async () => {
            const server = new McpServer({
                name: 'test',
                version: '1.0.0'
            });

            const client = new Client({
                name: 'test-client',
                version: '1.0.0'
            });

            const schema = z.object({
                items: z.array(
                    z.union([
                        z.object({ type: z.literal('text'), content: z.string() }),
                        z.object({ type: z.literal('number'), value: z.number() })
                    ])
                )
            });

            server.registerTool('process', { inputSchema: schema }, async args => {
                const processed = args.items.map(item => {
                    if (item.type === 'text') {
                        return item.content.toUpperCase();
                    } else {
                        return item.value * 2;
                    }
                });
                return {
                    content: [
                        {
                            type: 'text',
                            text: `Processed: ${processed.join(', ')}`
                        }
                    ]
                };
            });

            const [clientTransport, serverTransport] = InMemoryTransport.createLinkedPair();
            await server.connect(serverTransport);
            await client.connect(clientTransport);

            const result = await client.callTool({
                name: 'process',
                arguments: {
                    items: [
                        { type: 'text', content: 'hello' },
                        { type: 'number', value: 5 },
                        { type: 'text', content: 'world' }
                    ]
                }
            });

            expect(result.content).toEqual([
                {
                    type: 'text',
                    text: 'Processed: HELLO, 10, WORLD'
                }
            ]);
        });

        test('should validate union schema inputs correctly', async () => {
            const server = new McpServer({
                name: 'test',
                version: '1.0.0'
            });

            const client = new Client({
                name: 'test-client',
                version: '1.0.0'
            });

            const unionSchema = z.union([
                z.object({ type: z.literal('a'), value: z.string() }),
                z.object({ type: z.literal('b'), value: z.number() })
            ]);

            server.registerTool('union-test', { inputSchema: unionSchema }, async () => {
                return {
                    content: [{ type: 'text' as const, text: 'Success' }]
                };
            });

            const [clientTransport, serverTransport] = InMemoryTransport.createLinkedPair();
            await server.connect(serverTransport);
            await client.connect(clientTransport);

            const invalidTypeResult = await client.callTool({
                name: 'union-test',
                arguments: {
                    type: 'a',
                    value: 123
                }
            });

            expect(invalidTypeResult.isError).toBe(true);
            expect(invalidTypeResult.content).toEqual(
                expect.arrayContaining([
                    expect.objectContaining({
                        type: 'text',
                        text: expect.stringContaining('Input validation error')
                    })
                ])
            );
        });
    });

    describe('Tools with transformation schemas', () => {
        test('should support z.preprocess() schemas', async () => {
            const server = new McpServer({
                name: 'test',
                version: '1.0.0'
            });

            const client = new Client({
                name: 'test-client',
                version: '1.0.0'
            });

            // z.preprocess() allows transforming input before validation
            const preprocessSchema = z.preprocess(
                input => {
                    // Normalize input by trimming strings
                    if (typeof input === 'object' && input !== null) {
                        const obj = input as Record<string, unknown>;
                        if (typeof obj.name === 'string') {
                            return { ...obj, name: obj.name.trim() };
                        }
                    }
                    return input;
                },
                z.object({ name: z.string() })
            );

            server.registerTool('preprocess-test', { inputSchema: preprocessSchema }, async args => {
                return {
                    content: [{ type: 'text' as const, text: `Hello, ${args.name}!` }]
                };
            });

            const [clientTransport, serverTransport] = InMemoryTransport.createLinkedPair();
            await server.connect(serverTransport);
            await client.connect(clientTransport);

            // Test with input that has leading/trailing whitespace
            const result = await client.callTool({
                name: 'preprocess-test',
                arguments: { name: '  World  ' }
            });

            expect(result.content).toEqual([
                {
                    type: 'text',
                    text: 'Hello, World!'
                }
            ]);
        });

        test('should support z.transform() schemas', async () => {
            const server = new McpServer({
                name: 'test',
                version: '1.0.0'
            });

            const client = new Client({
                name: 'test-client',
                version: '1.0.0'
            });

            // z.transform() allows transforming validated output
            const transformSchema = z
                .object({
                    firstName: z.string(),
                    lastName: z.string()
                })
                .transform(data => ({
                    ...data,
                    fullName: `${data.firstName} ${data.lastName}`
                }));

            server.registerTool('transform-test', { inputSchema: transformSchema }, async args => {
                return {
                    content: [{ type: 'text' as const, text: `Full name: ${args.fullName}` }]
                };
            });

            const [clientTransport, serverTransport] = InMemoryTransport.createLinkedPair();
            await server.connect(serverTransport);
            await client.connect(clientTransport);

            const result = await client.callTool({
                name: 'transform-test',
                arguments: { firstName: 'John', lastName: 'Doe' }
            });

            expect(result.content).toEqual([
                {
                    type: 'text',
                    text: 'Full name: John Doe'
                }
            ]);
        });

        test('should support z.pipe() schemas', async () => {
            const server = new McpServer({
                name: 'test',
                version: '1.0.0'
            });

            const client = new Client({
                name: 'test-client',
                version: '1.0.0'
            });

            // z.pipe() chains multiple schemas together
            const pipeSchema = z
                .object({ value: z.string() })
                .transform(data => ({ ...data, processed: true }))
                .pipe(z.object({ value: z.string(), processed: z.boolean() }));

            server.registerTool('pipe-test', { inputSchema: pipeSchema }, async args => {
                return {
                    content: [{ type: 'text' as const, text: `Value: ${args.value}, Processed: ${args.processed}` }]
                };
            });

            const [clientTransport, serverTransport] = InMemoryTransport.createLinkedPair();
            await server.connect(serverTransport);
            await client.connect(clientTransport);

            const result = await client.callTool({
                name: 'pipe-test',
                arguments: { value: 'test' }
            });

            expect(result.content).toEqual([
                {
                    type: 'text',
                    text: 'Value: test, Processed: true'
                }
            ]);
        });

        test('should support nested transformation schemas', async () => {
            const server = new McpServer({
                name: 'test',
                version: '1.0.0'
            });

            const client = new Client({
                name: 'test-client',
                version: '1.0.0'
            });

            // Complex schema with both preprocess and transform
            const complexSchema = z.preprocess(
                input => {
                    if (typeof input === 'object' && input !== null) {
                        const obj = input as Record<string, unknown>;
                        // Convert string numbers to actual numbers
                        if (typeof obj.count === 'string') {
                            return { ...obj, count: parseInt(obj.count, 10) };
                        }
                    }
                    return input;
                },
                z
                    .object({
                        name: z.string(),
                        count: z.number()
                    })
                    .transform(data => ({
                        ...data,
                        doubled: data.count * 2
                    }))
            );

            server.registerTool('complex-transform', { inputSchema: complexSchema }, async args => {
                return {
                    content: [{ type: 'text' as const, text: `${args.name}: ${args.count} -> ${args.doubled}` }]
                };
            });

            const [clientTransport, serverTransport] = InMemoryTransport.createLinkedPair();
            await server.connect(serverTransport);
            await client.connect(clientTransport);

            // Pass count as string, preprocess will convert it
            const result = await client.callTool({
                name: 'complex-transform',
                arguments: { name: 'items', count: '5' }
            });

            expect(result.content).toEqual([
                {
                    type: 'text',
                    text: 'items: 5 -> 10'
                }
            ]);
        });
    });

    describe('resource()', () => {
        /***
         * Test: Resource Registration with URI and Read Callback
         */
        test('should register resource with uri and readCallback', async () => {
            const mcpServer = new McpServer({
                name: 'test server',
                version: '1.0'
            });
            const client = new Client({
                name: 'test client',
                version: '1.0'
            });

            mcpServer.resource('test', 'test://resource', async () => ({
                contents: [
                    {
                        uri: 'test://resource',
                        text: 'Test content'
                    }
                ]
            }));

            const [clientTransport, serverTransport] = InMemoryTransport.createLinkedPair();

            await Promise.all([client.connect(clientTransport), mcpServer.server.connect(serverTransport)]);

            const result = await client.request(
                {
                    method: 'resources/list'
                },
                ListResourcesResultSchema
            );

            expect(result.resources).toHaveLength(1);
            expect(result.resources[0].name).toBe('test');
            expect(result.resources[0].uri).toBe('test://resource');
        });

        /***
         * Test: Update Resource with URI
         */
        test('should update resource with uri', async () => {
            const mcpServer = new McpServer({
                name: 'test server',
                version: '1.0'
            });
            const notifications: Notification[] = [];
            const client = new Client({
                name: 'test client',
                version: '1.0'
            });
            client.fallbackNotificationHandler = async notification => {
                notifications.push(notification);
            };

            // Register initial resource
            const resource = mcpServer.resource('test', 'test://resource', async () => ({
                contents: [
                    {
                        uri: 'test://resource',
                        text: 'Initial content'
                    }
                ]
            }));

            // Update the resource
            resource.update({
                callback: async () => ({
                    contents: [
                        {
                            uri: 'test://resource',
                            text: 'Updated content'
                        }
                    ]
                })
            });

            // Updates before connection should not trigger notifications
            expect(notifications).toHaveLength(0);

            const [clientTransport, serverTransport] = InMemoryTransport.createLinkedPair();

            await Promise.all([client.connect(clientTransport), mcpServer.server.connect(serverTransport)]);

            const result = await client.request(
                {
                    method: 'resources/read',
                    params: {
                        uri: 'test://resource'
                    }
                },
                ReadResourceResultSchema
            );

            expect(result.contents).toEqual([
                {
                    uri: 'test://resource',
                    text: 'Updated content'
                }
            ]);

            // Now update again after connection
            resource.update({
                callback: async () => ({
                    contents: [
                        {
                            uri: 'test://resource',
                            text: 'Another update'
                        }
                    ]
                })
            });

            // Yield to event loop for notification to fly
            await new Promise(process.nextTick);

            expect(notifications).toMatchObject([{ method: 'notifications/resources/list_changed' }]);
        });

        /***
         * Test: Resource Template Metadata Priority
         */
        test('should prioritize individual resource metadata over template metadata', async () => {
            const mcpServer = new McpServer({
                name: 'test server',
                version: '1.0'
            });
            const client = new Client({
                name: 'test client',
                version: '1.0'
            });

            mcpServer.resource(
                'test',
                new ResourceTemplate('test://resource/{id}', {
                    list: async () => ({
                        resources: [
                            {
                                name: 'Resource 1',
                                uri: 'test://resource/1',
                                description: 'Individual resource description',
                                mimeType: 'text/plain'
                            },
                            {
                                name: 'Resource 2',
                                uri: 'test://resource/2'
                                // This resource has no description or mimeType
                            }
                        ]
                    })
                }),
                {
                    description: 'Template description',
                    mimeType: 'application/json'
                },
                async uri => ({
                    contents: [
                        {
                            uri: uri.href,
                            text: 'Test content'
                        }
                    ]
                })
            );

            const [clientTransport, serverTransport] = InMemoryTransport.createLinkedPair();

            await Promise.all([client.connect(clientTransport), mcpServer.server.connect(serverTransport)]);

            const result = await client.request(
                {
                    method: 'resources/list'
                },
                ListResourcesResultSchema
            );

            expect(result.resources).toHaveLength(2);

            // Resource 1 should have its own metadata
            expect(result.resources[0].name).toBe('Resource 1');
            expect(result.resources[0].description).toBe('Individual resource description');
            expect(result.resources[0].mimeType).toBe('text/plain');

            // Resource 2 should inherit template metadata
            expect(result.resources[1].name).toBe('Resource 2');
            expect(result.resources[1].description).toBe('Template description');
            expect(result.resources[1].mimeType).toBe('application/json');
        });

        /***
         * Test: Resource Template Metadata Overrides All Fields
         */
        test('should allow resource to override all template metadata fields', async () => {
            const mcpServer = new McpServer({
                name: 'test server',
                version: '1.0'
            });
            const client = new Client({
                name: 'test client',
                version: '1.0'
            });

            mcpServer.resource(
                'test',
                new ResourceTemplate('test://resource/{id}', {
                    list: async () => ({
                        resources: [
                            {
                                name: 'Overridden Name',
                                uri: 'test://resource/1',
                                description: 'Overridden description',
                                mimeType: 'text/markdown'
                                // Add any other metadata fields if they exist
                            }
                        ]
                    })
                }),
                {
                    title: 'Template Name',
                    description: 'Template description',
                    mimeType: 'application/json'
                },
                async uri => ({
                    contents: [
                        {
                            uri: uri.href,
                            text: 'Test content'
                        }
                    ]
                })
            );

            const [clientTransport, serverTransport] = InMemoryTransport.createLinkedPair();

            await Promise.all([client.connect(clientTransport), mcpServer.server.connect(serverTransport)]);

            const result = await client.request(
                {
                    method: 'resources/list'
                },
                ListResourcesResultSchema
            );

            expect(result.resources).toHaveLength(1);

            // All fields should be from the individual resource, not the template
            expect(result.resources[0].name).toBe('Overridden Name');
            expect(result.resources[0].description).toBe('Overridden description');
            expect(result.resources[0].mimeType).toBe('text/markdown');
        });
    });

    describe('Tool title precedence', () => {
        test('should follow correct title precedence: title → annotations.title → name', async () => {
            const mcpServer = new McpServer({
                name: 'test server',
                version: '1.0'
            });
            const client = new Client({
                name: 'test client',
                version: '1.0'
            });

            // Tool 1: Only name
            mcpServer.tool('tool_name_only', async () => ({
                content: [{ type: 'text', text: 'Response' }]
            }));

            // Tool 2: Name and annotations.title
            mcpServer.tool(
                'tool_with_annotations_title',
                'Tool with annotations title',
                {
                    title: 'Annotations Title'
                },
                async () => ({
                    content: [{ type: 'text', text: 'Response' }]
                })
            );

            // Tool 3: Name and title (using registerTool)
            mcpServer.registerTool(
                'tool_with_title',
                {
                    title: 'Regular Title',
                    description: 'Tool with regular title'
                },
                async () => ({
                    content: [{ type: 'text', text: 'Response' }]
                })
            );

            // Tool 4: All three - title should win
            mcpServer.registerTool(
                'tool_with_all_titles',
                {
                    title: 'Regular Title Wins',
                    description: 'Tool with all titles',
                    annotations: {
                        title: 'Annotations Title Should Not Show'
                    }
                },
                async () => ({
                    content: [{ type: 'text', text: 'Response' }]
                })
            );

            const [clientTransport, serverTransport] = InMemoryTransport.createLinkedPair();
            await Promise.all([client.connect(clientTransport), mcpServer.connect(serverTransport)]);

            const result = await client.request({ method: 'tools/list' }, ListToolsResultSchema);

            expect(result.tools).toHaveLength(4);

            // Tool 1: Only name - should display name
            const tool1 = result.tools.find(t => t.name === 'tool_name_only');
            expect(tool1).toBeDefined();
            expect(getDisplayName(tool1!)).toBe('tool_name_only');

            // Tool 2: Name and annotations.title - should display annotations.title
            const tool2 = result.tools.find(t => t.name === 'tool_with_annotations_title');
            expect(tool2).toBeDefined();
            expect(tool2!.annotations?.title).toBe('Annotations Title');
            expect(getDisplayName(tool2!)).toBe('Annotations Title');

            // Tool 3: Name and title - should display title
            const tool3 = result.tools.find(t => t.name === 'tool_with_title');
            expect(tool3).toBeDefined();
            expect(tool3!.title).toBe('Regular Title');
            expect(getDisplayName(tool3!)).toBe('Regular Title');

            // Tool 4: All three - title should take precedence
            const tool4 = result.tools.find(t => t.name === 'tool_with_all_titles');
            expect(tool4).toBeDefined();
            expect(tool4!.title).toBe('Regular Title Wins');
            expect(tool4!.annotations?.title).toBe('Annotations Title Should Not Show');
            expect(getDisplayName(tool4!)).toBe('Regular Title Wins');
        });

        test('getDisplayName unit tests for title precedence', () => {
            // Test 1: Only name
            expect(getDisplayName({ name: 'tool_name' })).toBe('tool_name');

            // Test 2: Name and title - title wins
            expect(
                getDisplayName({
                    name: 'tool_name',
                    title: 'Tool Title'
                })
            ).toBe('Tool Title');

            // Test 3: Name and annotations.title - annotations.title wins
            expect(
                getDisplayName({
                    name: 'tool_name',
                    annotations: { title: 'Annotations Title' }
                })
            ).toBe('Annotations Title');

            // Test 4: All three - title wins (correct precedence)
            expect(
                getDisplayName({
                    name: 'tool_name',
                    title: 'Regular Title',
                    annotations: { title: 'Annotations Title' }
                })
            ).toBe('Regular Title');

            // Test 5: Empty title should not be used
            expect(
                getDisplayName({
                    name: 'tool_name',
                    title: '',
                    annotations: { title: 'Annotations Title' }
                })
            ).toBe('Annotations Title');

            // Test 6: Undefined vs null handling
            expect(
                getDisplayName({
                    name: 'tool_name',
                    title: undefined,
                    annotations: { title: 'Annotations Title' }
                })
            ).toBe('Annotations Title');
        });

        test('should support resource template completion with resolved context', async () => {
            const mcpServer = new McpServer({
                name: 'test server',
                version: '1.0'
            });

            const client = new Client({
                name: 'test client',
                version: '1.0'
            });

            mcpServer.registerResource(
                'test',
                new ResourceTemplate('github://repos/{owner}/{repo}', {
                    list: undefined,
                    complete: {
                        repo: (value, context) => {
                            if (context?.arguments?.['owner'] === 'org1') {
                                return ['project1', 'project2', 'project3'].filter(r => r.startsWith(value));
                            } else if (context?.arguments?.['owner'] === 'org2') {
                                return ['repo1', 'repo2', 'repo3'].filter(r => r.startsWith(value));
                            }
                            return [];
                        }
                    }
                }),
                {
                    title: 'GitHub Repository',
                    description: 'Repository information'
                },
                async () => ({
                    contents: [
                        {
                            uri: 'github://repos/test/test',
                            text: 'Test content'
                        }
                    ]
                })
            );

            const [clientTransport, serverTransport] = InMemoryTransport.createLinkedPair();

            await Promise.all([client.connect(clientTransport), mcpServer.server.connect(serverTransport)]);

            // Test with microsoft owner
            const result1 = await client.request(
                {
                    method: 'completion/complete',
                    params: {
                        ref: {
                            type: 'ref/resource',
                            uri: 'github://repos/{owner}/{repo}'
                        },
                        argument: {
                            name: 'repo',
                            value: 'p'
                        },
                        context: {
                            arguments: {
                                owner: 'org1'
                            }
                        }
                    }
                },
                CompleteResultSchema
            );

            expect(result1.completion.values).toEqual(['project1', 'project2', 'project3']);
            expect(result1.completion.total).toBe(3);

            // Test with facebook owner
            const result2 = await client.request(
                {
                    method: 'completion/complete',
                    params: {
                        ref: {
                            type: 'ref/resource',
                            uri: 'github://repos/{owner}/{repo}'
                        },
                        argument: {
                            name: 'repo',
                            value: 'r'
                        },
                        context: {
                            arguments: {
                                owner: 'org2'
                            }
                        }
                    }
                },
                CompleteResultSchema
            );

            expect(result2.completion.values).toEqual(['repo1', 'repo2', 'repo3']);
            expect(result2.completion.total).toBe(3);

            // Test with no resolved context
            const result3 = await client.request(
                {
                    method: 'completion/complete',
                    params: {
                        ref: {
                            type: 'ref/resource',
                            uri: 'github://repos/{owner}/{repo}'
                        },
                        argument: {
                            name: 'repo',
                            value: 't'
                        }
                    }
                },
                CompleteResultSchema
            );

            expect(result3.completion.values).toEqual([]);
            expect(result3.completion.total).toBe(0);
        });

        test('should support prompt argument completion with resolved context', async () => {
            const mcpServer = new McpServer({
                name: 'test server',
                version: '1.0'
            });

            const client = new Client({
                name: 'test client',
                version: '1.0'
            });

            mcpServer.registerPrompt(
                'test-prompt',
                {
                    title: 'Team Greeting',
                    description: 'Generate a greeting for team members',
                    argsSchema: {
                        department: completable(z.string(), value => {
                            return ['engineering', 'sales', 'marketing', 'support'].filter(d => d.startsWith(value));
                        }),
                        name: completable(z.string(), (value, context) => {
                            const department = context?.arguments?.['department'];
                            if (department === 'engineering') {
                                return ['Alice', 'Bob', 'Charlie'].filter(n => n.startsWith(value));
                            } else if (department === 'sales') {
                                return ['David', 'Eve', 'Frank'].filter(n => n.startsWith(value));
                            } else if (department === 'marketing') {
                                return ['Grace', 'Henry', 'Iris'].filter(n => n.startsWith(value));
                            }
                            return ['Guest'].filter(n => n.startsWith(value));
                        })
                    }
                },
                async ({ department, name }) => ({
                    messages: [
                        {
                            role: 'assistant',
                            content: {
                                type: 'text',
                                text: `Hello ${name}, welcome to the ${department} team!`
                            }
                        }
                    ]
                })
            );

            const [clientTransport, serverTransport] = InMemoryTransport.createLinkedPair();

            await Promise.all([client.connect(clientTransport), mcpServer.server.connect(serverTransport)]);

            // Test with engineering department
            const result1 = await client.request(
                {
                    method: 'completion/complete',
                    params: {
                        ref: {
                            type: 'ref/prompt',
                            name: 'test-prompt'
                        },
                        argument: {
                            name: 'name',
                            value: 'A'
                        },
                        context: {
                            arguments: {
                                department: 'engineering'
                            }
                        }
                    }
                },
                CompleteResultSchema
            );

            expect(result1.completion.values).toEqual(['Alice']);

            // Test with sales department
            const result2 = await client.request(
                {
                    method: 'completion/complete',
                    params: {
                        ref: {
                            type: 'ref/prompt',
                            name: 'test-prompt'
                        },
                        argument: {
                            name: 'name',
                            value: 'D'
                        },
                        context: {
                            arguments: {
                                department: 'sales'
                            }
                        }
                    }
                },
                CompleteResultSchema
            );

            expect(result2.completion.values).toEqual(['David']);

            // Test with marketing department
            const result3 = await client.request(
                {
                    method: 'completion/complete',
                    params: {
                        ref: {
                            type: 'ref/prompt',
                            name: 'test-prompt'
                        },
                        argument: {
                            name: 'name',
                            value: 'G'
                        },
                        context: {
                            arguments: {
                                department: 'marketing'
                            }
                        }
                    }
                },
                CompleteResultSchema
            );

            expect(result3.completion.values).toEqual(['Grace']);

            // Test with no resolved context
            const result4 = await client.request(
                {
                    method: 'completion/complete',
                    params: {
                        ref: {
                            type: 'ref/prompt',
                            name: 'test-prompt'
                        },
                        argument: {
                            name: 'name',
                            value: 'G'
                        }
                    }
                },
                CompleteResultSchema
            );

            expect(result4.completion.values).toEqual(['Guest']);
        });
    });

    describe('elicitInput()', () => {
        const checkAvailability = vi.fn().mockResolvedValue(false);
        const findAlternatives = vi.fn().mockResolvedValue([]);
        const makeBooking = vi.fn().mockResolvedValue('BOOKING-123');

        let mcpServer: McpServer;
        let client: Client;

        beforeEach(() => {
            vi.clearAllMocks();

            // Create server with restaurant booking tool
            mcpServer = new McpServer({
                name: 'restaurant-booking-server',
                version: '1.0.0'
            });

            // Register the restaurant booking tool from README example
            mcpServer.tool(
                'book-restaurant',
                {
                    restaurant: z.string(),
                    date: z.string(),
                    partySize: z.number()
                },
                async ({ restaurant, date, partySize }) => {
                    // Check availability
                    const available = await checkAvailability(restaurant, date, partySize);

                    if (!available) {
                        // Ask user if they want to try alternative dates
                        const result = await mcpServer.server.elicitInput({
                            mode: 'form',
                            message: `No tables available at ${restaurant} on ${date}. Would you like to check alternative dates?`,
                            requestedSchema: {
                                type: 'object',
                                properties: {
                                    checkAlternatives: {
                                        type: 'boolean',
                                        title: 'Check alternative dates',
                                        description: 'Would you like me to check other dates?'
                                    },
                                    flexibleDates: {
                                        type: 'string',
                                        title: 'Date flexibility',
                                        description: 'How flexible are your dates?',
                                        enum: ['next_day', 'same_week', 'next_week'],
                                        enumNames: ['Next day', 'Same week', 'Next week']
                                    }
                                },
                                required: ['checkAlternatives']
                            }
                        });

                        if (result.action === 'accept' && result.content?.checkAlternatives) {
                            const alternatives = await findAlternatives(
                                restaurant,
                                date,
                                partySize,
                                result.content.flexibleDates as string
                            );
                            return {
                                content: [
                                    {
                                        type: 'text',
                                        text: `Found these alternatives: ${alternatives.join(', ')}`
                                    }
                                ]
                            };
                        }

                        return {
                            content: [
                                {
                                    type: 'text',
                                    text: 'No booking made. Original date not available.'
                                }
                            ]
                        };
                    }

                    await makeBooking(restaurant, date, partySize);
                    return {
                        content: [
                            {
                                type: 'text',
                                text: `Booked table for ${partySize} at ${restaurant} on ${date}`
                            }
                        ]
                    };
                }
            );

            // Create client with elicitation capability
            client = new Client(
                {
                    name: 'test-client',
                    version: '1.0.0'
                },
                {
                    capabilities: {
                        elicitation: {}
                    }
                }
            );
        });

        test('should successfully elicit additional information', async () => {
            // Mock availability check to return false
            checkAvailability.mockResolvedValue(false);
            findAlternatives.mockResolvedValue(['2024-12-26', '2024-12-27', '2024-12-28']);

            // Set up client to accept alternative date checking
            client.setRequestHandler(ElicitRequestSchema, async request => {
                expect(request.params.message).toContain('No tables available at ABC Restaurant on 2024-12-25');
                return {
                    action: 'accept',
                    content: {
                        checkAlternatives: true,
                        flexibleDates: 'same_week'
                    }
                };
            });

            const [clientTransport, serverTransport] = InMemoryTransport.createLinkedPair();

            await Promise.all([client.connect(clientTransport), mcpServer.server.connect(serverTransport)]);

            // Call the tool
            const result = await client.callTool({
                name: 'book-restaurant',
                arguments: {
                    restaurant: 'ABC Restaurant',
                    date: '2024-12-25',
                    partySize: 2
                }
            });

            expect(checkAvailability).toHaveBeenCalledWith('ABC Restaurant', '2024-12-25', 2);
            expect(findAlternatives).toHaveBeenCalledWith('ABC Restaurant', '2024-12-25', 2, 'same_week');
            expect(result.content).toEqual([
                {
                    type: 'text',
                    text: 'Found these alternatives: 2024-12-26, 2024-12-27, 2024-12-28'
                }
            ]);
        });

        test('should handle user declining to elicitation request', async () => {
            // Mock availability check to return false
            checkAvailability.mockResolvedValue(false);

            // Set up client to reject alternative date checking
            client.setRequestHandler(ElicitRequestSchema, async () => {
                return {
                    action: 'accept',
                    content: {
                        checkAlternatives: false
                    }
                };
            });

            const [clientTransport, serverTransport] = InMemoryTransport.createLinkedPair();

            await Promise.all([client.connect(clientTransport), mcpServer.server.connect(serverTransport)]);

            // Call the tool
            const result = await client.callTool({
                name: 'book-restaurant',
                arguments: {
                    restaurant: 'ABC Restaurant',
                    date: '2024-12-25',
                    partySize: 2
                }
            });

            expect(checkAvailability).toHaveBeenCalledWith('ABC Restaurant', '2024-12-25', 2);
            expect(findAlternatives).not.toHaveBeenCalled();
            expect(result.content).toEqual([
                {
                    type: 'text',
                    text: 'No booking made. Original date not available.'
                }
            ]);
        });

        test('should handle user cancelling the elicitation', async () => {
            // Mock availability check to return false
            checkAvailability.mockResolvedValue(false);

            // Set up client to cancel the elicitation
            client.setRequestHandler(ElicitRequestSchema, async () => {
                return {
                    action: 'cancel'
                };
            });

            const [clientTransport, serverTransport] = InMemoryTransport.createLinkedPair();

            await Promise.all([client.connect(clientTransport), mcpServer.server.connect(serverTransport)]);

            // Call the tool
            const result = await client.callTool({
                name: 'book-restaurant',
                arguments: {
                    restaurant: 'ABC Restaurant',
                    date: '2024-12-25',
                    partySize: 2
                }
            });

            expect(checkAvailability).toHaveBeenCalledWith('ABC Restaurant', '2024-12-25', 2);
            expect(findAlternatives).not.toHaveBeenCalled();
            expect(result.content).toEqual([
                {
                    type: 'text',
                    text: 'No booking made. Original date not available.'
                }
            ]);
        });
    });

    describe('Tools with union and intersection schemas', () => {
        test('should support union schemas', async () => {
            const server = new McpServer({
                name: 'test',
                version: '1.0.0'
            });

            const client = new Client({
                name: 'test-client',
                version: '1.0.0'
            });

            const unionSchema = z.union([
                z.object({ type: z.literal('email'), email: z.string().email() }),
                z.object({ type: z.literal('phone'), phone: z.string() })
            ]);

            server.registerTool('contact', { inputSchema: unionSchema }, async args => {
                if (args.type === 'email') {
                    return {
                        content: [{ type: 'text', text: `Email contact: ${args.email}` }]
                    };
                } else {
                    return {
                        content: [{ type: 'text', text: `Phone contact: ${args.phone}` }]
                    };
                }
            });

            const [clientTransport, serverTransport] = InMemoryTransport.createLinkedPair();
            await server.connect(serverTransport);
            await client.connect(clientTransport);

            const emailResult = await client.callTool({
                name: 'contact',
                arguments: {
                    type: 'email',
                    email: 'test@example.com'
                }
            });

            expect(emailResult.content).toEqual([
                {
                    type: 'text',
                    text: 'Email contact: test@example.com'
                }
            ]);

            const phoneResult = await client.callTool({
                name: 'contact',
                arguments: {
                    type: 'phone',
                    phone: '+1234567890'
                }
            });

            expect(phoneResult.content).toEqual([
                {
                    type: 'text',
                    text: 'Phone contact: +1234567890'
                }
            ]);
        });

        test('should support intersection schemas', async () => {
            const server = new McpServer({
                name: 'test',
                version: '1.0.0'
            });

            const client = new Client({
                name: 'test-client',
                version: '1.0.0'
            });

            const baseSchema = z.object({ id: z.string() });
            const extendedSchema = z.object({ name: z.string(), age: z.number() });
            const intersectionSchema = z.intersection(baseSchema, extendedSchema);

            server.registerTool('user', { inputSchema: intersectionSchema }, async args => {
                return {
                    content: [
                        {
                            type: 'text',
                            text: `User: ${args.id}, ${args.name}, ${args.age} years old`
                        }
                    ]
                };
            });

            const [clientTransport, serverTransport] = InMemoryTransport.createLinkedPair();
            await server.connect(serverTransport);
            await client.connect(clientTransport);

            const result = await client.callTool({
                name: 'user',
                arguments: {
                    id: '123',
                    name: 'John Doe',
                    age: 30
                }
            });

            expect(result.content).toEqual([
                {
                    type: 'text',
                    text: 'User: 123, John Doe, 30 years old'
                }
            ]);
        });

        test('should support complex nested schemas', async () => {
            const server = new McpServer({
                name: 'test',
                version: '1.0.0'
            });

            const client = new Client({
                name: 'test-client',
                version: '1.0.0'
            });

            const schema = z.object({
                items: z.array(
                    z.union([
                        z.object({ type: z.literal('text'), content: z.string() }),
                        z.object({ type: z.literal('number'), value: z.number() })
                    ])
                )
            });

            server.registerTool('process', { inputSchema: schema }, async args => {
                const processed = args.items.map(item => {
                    if (item.type === 'text') {
                        return item.content.toUpperCase();
                    } else {
                        return item.value * 2;
                    }
                });
                return {
                    content: [
                        {
                            type: 'text',
                            text: `Processed: ${processed.join(', ')}`
                        }
                    ]
                };
            });

            const [clientTransport, serverTransport] = InMemoryTransport.createLinkedPair();
            await server.connect(serverTransport);
            await client.connect(clientTransport);

            const result = await client.callTool({
                name: 'process',
                arguments: {
                    items: [
                        { type: 'text', content: 'hello' },
                        { type: 'number', value: 5 },
                        { type: 'text', content: 'world' }
                    ]
                }
            });

            expect(result.content).toEqual([
                {
                    type: 'text',
                    text: 'Processed: HELLO, 10, WORLD'
                }
            ]);
        });

        test('should validate union schema inputs correctly', async () => {
            const server = new McpServer({
                name: 'test',
                version: '1.0.0'
            });

            const client = new Client({
                name: 'test-client',
                version: '1.0.0'
            });

            const unionSchema = z.union([
                z.object({ type: z.literal('a'), value: z.string() }),
                z.object({ type: z.literal('b'), value: z.number() })
            ]);

            server.registerTool('union-test', { inputSchema: unionSchema }, async () => {
                return {
                    content: [{ type: 'text', text: 'Success' }]
                };
            });

            const [clientTransport, serverTransport] = InMemoryTransport.createLinkedPair();
            await server.connect(serverTransport);
            await client.connect(clientTransport);

            const invalidTypeResult = await client.callTool({
                name: 'union-test',
                arguments: {
                    type: 'a',
                    value: 123
                }
            });

            expect(invalidTypeResult.isError).toBe(true);
            expect(invalidTypeResult.content).toEqual(
                expect.arrayContaining([
                    expect.objectContaining({
                        type: 'text',
                        text: expect.stringContaining('Input validation error')
                    })
                ])
            );

            const invalidDiscriminatorResult = await client.callTool({
                name: 'union-test',
                arguments: {
                    type: 'c',
                    value: 'test'
                }
            });

            expect(invalidDiscriminatorResult.isError).toBe(true);
            expect(invalidDiscriminatorResult.content).toEqual(
                expect.arrayContaining([
                    expect.objectContaining({
                        type: 'text',
                        text: expect.stringContaining('Input validation error')
                    })
                ])
            );
        });
    });

    describe('Tool-level task hints with automatic polling wrapper', () => {
        test('should return error for tool with taskSupport "required" called without task augmentation', async () => {
            const taskStore = new InMemoryTaskStore();

            const mcpServer = new McpServer(
                {
                    name: 'test server',
                    version: '1.0'
                },
                {
                    capabilities: {
                        tools: {},
                        tasks: {
                            requests: {
                                tools: {
                                    call: {}
                                }
                            }
                        }
                    },
                    taskStore
                }
            );

            const client = new Client(
                {
                    name: 'test client',
                    version: '1.0'
                },
                {
                    capabilities: {
                        tasks: {
                            requests: {
                                tools: {
                                    call: {}
                                }
                            }
                        }
                    }
                }
            );

            // Register a task-based tool with taskSupport "required"
            mcpServer.experimental.tasks.registerToolTask(
                'long-running-task',
                {
                    description: 'A long running task',
                    inputSchema: {
                        input: z.string()
                    },
                    execution: {
                        taskSupport: 'required'
                    }
                },
                {
                    createTask: async ({ input }, extra) => {
                        const task = await extra.taskStore.createTask({ ttl: 60000, pollInterval: 100 });

                        // Capture taskStore for use in setTimeout
                        const store = extra.taskStore;

                        // Simulate async work
                        setTimeout(async () => {
                            await store.storeTaskResult(task.taskId, 'completed', {
                                content: [{ type: 'text' as const, text: `Processed: ${input}` }]
                            });
                        }, 200);

                        return { task };
                    },
                    getTask: async (_args, extra) => {
                        const task = await extra.taskStore.getTask(extra.taskId);
                        if (!task) {
                            throw new Error('Task not found');
                        }
                        return task;
                    },
                    getTaskResult: async (_input, extra) => {
                        const result = await extra.taskStore.getTaskResult(extra.taskId);
                        return result as CallToolResult;
                    }
                }
            );

            const [clientTransport, serverTransport] = InMemoryTransport.createLinkedPair();

            await Promise.all([client.connect(clientTransport), mcpServer.connect(serverTransport)]);

            // Call the tool WITHOUT task augmentation - should return error
            const result = await client.callTool(
                {
                    name: 'long-running-task',
                    arguments: { input: 'test data' }
                },
                CallToolResultSchema
            );

            // Should receive error result
            expect(result.isError).toBe(true);
            const content = result.content as TextContent[];
            expect(content[0].text).toContain('requires task augmentation');

            taskStore.cleanup();
        });

        test('should automatically poll and return CallToolResult for tool with taskSupport "optional" called without task augmentation', async () => {
            const taskStore = new InMemoryTaskStore();
            const { releaseLatch, waitForLatch } = createLatch();

            const mcpServer = new McpServer(
                {
                    name: 'test server',
                    version: '1.0'
                },
                {
                    capabilities: {
                        tools: {},
                        tasks: {
                            requests: {
                                tools: {
                                    call: {}
                                }
                            }
                        }
                    },
                    taskStore
                }
            );

            const client = new Client(
                {
                    name: 'test client',
                    version: '1.0'
                },
                {
                    capabilities: {
                        tasks: {
                            requests: {
                                tools: {
                                    call: {}
                                }
                            }
                        }
                    }
                }
            );

            // Register a task-based tool with taskSupport "optional"
            mcpServer.experimental.tasks.registerToolTask(
                'optional-task',
                {
                    description: 'An optional task',
                    inputSchema: {
                        value: z.number()
                    },
                    execution: {
                        taskSupport: 'optional'
                    }
                },
                {
                    createTask: async ({ value }, extra) => {
                        const task = await extra.taskStore.createTask({ ttl: 60000, pollInterval: 100 });

                        // Capture taskStore for use in setTimeout
                        const store = extra.taskStore;

                        // Simulate async work
                        setTimeout(async () => {
                            await store.storeTaskResult(task.taskId, 'completed', {
                                content: [{ type: 'text' as const, text: `Result: ${value * 2}` }]
                            });
                            releaseLatch();
                        }, 150);

                        return { task };
                    },
                    getTask: async (_args, extra) => {
                        const task = await extra.taskStore.getTask(extra.taskId);
                        if (!task) {
                            throw new Error('Task not found');
                        }
                        return task;
                    },
                    getTaskResult: async (_value, extra) => {
                        const result = await extra.taskStore.getTaskResult(extra.taskId);
                        return result as CallToolResult;
                    }
                }
            );

            const [clientTransport, serverTransport] = InMemoryTransport.createLinkedPair();

            await Promise.all([client.connect(clientTransport), mcpServer.connect(serverTransport)]);

            // Call the tool WITHOUT task augmentation
            const result = await client.callTool(
                {
                    name: 'optional-task',
                    arguments: { value: 21 }
                },
                CallToolResultSchema
            );

            // Should receive CallToolResult directly, not CreateTaskResult
            expect(result).toHaveProperty('content');
            expect(result.content).toEqual([{ type: 'text' as const, text: 'Result: 42' }]);
            expect(result).not.toHaveProperty('task');

            // Wait for async operations to complete
            await waitForLatch();
            taskStore.cleanup();
        });

        test('should return CreateTaskResult when tool with taskSupport "required" is called WITH task augmentation', async () => {
            const taskStore = new InMemoryTaskStore();
            const { releaseLatch, waitForLatch } = createLatch();

            const mcpServer = new McpServer(
                {
                    name: 'test server',
                    version: '1.0'
                },
                {
                    capabilities: {
                        tools: {},
                        tasks: {
                            requests: {
                                tools: {
                                    call: {}
                                }
                            }
                        }
                    },
                    taskStore
                }
            );

            const client = new Client(
                {
                    name: 'test client',
                    version: '1.0'
                },
                {
                    capabilities: {
                        tasks: {
                            requests: {
                                tools: {
                                    call: {}
                                }
                            }
                        }
                    }
                }
            );

            // Register a task-based tool with taskSupport "required"
            mcpServer.experimental.tasks.registerToolTask(
                'task-tool',
                {
                    description: 'A task tool',
                    inputSchema: {
                        data: z.string()
                    },
                    execution: {
                        taskSupport: 'required'
                    }
                },
                {
                    createTask: async ({ data }, extra) => {
                        const task = await extra.taskStore.createTask({ ttl: 60000, pollInterval: 100 });

                        // Capture taskStore for use in setTimeout
                        const store = extra.taskStore;

                        // Simulate async work
                        setTimeout(async () => {
                            await store.storeTaskResult(task.taskId, 'completed', {
                                content: [{ type: 'text' as const, text: `Completed: ${data}` }]
                            });
                            releaseLatch();
                        }, 200);

                        return { task };
                    },
                    getTask: async (_args, extra) => {
                        const task = await extra.taskStore.getTask(extra.taskId);
                        if (!task) {
                            throw new Error('Task not found');
                        }
                        return task;
                    },
                    getTaskResult: async (_data, extra) => {
                        const result = await extra.taskStore.getTaskResult(extra.taskId);
                        return result as CallToolResult;
                    }
                }
            );

            const [clientTransport, serverTransport] = InMemoryTransport.createLinkedPair();

            await Promise.all([client.connect(clientTransport), mcpServer.connect(serverTransport)]);

            // Call the tool WITH task augmentation
            const result = await client.request(
                {
                    method: 'tools/call',
                    params: {
                        name: 'task-tool',
                        arguments: { data: 'test' },
                        task: { ttl: 60000 }
                    }
                },
                z.object({
                    task: z.object({
                        taskId: z.string(),
                        status: z.string(),
                        ttl: z.union([z.number(), z.null()]),
                        createdAt: z.string(),
                        pollInterval: z.number().optional()
                    })
                })
            );

            // Should receive CreateTaskResult with task field
            expect(result).toHaveProperty('task');
            expect(result.task).toHaveProperty('taskId');
            expect(result.task.status).toBe('working');

            // Wait for async operations to complete
            await waitForLatch();
            taskStore.cleanup();
        });

        test('should handle task failures during automatic polling', async () => {
            const taskStore = new InMemoryTaskStore();
            const { releaseLatch, waitForLatch } = createLatch();

            const mcpServer = new McpServer(
                {
                    name: 'test server',
                    version: '1.0'
                },
                {
                    capabilities: {
                        tools: {},
                        tasks: {
                            requests: {
                                tools: {
                                    call: {}
                                }
                            }
                        }
                    },
                    taskStore
                }
            );

            const client = new Client(
                {
                    name: 'test client',
                    version: '1.0'
                },
                {
                    capabilities: {
                        tasks: {
                            requests: {
                                tools: {
                                    call: {}
                                }
                            }
                        }
                    }
                }
            );

            // Register a task-based tool that fails
            mcpServer.experimental.tasks.registerToolTask(
                'failing-task',
                {
                    description: 'A failing task',
                    execution: {
                        taskSupport: 'optional'
                    }
                },
                {
                    createTask: async extra => {
                        const task = await extra.taskStore.createTask({ ttl: 60000, pollInterval: 100 });

                        // Capture taskStore for use in setTimeout
                        const store = extra.taskStore;

                        // Simulate async failure
                        setTimeout(async () => {
                            await store.storeTaskResult(task.taskId, 'failed', {
                                content: [{ type: 'text' as const, text: 'Error occurred' }],
                                isError: true
                            });
                            releaseLatch();
                        }, 150);

                        return { task };
                    },
                    getTask: async extra => {
                        const task = await extra.taskStore.getTask(extra.taskId);
                        if (!task) {
                            throw new Error('Task not found');
                        }
                        return task;
                    },
                    getTaskResult: async extra => {
                        const result = await extra.taskStore.getTaskResult(extra.taskId);
                        return result as CallToolResult;
                    }
                }
            );

            const [clientTransport, serverTransport] = InMemoryTransport.createLinkedPair();

            await Promise.all([client.connect(clientTransport), mcpServer.connect(serverTransport)]);

            // Call the tool WITHOUT task augmentation
            const result = await client.callTool(
                {
                    name: 'failing-task',
                    arguments: {}
                },
                CallToolResultSchema
            );

            // Should receive the error result
            expect(result).toHaveProperty('content');
            expect(result.content).toEqual([{ type: 'text' as const, text: 'Error occurred' }]);
            expect(result.isError).toBe(true);

            // Wait for async operations to complete
            await waitForLatch();
            taskStore.cleanup();
        });

        test('should handle task cancellation during automatic polling', async () => {
            const taskStore = new InMemoryTaskStore();
            const { releaseLatch, waitForLatch } = createLatch();

            const mcpServer = new McpServer(
                {
                    name: 'test server',
                    version: '1.0'
                },
                {
                    capabilities: {
                        tools: {},
                        tasks: {
                            requests: {
                                tools: {
                                    call: {}
                                }
                            }
                        }
                    },
                    taskStore
                }
            );

            const client = new Client(
                {
                    name: 'test client',
                    version: '1.0'
                },
                {
                    capabilities: {
                        tasks: {
                            requests: {
                                tools: {
                                    call: {}
                                }
                            }
                        }
                    }
                }
            );

            // Register a task-based tool that gets cancelled
            mcpServer.experimental.tasks.registerToolTask(
                'cancelled-task',
                {
                    description: 'A task that gets cancelled',
                    execution: {
                        taskSupport: 'optional'
                    }
                },
                {
                    createTask: async extra => {
                        const task = await extra.taskStore.createTask({ ttl: 60000, pollInterval: 100 });

                        // Capture taskStore for use in setTimeout
                        const store = extra.taskStore;

                        // Simulate async cancellation
                        setTimeout(async () => {
                            await store.updateTaskStatus(task.taskId, 'cancelled', 'Task was cancelled');
                            releaseLatch();
                        }, 150);

                        return { task };
                    },
                    getTask: async extra => {
                        const task = await extra.taskStore.getTask(extra.taskId);
                        if (!task) {
                            throw new Error('Task not found');
                        }
                        return task;
                    },
                    getTaskResult: async extra => {
                        const result = await extra.taskStore.getTaskResult(extra.taskId);
                        return result as CallToolResult;
                    }
                }
            );

            const [clientTransport, serverTransport] = InMemoryTransport.createLinkedPair();

            await Promise.all([client.connect(clientTransport), mcpServer.connect(serverTransport)]);

            // Call the tool WITHOUT task augmentation
            const result = await client.callTool(
                {
                    name: 'cancelled-task',
                    arguments: {}
                },
                CallToolResultSchema
            );

            // Should receive an error since cancelled tasks don't have results
            expect(result).toHaveProperty('content');
            expect(result.content).toEqual([{ type: 'text' as const, text: expect.stringContaining('has no result stored') }]);

            // Wait for async operations to complete
            await waitForLatch();
            taskStore.cleanup();
        });

        test('should raise error when registerToolTask is called with taskSupport "forbidden"', () => {
            const taskStore = new InMemoryTaskStore();

            const mcpServer = new McpServer(
                {
                    name: 'test server',
                    version: '1.0'
                },
                {
                    capabilities: {
                        tools: {},
                        tasks: {
                            requests: {
                                tools: {
                                    call: {}
                                }
                            }
                        }
                    },
                    taskStore
                }
            );

            // Attempt to register a task-based tool with taskSupport "forbidden" (cast to bypass type checking)
            expect(() => {
                mcpServer.experimental.tasks.registerToolTask(
                    'invalid-task',
                    {
                        description: 'A task with forbidden support',
                        inputSchema: {
                            input: z.string()
                        },
                        execution: {
                            taskSupport: 'forbidden' as unknown as 'required'
                        }
                    },
                    {
                        createTask: async (_args, extra) => {
                            const task = await extra.taskStore.createTask({ ttl: 60000, pollInterval: 100 });
                            return { task };
                        },
                        getTask: async (_args, extra) => {
                            const task = await extra.taskStore.getTask(extra.taskId);
                            if (!task) {
                                throw new Error('Task not found');
                            }
                            return task;
                        },
                        getTaskResult: async (_args, extra) => {
                            const result = await extra.taskStore.getTaskResult(extra.taskId);
                            return result as CallToolResult;
                        }
                    }
                );
            }).toThrow();

            taskStore.cleanup();
        });
    });
});<|MERGE_RESOLUTION|>--- conflicted
+++ resolved
@@ -371,133 +371,9 @@
                     params: {
                         name: 'test'
                     }
-<<<<<<< HEAD
-                }
-            },
-            CallToolResultSchema
-        );
-
-        expect(callResult.content).toEqual([
-            {
-                type: 'text',
-                text: 'Updated: test, 42'
-            }
-        ]);
-
-        // Update happened before transport was connected, so no notifications should be expected
-        expect(notifications).toHaveLength(0);
-    });
-
-    /***
-     * Test: Updating Tool with outputSchema
-     */
-    test('should update tool with outputSchema', async () => {
-        const mcpServer = new McpServer({
-            name: 'test server',
-            version: '1.0'
-        });
-        const notifications: Notification[] = [];
-        const client = new Client({
-            name: 'test client',
-            version: '1.0'
-        });
-        client.fallbackNotificationHandler = async notification => {
-            notifications.push(notification);
-        };
-
-        // Register initial tool
-        const tool = mcpServer.registerTool(
-            'test',
-            {
-                outputSchema: {
-                    result: z.number()
-                }
-            },
-            async () => ({
-                content: [{ type: 'text', text: '' }],
-                structuredContent: {
-                    result: 42
-                }
-            })
-        );
-
-        // Update the tool with a different outputSchema
-        tool.update({
-            outputSchema: {
-                result: z.number(),
-                sum: z.number()
-            },
-            callback: async () => ({
-                content: [{ type: 'text', text: '' }],
-                structuredContent: {
-                    result: 42,
-                    sum: 100
-                }
-            })
-        });
-
-        const [clientTransport, serverTransport] = InMemoryTransport.createLinkedPair();
-
-        await Promise.all([client.connect(clientTransport), mcpServer.connect(serverTransport)]);
-
-        // Verify the outputSchema was updated
-        const listResult = await client.request(
-            {
-                method: 'tools/list'
-            },
-            ListToolsResultSchema
-        );
-
-        expect(listResult.tools[0].outputSchema).toMatchObject({
-            type: 'object',
-            properties: {
-                result: { type: 'number' },
-                sum: { type: 'number' }
-            }
-        });
-
-        // Call the tool to verify it works with the updated outputSchema
-        const callResult = await client.request(
-            {
-                method: 'tools/call',
-                params: {
-                    name: 'test',
-                    arguments: {}
-                }
-            },
-            CallToolResultSchema
-        );
-
-        expect(callResult.structuredContent).toEqual({
-            result: 42,
-            sum: 100
-        });
-
-        // Update happened before transport was connected, so no notifications should be expected
-        expect(notifications).toHaveLength(0);
-    });
-
-    /***
-     * Test: Tool List Changed Notifications
-     */
-    test('should send tool list changed notifications when connected', async () => {
-        const mcpServer = new McpServer({
-            name: 'test server',
-            version: '1.0'
-        });
-        const notifications: Notification[] = [];
-        const client = new Client({
-            name: 'test client',
-            version: '1.0'
-        });
-        client.fallbackNotificationHandler = async notification => {
-            notifications.push(notification);
-        };
-=======
                 },
                 CallToolResultSchema
             );
->>>>>>> a57303c3
 
             expect(result.content).toEqual([
                 {
@@ -599,6 +475,95 @@
                     text: 'Updated: test, 42'
                 }
             ]);
+
+            // Update happened before transport was connected, so no notifications should be expected
+            expect(notifications).toHaveLength(0);
+        });
+
+        /***
+         * Test: Updating Tool with outputSchema
+         */
+        test('should update tool with outputSchema', async () => {
+            const mcpServer = new McpServer({
+                name: 'test server',
+                version: '1.0'
+            });
+            const notifications: Notification[] = [];
+            const client = new Client({
+                name: 'test client',
+                version: '1.0'
+            });
+            client.fallbackNotificationHandler = async notification => {
+                notifications.push(notification);
+            };
+
+            // Register initial tool
+            const tool = mcpServer.registerTool(
+                'test',
+                {
+                    outputSchema: {
+                        result: z.number()
+                    }
+                },
+                async () => ({
+                    content: [{ type: 'text', text: '' }],
+                    structuredContent: {
+                        result: 42
+                    }
+                })
+            );
+
+            // Update the tool with a different outputSchema
+            tool.update({
+                outputSchema: {
+                    result: z.number(),
+                    sum: z.number()
+                },
+                callback: async () => ({
+                    content: [{ type: 'text', text: '' }],
+                    structuredContent: {
+                        result: 42,
+                        sum: 100
+                    }
+                })
+            });
+
+            const [clientTransport, serverTransport] = InMemoryTransport.createLinkedPair();
+
+            await Promise.all([client.connect(clientTransport), mcpServer.connect(serverTransport)]);
+
+            // Verify the outputSchema was updated
+            const listResult = await client.request(
+                {
+                    method: 'tools/list'
+                },
+                ListToolsResultSchema
+            );
+
+            expect(listResult.tools[0].outputSchema).toMatchObject({
+                type: 'object',
+                properties: {
+                    result: { type: 'number' },
+                    sum: { type: 'number' }
+                }
+            });
+
+            // Call the tool to verify it works with the updated outputSchema
+            const callResult = await client.request(
+                {
+                    method: 'tools/call',
+                    params: {
+                        name: 'test',
+                        arguments: {}
+                    }
+                },
+                CallToolResultSchema
+            );
+
+            expect(callResult.structuredContent).toEqual({
+                result: 42,
+                sum: 100
+            });
 
             // Update happened before transport was connected, so no notifications should be expected
             expect(notifications).toHaveLength(0);
