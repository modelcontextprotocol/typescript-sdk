--- conflicted
+++ resolved
@@ -2315,12 +2315,18 @@
                 version: '1.0'
             });
 
+            const mockDate = new Date().toISOString()
             mcpServer.resource(
                 'test',
                 'test://resource',
                 {
                     description: 'Test resource',
-                    mimeType: 'text/plain'
+                    mimeType: 'text/plain',
+                    annotations: {
+                        audience: ['user'],
+                        priority: 0.5,
+                        lastModified: mockDate
+                    }
                 },
                 async () => ({
                     contents: [
@@ -2346,6 +2352,11 @@
             expect(result.resources).toHaveLength(1);
             expect(result.resources[0].description).toBe('Test resource');
             expect(result.resources[0].mimeType).toBe('text/plain');
+            expect(result.resources[0].annotations).toEqual({
+                audience: ['user'],
+                priority: 0.5,
+                lastModified: mockDate
+            });
         });
 
         /***
@@ -5868,67 +5879,6 @@
             await server.connect(serverTransport);
             await client.connect(clientTransport);
 
-<<<<<<< HEAD
-    mcpServer.resource(
-      "test",
-      "test://resource",
-      {
-        description: "Test resource",
-        mimeType: "text/plain",
-        annotations: {
-          audience: ["assistant"],
-          priority: 0.42,
-          lastModified: "2025-01-12T15:00:58Z"
-        }
-      },
-      async () => ({
-        contents: [
-          {
-            uri: "test://resource",
-            text: "Test content",
-          },
-        ],
-      }),
-    );
-
-    const [clientTransport, serverTransport] =
-      InMemoryTransport.createLinkedPair();
-
-    await Promise.all([
-      client.connect(clientTransport),
-      mcpServer.server.connect(serverTransport),
-    ]);
-
-    const result = await client.request(
-      {
-        method: "resources/list",
-      },
-      ListResourcesResultSchema,
-    );
-
-    expect(result.resources).toHaveLength(1);
-    expect(result.resources[0].description).toBe("Test resource");
-    expect(result.resources[0].mimeType).toBe("text/plain");
-    expect(result.resources[0].annotations).toEqual({
-      audience: ["assistant"],
-      priority: 0.42,
-      lastModified: "2025-01-12T15:00:58Z"
-    });
-  });
-
-  /***
-   * Test: Resource Template Registration
-   */
-  test("should register resource template", async () => {
-    const mcpServer = new McpServer({
-      name: "test server",
-      version: "1.0",
-    });
-    const client = new Client({
-      name: "test client",
-      version: "1.0",
-    });
-=======
             const emailResult = await client.callTool({
                 name: 'contact',
                 arguments: {
@@ -5936,7 +5886,6 @@
                     email: 'test@example.com'
                 }
             });
->>>>>>> 6dd7cd4e
 
             expect(emailResult.content).toEqual([
                 {
