<<<<<<< HEAD
import { Server } from "./index.js";
import { Client } from "../client/index.js";
import { InMemoryTransport } from "../inMemory.js";
import { z } from "zod/v4";
import { McpServer, ResourceTemplate } from "./mcp.js";

describe("Title field backwards compatibility", () => {
  it("should work with tools that have title", async () => {
    const [clientTransport, serverTransport] = InMemoryTransport.createLinkedPair();

    const server = new McpServer(
      { name: "test-server", version: "1.0.0" },
      { capabilities: {} }
    );

    // Register tool with title
    server.registerTool(
      "test-tool",
      {
        title: "Test Tool Display Name",
        description: "A test tool",
        inputSchema: {
          value: z.string()
        }
      },
      async () => ({ content: [{ type: "text", text: "result" }] })
    );

    const client = new Client({ name: "test-client", version: "1.0.0" });

    await server.server.connect(serverTransport);
    await client.connect(clientTransport);

    const tools = await client.listTools();
    expect(tools.tools).toHaveLength(1);
    expect(tools.tools[0].name).toBe("test-tool");
    expect(tools.tools[0].title).toBe("Test Tool Display Name");
    expect(tools.tools[0].description).toBe("A test tool");
  });

  it("should work with tools without title", async () => {
    const [clientTransport, serverTransport] = InMemoryTransport.createLinkedPair();

    const server = new McpServer(
      { name: "test-server", version: "1.0.0" },
      { capabilities: {} }
    );

    // Register tool without title
    server.tool(
      "test-tool",
      "A test tool",
      { value: z.string() },
      async () => ({ content: [{ type: "text", text: "result" }] })
    );

    const client = new Client({ name: "test-client", version: "1.0.0" });

    await server.server.connect(serverTransport);
    await client.connect(clientTransport);

    const tools = await client.listTools();
    expect(tools.tools).toHaveLength(1);
    expect(tools.tools[0].name).toBe("test-tool");
    expect(tools.tools[0].title).toBeUndefined();
    expect(tools.tools[0].description).toBe("A test tool");
  });

  it("should work with prompts that have title using update", async () => {
    const [clientTransport, serverTransport] = InMemoryTransport.createLinkedPair();

    const server = new McpServer(
      { name: "test-server", version: "1.0.0" },
      { capabilities: {} }
    );

    // Register prompt with title by updating after creation
    const prompt = server.prompt(
      "test-prompt",
      "A test prompt",
      async () => ({ messages: [{ role: "user", content: { type: "text", text: "test" } }] })
    );
    prompt.update({ title: "Test Prompt Display Name" });

    const client = new Client({ name: "test-client", version: "1.0.0" });

    await server.server.connect(serverTransport);
    await client.connect(clientTransport);

    const prompts = await client.listPrompts();
    expect(prompts.prompts).toHaveLength(1);
    expect(prompts.prompts[0].name).toBe("test-prompt");
    expect(prompts.prompts[0].title).toBe("Test Prompt Display Name");
    expect(prompts.prompts[0].description).toBe("A test prompt");
  });

  it("should work with prompts using registerPrompt", async () => {
    const [clientTransport, serverTransport] = InMemoryTransport.createLinkedPair();

    const server = new McpServer(
      { name: "test-server", version: "1.0.0" },
      { capabilities: {} }
    );

    // Register prompt with title using registerPrompt
    server.registerPrompt(
      "test-prompt",
      {
        title: "Test Prompt Display Name",
        description: "A test prompt",
        argsSchema: { input: z.string() }
      },
      async ({ input }) => ({
        messages: [{
          role: "user",
          content: { type: "text", text: `test: ${input}` }
        }]
      })
    );

    const client = new Client({ name: "test-client", version: "1.0.0" });

    await server.server.connect(serverTransport);
    await client.connect(clientTransport);

    const prompts = await client.listPrompts();
    expect(prompts.prompts).toHaveLength(1);
    expect(prompts.prompts[0].name).toBe("test-prompt");
    expect(prompts.prompts[0].title).toBe("Test Prompt Display Name");
    expect(prompts.prompts[0].description).toBe("A test prompt");
    expect(prompts.prompts[0].arguments).toHaveLength(1);
  });

  it("should work with resources using registerResource", async () => {
    const [clientTransport, serverTransport] = InMemoryTransport.createLinkedPair();

    const server = new McpServer(
      { name: "test-server", version: "1.0.0" },
      { capabilities: {} }
    );

    // Register resource with title using registerResource
    server.registerResource(
      "test-resource",
      "https://example.com/test",
      {
        title: "Test Resource Display Name",
        description: "A test resource",
        mimeType: "text/plain"
      },
      async () => ({
        contents: [{
          uri: "https://example.com/test",
          text: "test content"
        }]
      })
    );

    const client = new Client({ name: "test-client", version: "1.0.0" });

    await server.server.connect(serverTransport);
    await client.connect(clientTransport);

    const resources = await client.listResources();
    expect(resources.resources).toHaveLength(1);
    expect(resources.resources[0].name).toBe("test-resource");
    expect(resources.resources[0].title).toBe("Test Resource Display Name");
    expect(resources.resources[0].description).toBe("A test resource");
    expect(resources.resources[0].mimeType).toBe("text/plain");
  });

  it("should work with dynamic resources using registerResource", async () => {
    const [clientTransport, serverTransport] = InMemoryTransport.createLinkedPair();

    const server = new McpServer(
      { name: "test-server", version: "1.0.0" },
      { capabilities: {} }
    );

    // Register dynamic resource with title using registerResource
    server.registerResource(
      "user-profile",
      new ResourceTemplate("users://{userId}/profile", { list: undefined }),
      {
        title: "User Profile",
        description: "User profile information"
      },
      async (uri, { userId }, _extra) => ({
        contents: [{
          uri: uri.href,
          text: `Profile data for user ${userId}`
        }]
      })
    );

    const client = new Client({ name: "test-client", version: "1.0.0" });

    await server.server.connect(serverTransport);
    await client.connect(clientTransport);

    const resourceTemplates = await client.listResourceTemplates();
    expect(resourceTemplates.resourceTemplates).toHaveLength(1);
    expect(resourceTemplates.resourceTemplates[0].name).toBe("user-profile");
    expect(resourceTemplates.resourceTemplates[0].title).toBe("User Profile");
    expect(resourceTemplates.resourceTemplates[0].description).toBe("User profile information");
    expect(resourceTemplates.resourceTemplates[0].uriTemplate).toBe("users://{userId}/profile");

    // Test reading the resource
    const readResult = await client.readResource({ uri: "users://123/profile" });
    expect(readResult.contents).toHaveLength(1);
    expect(readResult.contents[0].text).toBe("Profile data for user 123");
  });

  it("should support serverInfo with title", async () => {
    const [clientTransport, serverTransport] = InMemoryTransport.createLinkedPair();

    const server = new Server(
      {
        name: "test-server",
        version: "1.0.0",
        title: "Test Server Display Name"
      },
      { capabilities: {} }
    );

    const client = new Client({ name: "test-client", version: "1.0.0" });

    await server.connect(serverTransport);
    await client.connect(clientTransport);

    const serverInfo = client.getServerVersion();
    expect(serverInfo?.name).toBe("test-server");
    expect(serverInfo?.version).toBe("1.0.0");
    expect(serverInfo?.title).toBe("Test Server Display Name");
  });
=======
import { Server } from './index.js';
import { Client } from '../client/index.js';
import { InMemoryTransport } from '../inMemory.js';
import { z } from 'zod';
import { McpServer, ResourceTemplate } from './mcp.js';

describe('Title field backwards compatibility', () => {
    it('should work with tools that have title', async () => {
        const [clientTransport, serverTransport] = InMemoryTransport.createLinkedPair();

        const server = new McpServer({ name: 'test-server', version: '1.0.0' }, { capabilities: {} });

        // Register tool with title
        server.registerTool(
            'test-tool',
            {
                title: 'Test Tool Display Name',
                description: 'A test tool',
                inputSchema: {
                    value: z.string()
                }
            },
            async () => ({ content: [{ type: 'text', text: 'result' }] })
        );

        const client = new Client({ name: 'test-client', version: '1.0.0' });

        await server.server.connect(serverTransport);
        await client.connect(clientTransport);

        const tools = await client.listTools();
        expect(tools.tools).toHaveLength(1);
        expect(tools.tools[0].name).toBe('test-tool');
        expect(tools.tools[0].title).toBe('Test Tool Display Name');
        expect(tools.tools[0].description).toBe('A test tool');
    });

    it('should work with tools without title', async () => {
        const [clientTransport, serverTransport] = InMemoryTransport.createLinkedPair();

        const server = new McpServer({ name: 'test-server', version: '1.0.0' }, { capabilities: {} });

        // Register tool without title
        server.tool('test-tool', 'A test tool', { value: z.string() }, async () => ({ content: [{ type: 'text', text: 'result' }] }));

        const client = new Client({ name: 'test-client', version: '1.0.0' });

        await server.server.connect(serverTransport);
        await client.connect(clientTransport);

        const tools = await client.listTools();
        expect(tools.tools).toHaveLength(1);
        expect(tools.tools[0].name).toBe('test-tool');
        expect(tools.tools[0].title).toBeUndefined();
        expect(tools.tools[0].description).toBe('A test tool');
    });

    it('should work with prompts that have title using update', async () => {
        const [clientTransport, serverTransport] = InMemoryTransport.createLinkedPair();

        const server = new McpServer({ name: 'test-server', version: '1.0.0' }, { capabilities: {} });

        // Register prompt with title by updating after creation
        const prompt = server.prompt('test-prompt', 'A test prompt', async () => ({
            messages: [{ role: 'user', content: { type: 'text', text: 'test' } }]
        }));
        prompt.update({ title: 'Test Prompt Display Name' });

        const client = new Client({ name: 'test-client', version: '1.0.0' });

        await server.server.connect(serverTransport);
        await client.connect(clientTransport);

        const prompts = await client.listPrompts();
        expect(prompts.prompts).toHaveLength(1);
        expect(prompts.prompts[0].name).toBe('test-prompt');
        expect(prompts.prompts[0].title).toBe('Test Prompt Display Name');
        expect(prompts.prompts[0].description).toBe('A test prompt');
    });

    it('should work with prompts using registerPrompt', async () => {
        const [clientTransport, serverTransport] = InMemoryTransport.createLinkedPair();

        const server = new McpServer({ name: 'test-server', version: '1.0.0' }, { capabilities: {} });

        // Register prompt with title using registerPrompt
        server.registerPrompt(
            'test-prompt',
            {
                title: 'Test Prompt Display Name',
                description: 'A test prompt',
                argsSchema: { input: z.string() }
            },
            async ({ input }) => ({
                messages: [
                    {
                        role: 'user',
                        content: { type: 'text', text: `test: ${input}` }
                    }
                ]
            })
        );

        const client = new Client({ name: 'test-client', version: '1.0.0' });

        await server.server.connect(serverTransport);
        await client.connect(clientTransport);

        const prompts = await client.listPrompts();
        expect(prompts.prompts).toHaveLength(1);
        expect(prompts.prompts[0].name).toBe('test-prompt');
        expect(prompts.prompts[0].title).toBe('Test Prompt Display Name');
        expect(prompts.prompts[0].description).toBe('A test prompt');
        expect(prompts.prompts[0].arguments).toHaveLength(1);
    });

    it('should work with resources using registerResource', async () => {
        const [clientTransport, serverTransport] = InMemoryTransport.createLinkedPair();

        const server = new McpServer({ name: 'test-server', version: '1.0.0' }, { capabilities: {} });

        // Register resource with title using registerResource
        server.registerResource(
            'test-resource',
            'https://example.com/test',
            {
                title: 'Test Resource Display Name',
                description: 'A test resource',
                mimeType: 'text/plain'
            },
            async () => ({
                contents: [
                    {
                        uri: 'https://example.com/test',
                        text: 'test content'
                    }
                ]
            })
        );

        const client = new Client({ name: 'test-client', version: '1.0.0' });

        await server.server.connect(serverTransport);
        await client.connect(clientTransport);

        const resources = await client.listResources();
        expect(resources.resources).toHaveLength(1);
        expect(resources.resources[0].name).toBe('test-resource');
        expect(resources.resources[0].title).toBe('Test Resource Display Name');
        expect(resources.resources[0].description).toBe('A test resource');
        expect(resources.resources[0].mimeType).toBe('text/plain');
    });

    it('should work with dynamic resources using registerResource', async () => {
        const [clientTransport, serverTransport] = InMemoryTransport.createLinkedPair();

        const server = new McpServer({ name: 'test-server', version: '1.0.0' }, { capabilities: {} });

        // Register dynamic resource with title using registerResource
        server.registerResource(
            'user-profile',
            new ResourceTemplate('users://{userId}/profile', { list: undefined }),
            {
                title: 'User Profile',
                description: 'User profile information'
            },
            async (uri, { userId }, _extra) => ({
                contents: [
                    {
                        uri: uri.href,
                        text: `Profile data for user ${userId}`
                    }
                ]
            })
        );

        const client = new Client({ name: 'test-client', version: '1.0.0' });

        await server.server.connect(serverTransport);
        await client.connect(clientTransport);

        const resourceTemplates = await client.listResourceTemplates();
        expect(resourceTemplates.resourceTemplates).toHaveLength(1);
        expect(resourceTemplates.resourceTemplates[0].name).toBe('user-profile');
        expect(resourceTemplates.resourceTemplates[0].title).toBe('User Profile');
        expect(resourceTemplates.resourceTemplates[0].description).toBe('User profile information');
        expect(resourceTemplates.resourceTemplates[0].uriTemplate).toBe('users://{userId}/profile');

        // Test reading the resource
        const readResult = await client.readResource({ uri: 'users://123/profile' });
        expect(readResult.contents).toHaveLength(1);
        expect(readResult.contents[0].text).toBe('Profile data for user 123');
    });

    it('should support serverInfo with title', async () => {
        const [clientTransport, serverTransport] = InMemoryTransport.createLinkedPair();

        const server = new Server(
            {
                name: 'test-server',
                version: '1.0.0',
                title: 'Test Server Display Name'
            },
            { capabilities: {} }
        );

        const client = new Client({ name: 'test-client', version: '1.0.0' });

        await server.connect(serverTransport);
        await client.connect(clientTransport);

        const serverInfo = client.getServerVersion();
        expect(serverInfo?.name).toBe('test-server');
        expect(serverInfo?.version).toBe('1.0.0');
        expect(serverInfo?.title).toBe('Test Server Display Name');
    });
>>>>>>> c5430959
});<|MERGE_RESOLUTION|>--- conflicted
+++ resolved
@@ -1,245 +1,8 @@
-<<<<<<< HEAD
 import { Server } from "./index.js";
 import { Client } from "../client/index.js";
 import { InMemoryTransport } from "../inMemory.js";
 import { z } from "zod/v4";
 import { McpServer, ResourceTemplate } from "./mcp.js";
-
-describe("Title field backwards compatibility", () => {
-  it("should work with tools that have title", async () => {
-    const [clientTransport, serverTransport] = InMemoryTransport.createLinkedPair();
-
-    const server = new McpServer(
-      { name: "test-server", version: "1.0.0" },
-      { capabilities: {} }
-    );
-
-    // Register tool with title
-    server.registerTool(
-      "test-tool",
-      {
-        title: "Test Tool Display Name",
-        description: "A test tool",
-        inputSchema: {
-          value: z.string()
-        }
-      },
-      async () => ({ content: [{ type: "text", text: "result" }] })
-    );
-
-    const client = new Client({ name: "test-client", version: "1.0.0" });
-
-    await server.server.connect(serverTransport);
-    await client.connect(clientTransport);
-
-    const tools = await client.listTools();
-    expect(tools.tools).toHaveLength(1);
-    expect(tools.tools[0].name).toBe("test-tool");
-    expect(tools.tools[0].title).toBe("Test Tool Display Name");
-    expect(tools.tools[0].description).toBe("A test tool");
-  });
-
-  it("should work with tools without title", async () => {
-    const [clientTransport, serverTransport] = InMemoryTransport.createLinkedPair();
-
-    const server = new McpServer(
-      { name: "test-server", version: "1.0.0" },
-      { capabilities: {} }
-    );
-
-    // Register tool without title
-    server.tool(
-      "test-tool",
-      "A test tool",
-      { value: z.string() },
-      async () => ({ content: [{ type: "text", text: "result" }] })
-    );
-
-    const client = new Client({ name: "test-client", version: "1.0.0" });
-
-    await server.server.connect(serverTransport);
-    await client.connect(clientTransport);
-
-    const tools = await client.listTools();
-    expect(tools.tools).toHaveLength(1);
-    expect(tools.tools[0].name).toBe("test-tool");
-    expect(tools.tools[0].title).toBeUndefined();
-    expect(tools.tools[0].description).toBe("A test tool");
-  });
-
-  it("should work with prompts that have title using update", async () => {
-    const [clientTransport, serverTransport] = InMemoryTransport.createLinkedPair();
-
-    const server = new McpServer(
-      { name: "test-server", version: "1.0.0" },
-      { capabilities: {} }
-    );
-
-    // Register prompt with title by updating after creation
-    const prompt = server.prompt(
-      "test-prompt",
-      "A test prompt",
-      async () => ({ messages: [{ role: "user", content: { type: "text", text: "test" } }] })
-    );
-    prompt.update({ title: "Test Prompt Display Name" });
-
-    const client = new Client({ name: "test-client", version: "1.0.0" });
-
-    await server.server.connect(serverTransport);
-    await client.connect(clientTransport);
-
-    const prompts = await client.listPrompts();
-    expect(prompts.prompts).toHaveLength(1);
-    expect(prompts.prompts[0].name).toBe("test-prompt");
-    expect(prompts.prompts[0].title).toBe("Test Prompt Display Name");
-    expect(prompts.prompts[0].description).toBe("A test prompt");
-  });
-
-  it("should work with prompts using registerPrompt", async () => {
-    const [clientTransport, serverTransport] = InMemoryTransport.createLinkedPair();
-
-    const server = new McpServer(
-      { name: "test-server", version: "1.0.0" },
-      { capabilities: {} }
-    );
-
-    // Register prompt with title using registerPrompt
-    server.registerPrompt(
-      "test-prompt",
-      {
-        title: "Test Prompt Display Name",
-        description: "A test prompt",
-        argsSchema: { input: z.string() }
-      },
-      async ({ input }) => ({
-        messages: [{
-          role: "user",
-          content: { type: "text", text: `test: ${input}` }
-        }]
-      })
-    );
-
-    const client = new Client({ name: "test-client", version: "1.0.0" });
-
-    await server.server.connect(serverTransport);
-    await client.connect(clientTransport);
-
-    const prompts = await client.listPrompts();
-    expect(prompts.prompts).toHaveLength(1);
-    expect(prompts.prompts[0].name).toBe("test-prompt");
-    expect(prompts.prompts[0].title).toBe("Test Prompt Display Name");
-    expect(prompts.prompts[0].description).toBe("A test prompt");
-    expect(prompts.prompts[0].arguments).toHaveLength(1);
-  });
-
-  it("should work with resources using registerResource", async () => {
-    const [clientTransport, serverTransport] = InMemoryTransport.createLinkedPair();
-
-    const server = new McpServer(
-      { name: "test-server", version: "1.0.0" },
-      { capabilities: {} }
-    );
-
-    // Register resource with title using registerResource
-    server.registerResource(
-      "test-resource",
-      "https://example.com/test",
-      {
-        title: "Test Resource Display Name",
-        description: "A test resource",
-        mimeType: "text/plain"
-      },
-      async () => ({
-        contents: [{
-          uri: "https://example.com/test",
-          text: "test content"
-        }]
-      })
-    );
-
-    const client = new Client({ name: "test-client", version: "1.0.0" });
-
-    await server.server.connect(serverTransport);
-    await client.connect(clientTransport);
-
-    const resources = await client.listResources();
-    expect(resources.resources).toHaveLength(1);
-    expect(resources.resources[0].name).toBe("test-resource");
-    expect(resources.resources[0].title).toBe("Test Resource Display Name");
-    expect(resources.resources[0].description).toBe("A test resource");
-    expect(resources.resources[0].mimeType).toBe("text/plain");
-  });
-
-  it("should work with dynamic resources using registerResource", async () => {
-    const [clientTransport, serverTransport] = InMemoryTransport.createLinkedPair();
-
-    const server = new McpServer(
-      { name: "test-server", version: "1.0.0" },
-      { capabilities: {} }
-    );
-
-    // Register dynamic resource with title using registerResource
-    server.registerResource(
-      "user-profile",
-      new ResourceTemplate("users://{userId}/profile", { list: undefined }),
-      {
-        title: "User Profile",
-        description: "User profile information"
-      },
-      async (uri, { userId }, _extra) => ({
-        contents: [{
-          uri: uri.href,
-          text: `Profile data for user ${userId}`
-        }]
-      })
-    );
-
-    const client = new Client({ name: "test-client", version: "1.0.0" });
-
-    await server.server.connect(serverTransport);
-    await client.connect(clientTransport);
-
-    const resourceTemplates = await client.listResourceTemplates();
-    expect(resourceTemplates.resourceTemplates).toHaveLength(1);
-    expect(resourceTemplates.resourceTemplates[0].name).toBe("user-profile");
-    expect(resourceTemplates.resourceTemplates[0].title).toBe("User Profile");
-    expect(resourceTemplates.resourceTemplates[0].description).toBe("User profile information");
-    expect(resourceTemplates.resourceTemplates[0].uriTemplate).toBe("users://{userId}/profile");
-
-    // Test reading the resource
-    const readResult = await client.readResource({ uri: "users://123/profile" });
-    expect(readResult.contents).toHaveLength(1);
-    expect(readResult.contents[0].text).toBe("Profile data for user 123");
-  });
-
-  it("should support serverInfo with title", async () => {
-    const [clientTransport, serverTransport] = InMemoryTransport.createLinkedPair();
-
-    const server = new Server(
-      {
-        name: "test-server",
-        version: "1.0.0",
-        title: "Test Server Display Name"
-      },
-      { capabilities: {} }
-    );
-
-    const client = new Client({ name: "test-client", version: "1.0.0" });
-
-    await server.connect(serverTransport);
-    await client.connect(clientTransport);
-
-    const serverInfo = client.getServerVersion();
-    expect(serverInfo?.name).toBe("test-server");
-    expect(serverInfo?.version).toBe("1.0.0");
-    expect(serverInfo?.title).toBe("Test Server Display Name");
-  });
-=======
-import { Server } from './index.js';
-import { Client } from '../client/index.js';
-import { InMemoryTransport } from '../inMemory.js';
-import { z } from 'zod';
-import { McpServer, ResourceTemplate } from './mcp.js';
 
 describe('Title field backwards compatibility', () => {
     it('should work with tools that have title', async () => {
@@ -451,5 +214,4 @@
         expect(serverInfo?.version).toBe('1.0.0');
         expect(serverInfo?.title).toBe('Test Server Display Name');
     });
->>>>>>> c5430959
 });