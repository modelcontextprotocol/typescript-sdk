import http from 'http';
import { jest } from '@jest/globals';
import { SSEServerTransport } from './sse.js';
import { McpServer } from './mcp.js';
<<<<<<< HEAD
import { createServer, type Server } from "node:http";
import { AddressInfo } from "node:net";
import { z } from 'zod/v4';
=======
import { createServer, type Server } from 'node:http';
import { AddressInfo } from 'node:net';
import { z } from 'zod';
>>>>>>> c5430959
import { CallToolResult, JSONRPCMessage } from 'src/types.js';

const createMockResponse = () => {
    const res = {
        writeHead: jest.fn<http.ServerResponse['writeHead']>().mockReturnThis(),
        write: jest.fn<http.ServerResponse['write']>().mockReturnThis(),
        on: jest.fn<http.ServerResponse['on']>().mockReturnThis(),
        end: jest.fn<http.ServerResponse['end']>().mockReturnThis()
    };

    return res as unknown as jest.Mocked<http.ServerResponse>;
};

const createMockRequest = ({ headers = {}, body }: { headers?: Record<string, string>; body?: string } = {}) => {
    const mockReq = {
        headers,
        body: body ? body : undefined,
        auth: {
            token: 'test-token'
        },
        on: jest.fn<http.IncomingMessage['on']>().mockImplementation((event, listener) => {
            const mockListener = listener as unknown as (...args: unknown[]) => void;
            if (event === 'data') {
                mockListener(Buffer.from(body || '') as unknown as Error);
            }
            if (event === 'error') {
                mockListener(new Error('test'));
            }
            if (event === 'end') {
                mockListener();
            }
            if (event === 'close') {
                setTimeout(listener, 100);
            }
            return mockReq;
        }),
        listeners: jest.fn<http.IncomingMessage['listeners']>(),
        removeListener: jest.fn<http.IncomingMessage['removeListener']>()
    } as unknown as http.IncomingMessage;

    return mockReq;
};

/**
 * Helper to create and start test HTTP server with MCP setup
 */
async function createTestServerWithSse(args: { mockRes: http.ServerResponse }): Promise<{
    server: Server;
    transport: SSEServerTransport;
    mcpServer: McpServer;
    baseUrl: URL;
    sessionId: string;
    serverPort: number;
}> {
    const mcpServer = new McpServer({ name: 'test-server', version: '1.0.0' }, { capabilities: { logging: {} } });

    mcpServer.tool(
        'greet',
        'A simple greeting tool',
        { name: z.string().describe('Name to greet') },
        async ({ name }): Promise<CallToolResult> => {
            return { content: [{ type: 'text', text: `Hello, ${name}!` }] };
        }
    );

    const endpoint = '/messages';

    const transport = new SSEServerTransport(endpoint, args.mockRes);
    const sessionId = transport.sessionId;

    await mcpServer.connect(transport);

    const server = createServer(async (req, res) => {
        try {
            await transport.handlePostMessage(req, res);
        } catch (error) {
            console.error('Error handling request:', error);
            if (!res.headersSent) res.writeHead(500).end();
        }
    });

    const baseUrl = await new Promise<URL>(resolve => {
        server.listen(0, '127.0.0.1', () => {
            const addr = server.address() as AddressInfo;
            resolve(new URL(`http://127.0.0.1:${addr.port}`));
        });
    });

    const port = (server.address() as AddressInfo).port;

    return { server, transport, mcpServer, baseUrl, sessionId, serverPort: port };
}

async function readAllSSEEvents(response: Response): Promise<string[]> {
    const reader = response.body?.getReader();
    if (!reader) throw new Error('No readable stream');

    const events: string[] = [];
    const decoder = new TextDecoder();

    try {
        while (true) {
            const { done, value } = await reader.read();
            if (done) break;

            if (value) {
                events.push(decoder.decode(value));
            }
        }
    } finally {
        reader.releaseLock();
    }

    return events;
}

/**
 * Helper to send JSON-RPC request
 */
async function sendSsePostRequest(
    baseUrl: URL,
    message: JSONRPCMessage | JSONRPCMessage[],
    sessionId?: string,
    extraHeaders?: Record<string, string>
): Promise<Response> {
    const headers: Record<string, string> = {
        'Content-Type': 'application/json',
        Accept: 'application/json, text/event-stream',
        ...extraHeaders
    };

    if (sessionId) {
        baseUrl.searchParams.set('sessionId', sessionId);
    }

    return fetch(baseUrl, {
        method: 'POST',
        headers,
        body: JSON.stringify(message)
    });
}

describe('SSEServerTransport', () => {
    async function initializeServer(baseUrl: URL): Promise<void> {
        const response = await sendSsePostRequest(baseUrl, {
            jsonrpc: '2.0',
            method: 'initialize',
            params: {
                clientInfo: { name: 'test-client', version: '1.0' },
                protocolVersion: '2025-03-26',
                capabilities: {}
            },

            id: 'init-1'
        } as JSONRPCMessage);

        expect(response.status).toBe(202);

        const text = await readAllSSEEvents(response);

        expect(text).toHaveLength(1);
        expect(text[0]).toBe('Accepted');
    }

    describe('start method', () => {
        it('should correctly append sessionId to a simple relative endpoint', async () => {
            const mockRes = createMockResponse();
            const endpoint = '/messages';
            const transport = new SSEServerTransport(endpoint, mockRes);
            const expectedSessionId = transport.sessionId;

            await transport.start();

            expect(mockRes.writeHead).toHaveBeenCalledWith(200, expect.any(Object));
            expect(mockRes.write).toHaveBeenCalledTimes(1);
            expect(mockRes.write).toHaveBeenCalledWith(`event: endpoint\ndata: /messages?sessionId=${expectedSessionId}\n\n`);
        });

        it('should correctly append sessionId to an endpoint with existing query parameters', async () => {
            const mockRes = createMockResponse();
            const endpoint = '/messages?foo=bar&baz=qux';
            const transport = new SSEServerTransport(endpoint, mockRes);
            const expectedSessionId = transport.sessionId;

            await transport.start();

            expect(mockRes.writeHead).toHaveBeenCalledWith(200, expect.any(Object));
            expect(mockRes.write).toHaveBeenCalledTimes(1);
            expect(mockRes.write).toHaveBeenCalledWith(
                `event: endpoint\ndata: /messages?foo=bar&baz=qux&sessionId=${expectedSessionId}\n\n`
            );
        });

        it('should correctly append sessionId to an endpoint with a hash fragment', async () => {
            const mockRes = createMockResponse();
            const endpoint = '/messages#section1';
            const transport = new SSEServerTransport(endpoint, mockRes);
            const expectedSessionId = transport.sessionId;

            await transport.start();

            expect(mockRes.writeHead).toHaveBeenCalledWith(200, expect.any(Object));
            expect(mockRes.write).toHaveBeenCalledTimes(1);
            expect(mockRes.write).toHaveBeenCalledWith(`event: endpoint\ndata: /messages?sessionId=${expectedSessionId}#section1\n\n`);
        });

        it('should correctly append sessionId to an endpoint with query parameters and a hash fragment', async () => {
            const mockRes = createMockResponse();
            const endpoint = '/messages?key=value#section2';
            const transport = new SSEServerTransport(endpoint, mockRes);
            const expectedSessionId = transport.sessionId;

            await transport.start();

            expect(mockRes.writeHead).toHaveBeenCalledWith(200, expect.any(Object));
            expect(mockRes.write).toHaveBeenCalledTimes(1);
            expect(mockRes.write).toHaveBeenCalledWith(
                `event: endpoint\ndata: /messages?key=value&sessionId=${expectedSessionId}#section2\n\n`
            );
        });

        it('should correctly handle the root path endpoint "/"', async () => {
            const mockRes = createMockResponse();
            const endpoint = '/';
            const transport = new SSEServerTransport(endpoint, mockRes);
            const expectedSessionId = transport.sessionId;

            await transport.start();

            expect(mockRes.writeHead).toHaveBeenCalledWith(200, expect.any(Object));
            expect(mockRes.write).toHaveBeenCalledTimes(1);
            expect(mockRes.write).toHaveBeenCalledWith(`event: endpoint\ndata: /?sessionId=${expectedSessionId}\n\n`);
        });

        it('should correctly handle an empty string endpoint ""', async () => {
            const mockRes = createMockResponse();
            const endpoint = '';
            const transport = new SSEServerTransport(endpoint, mockRes);
            const expectedSessionId = transport.sessionId;

            await transport.start();

            expect(mockRes.writeHead).toHaveBeenCalledWith(200, expect.any(Object));
            expect(mockRes.write).toHaveBeenCalledTimes(1);
            expect(mockRes.write).toHaveBeenCalledWith(`event: endpoint\ndata: /?sessionId=${expectedSessionId}\n\n`);
        });

        /**
         * Test: Tool With Request Info
         */
        it('should pass request info to tool callback', async () => {
            const mockRes = createMockResponse();
            const { mcpServer, baseUrl, sessionId, serverPort } = await createTestServerWithSse({ mockRes });
            await initializeServer(baseUrl);

            mcpServer.tool(
                'test-request-info',
                'A simple test tool with request info',
                { name: z.string().describe('Name to greet') },
                async ({ name }, { requestInfo }): Promise<CallToolResult> => {
                    return {
                        content: [
                            { type: 'text', text: `Hello, ${name}!` },
                            { type: 'text', text: `${JSON.stringify(requestInfo)}` }
                        ]
                    };
                }
            );

            const toolCallMessage: JSONRPCMessage = {
                jsonrpc: '2.0',
                method: 'tools/call',
                params: {
                    name: 'test-request-info',
                    arguments: {
                        name: 'Test User'
                    }
                },
                id: 'call-1'
            };

            const response = await sendSsePostRequest(baseUrl, toolCallMessage, sessionId);

            expect(response.status).toBe(202);

            expect(mockRes.write).toHaveBeenCalledWith(`event: endpoint\ndata: /messages?sessionId=${sessionId}\n\n`);

            const expectedMessage = {
                result: {
                    content: [
                        {
                            type: 'text',
                            text: 'Hello, Test User!'
                        },
                        {
                            type: 'text',
                            text: JSON.stringify({
                                headers: {
                                    host: `127.0.0.1:${serverPort}`,
                                    connection: 'keep-alive',
                                    'content-type': 'application/json',
                                    accept: 'application/json, text/event-stream',
                                    'accept-language': '*',
                                    'sec-fetch-mode': 'cors',
                                    'user-agent': 'node',
                                    'accept-encoding': 'gzip, deflate',
                                    'content-length': '124'
                                }
                            })
                        }
                    ]
                },
                jsonrpc: '2.0',
                id: 'call-1'
            };
            expect(mockRes.write).toHaveBeenCalledWith(`event: message\ndata: ${JSON.stringify(expectedMessage)}\n\n`);
        });
    });

    describe('handlePostMessage method', () => {
        it('should return 500 if server has not started', async () => {
            const mockReq = createMockRequest();
            const mockRes = createMockResponse();
            const endpoint = '/messages';
            const transport = new SSEServerTransport(endpoint, mockRes);

            const error = 'SSE connection not established';
            await expect(transport.handlePostMessage(mockReq, mockRes)).rejects.toThrow(error);
            expect(mockRes.writeHead).toHaveBeenCalledWith(500);
            expect(mockRes.end).toHaveBeenCalledWith(error);
        });

        it('should return 400 if content-type is not application/json', async () => {
            const mockReq = createMockRequest({ headers: { 'content-type': 'text/plain' } });
            const mockRes = createMockResponse();
            const endpoint = '/messages';
            const transport = new SSEServerTransport(endpoint, mockRes);
            await transport.start();

            transport.onerror = jest.fn();
            const error = 'Unsupported content-type: text/plain';
            await expect(transport.handlePostMessage(mockReq, mockRes)).resolves.toBe(undefined);
            expect(mockRes.writeHead).toHaveBeenCalledWith(400);
            expect(mockRes.end).toHaveBeenCalledWith(expect.stringContaining(error));
            expect(transport.onerror).toHaveBeenCalledWith(new Error(error));
        });

        it('should return 400 if message has not a valid schema', async () => {
            const invalidMessage = JSON.stringify({
                // missing jsonrpc field
                method: 'call',
                params: [1, 2, 3],
                id: 1
            });
            const mockReq = createMockRequest({
                headers: { 'content-type': 'application/json' },
                body: invalidMessage
            });
            const mockRes = createMockResponse();
            const endpoint = '/messages';
            const transport = new SSEServerTransport(endpoint, mockRes);
            await transport.start();

            transport.onmessage = jest.fn();
            await transport.handlePostMessage(mockReq, mockRes);
            expect(mockRes.writeHead).toHaveBeenCalledWith(400);
            expect(transport.onmessage).not.toHaveBeenCalled();
            expect(mockRes.end).toHaveBeenCalledWith(`Invalid message: ${invalidMessage}`);
        });

        it('should return 202 if message has a valid schema', async () => {
            const validMessage = JSON.stringify({
                jsonrpc: '2.0',
                method: 'call',
                params: {
                    a: 1,
                    b: 2,
                    c: 3
                },
                id: 1
            });
            const mockReq = createMockRequest({
                headers: { 'content-type': 'application/json' },
                body: validMessage
            });
            const mockRes = createMockResponse();
            const endpoint = '/messages';
            const transport = new SSEServerTransport(endpoint, mockRes);
            await transport.start();

            transport.onmessage = jest.fn();
            await transport.handlePostMessage(mockReq, mockRes);
            expect(mockRes.writeHead).toHaveBeenCalledWith(202);
            expect(mockRes.end).toHaveBeenCalledWith('Accepted');
            expect(transport.onmessage).toHaveBeenCalledWith(
                {
                    jsonrpc: '2.0',
                    method: 'call',
                    params: {
                        a: 1,
                        b: 2,
                        c: 3
                    },
                    id: 1
                },
                {
                    authInfo: {
                        token: 'test-token'
                    },
                    requestInfo: {
                        headers: {
                            'content-type': 'application/json'
                        }
                    }
                }
            );
        });
    });

    describe('close method', () => {
        it('should call onclose', async () => {
            const mockRes = createMockResponse();
            const endpoint = '/messages';
            const transport = new SSEServerTransport(endpoint, mockRes);
            await transport.start();
            transport.onclose = jest.fn();
            await transport.close();
            expect(transport.onclose).toHaveBeenCalled();
        });
    });

    describe('send method', () => {
        it('should call onsend', async () => {
            const mockRes = createMockResponse();
            const endpoint = '/messages';
            const transport = new SSEServerTransport(endpoint, mockRes);
            await transport.start();
            expect(mockRes.write).toHaveBeenCalledTimes(1);
            expect(mockRes.write).toHaveBeenCalledWith(expect.stringContaining('event: endpoint'));
            expect(mockRes.write).toHaveBeenCalledWith(expect.stringContaining(`data: /messages?sessionId=${transport.sessionId}`));
        });
    });

    describe('DNS rebinding protection', () => {
        beforeEach(() => {
            jest.clearAllMocks();
        });

        describe('Host header validation', () => {
            it('should accept requests with allowed host headers', async () => {
                const mockRes = createMockResponse();
                const transport = new SSEServerTransport('/messages', mockRes, {
                    allowedHosts: ['localhost:3000', 'example.com'],
                    enableDnsRebindingProtection: true
                });
                await transport.start();

                const mockReq = createMockRequest({
                    headers: {
                        host: 'localhost:3000',
                        'content-type': 'application/json'
                    }
                });
                const mockHandleRes = createMockResponse();

                await transport.handlePostMessage(mockReq, mockHandleRes, { jsonrpc: '2.0', method: 'test' });

                expect(mockHandleRes.writeHead).toHaveBeenCalledWith(202);
                expect(mockHandleRes.end).toHaveBeenCalledWith('Accepted');
            });

            it('should reject requests with disallowed host headers', async () => {
                const mockRes = createMockResponse();
                const transport = new SSEServerTransport('/messages', mockRes, {
                    allowedHosts: ['localhost:3000'],
                    enableDnsRebindingProtection: true
                });
                await transport.start();

                const mockReq = createMockRequest({
                    headers: {
                        host: 'evil.com',
                        'content-type': 'application/json'
                    }
                });
                const mockHandleRes = createMockResponse();

                await transport.handlePostMessage(mockReq, mockHandleRes, { jsonrpc: '2.0', method: 'test' });

                expect(mockHandleRes.writeHead).toHaveBeenCalledWith(403);
                expect(mockHandleRes.end).toHaveBeenCalledWith('Invalid Host header: evil.com');
            });

            it('should reject requests without host header when allowedHosts is configured', async () => {
                const mockRes = createMockResponse();
                const transport = new SSEServerTransport('/messages', mockRes, {
                    allowedHosts: ['localhost:3000'],
                    enableDnsRebindingProtection: true
                });
                await transport.start();

                const mockReq = createMockRequest({
                    headers: {
                        'content-type': 'application/json'
                    }
                });
                const mockHandleRes = createMockResponse();

                await transport.handlePostMessage(mockReq, mockHandleRes, { jsonrpc: '2.0', method: 'test' });

                expect(mockHandleRes.writeHead).toHaveBeenCalledWith(403);
                expect(mockHandleRes.end).toHaveBeenCalledWith('Invalid Host header: undefined');
            });
        });

        describe('Origin header validation', () => {
            it('should accept requests with allowed origin headers', async () => {
                const mockRes = createMockResponse();
                const transport = new SSEServerTransport('/messages', mockRes, {
                    allowedOrigins: ['http://localhost:3000', 'https://example.com'],
                    enableDnsRebindingProtection: true
                });
                await transport.start();

                const mockReq = createMockRequest({
                    headers: {
                        origin: 'http://localhost:3000',
                        'content-type': 'application/json'
                    }
                });
                const mockHandleRes = createMockResponse();

                await transport.handlePostMessage(mockReq, mockHandleRes, { jsonrpc: '2.0', method: 'test' });

                expect(mockHandleRes.writeHead).toHaveBeenCalledWith(202);
                expect(mockHandleRes.end).toHaveBeenCalledWith('Accepted');
            });

            it('should reject requests with disallowed origin headers', async () => {
                const mockRes = createMockResponse();
                const transport = new SSEServerTransport('/messages', mockRes, {
                    allowedOrigins: ['http://localhost:3000'],
                    enableDnsRebindingProtection: true
                });
                await transport.start();

                const mockReq = createMockRequest({
                    headers: {
                        origin: 'http://evil.com',
                        'content-type': 'application/json'
                    }
                });
                const mockHandleRes = createMockResponse();

                await transport.handlePostMessage(mockReq, mockHandleRes, { jsonrpc: '2.0', method: 'test' });

                expect(mockHandleRes.writeHead).toHaveBeenCalledWith(403);
                expect(mockHandleRes.end).toHaveBeenCalledWith('Invalid Origin header: http://evil.com');
            });
        });

        describe('Content-Type validation', () => {
            it('should accept requests with application/json content-type', async () => {
                const mockRes = createMockResponse();
                const transport = new SSEServerTransport('/messages', mockRes);
                await transport.start();

                const mockReq = createMockRequest({
                    headers: {
                        'content-type': 'application/json'
                    }
                });
                const mockHandleRes = createMockResponse();

                await transport.handlePostMessage(mockReq, mockHandleRes, { jsonrpc: '2.0', method: 'test' });

                expect(mockHandleRes.writeHead).toHaveBeenCalledWith(202);
                expect(mockHandleRes.end).toHaveBeenCalledWith('Accepted');
            });

            it('should accept requests with application/json with charset', async () => {
                const mockRes = createMockResponse();
                const transport = new SSEServerTransport('/messages', mockRes);
                await transport.start();

                const mockReq = createMockRequest({
                    headers: {
                        'content-type': 'application/json; charset=utf-8'
                    }
                });
                const mockHandleRes = createMockResponse();

                await transport.handlePostMessage(mockReq, mockHandleRes, { jsonrpc: '2.0', method: 'test' });

                expect(mockHandleRes.writeHead).toHaveBeenCalledWith(202);
                expect(mockHandleRes.end).toHaveBeenCalledWith('Accepted');
            });

            it('should reject requests with non-application/json content-type when protection is enabled', async () => {
                const mockRes = createMockResponse();
                const transport = new SSEServerTransport('/messages', mockRes);
                await transport.start();

                const mockReq = createMockRequest({
                    headers: {
                        'content-type': 'text/plain'
                    }
                });
                const mockHandleRes = createMockResponse();

                await transport.handlePostMessage(mockReq, mockHandleRes, { jsonrpc: '2.0', method: 'test' });

                expect(mockHandleRes.writeHead).toHaveBeenCalledWith(400);
                expect(mockHandleRes.end).toHaveBeenCalledWith('Error: Unsupported content-type: text/plain');
            });
        });

        describe('enableDnsRebindingProtection option', () => {
            it('should skip all validations when enableDnsRebindingProtection is false', async () => {
                const mockRes = createMockResponse();
                const transport = new SSEServerTransport('/messages', mockRes, {
                    allowedHosts: ['localhost:3000'],
                    allowedOrigins: ['http://localhost:3000'],
                    enableDnsRebindingProtection: false
                });
                await transport.start();

                const mockReq = createMockRequest({
                    headers: {
                        host: 'evil.com',
                        origin: 'http://evil.com',
                        'content-type': 'text/plain'
                    }
                });
                const mockHandleRes = createMockResponse();

                await transport.handlePostMessage(mockReq, mockHandleRes, { jsonrpc: '2.0', method: 'test' });

                // Should pass even with invalid headers because protection is disabled
                expect(mockHandleRes.writeHead).toHaveBeenCalledWith(400);
                // The error should be from content-type parsing, not DNS rebinding protection
                expect(mockHandleRes.end).toHaveBeenCalledWith('Error: Unsupported content-type: text/plain');
            });
        });

        describe('Combined validations', () => {
            it('should validate both host and origin when both are configured', async () => {
                const mockRes = createMockResponse();
                const transport = new SSEServerTransport('/messages', mockRes, {
                    allowedHosts: ['localhost:3000'],
                    allowedOrigins: ['http://localhost:3000'],
                    enableDnsRebindingProtection: true
                });
                await transport.start();

                // Valid host, invalid origin
                const mockReq1 = createMockRequest({
                    headers: {
                        host: 'localhost:3000',
                        origin: 'http://evil.com',
                        'content-type': 'application/json'
                    }
                });
                const mockHandleRes1 = createMockResponse();

                await transport.handlePostMessage(mockReq1, mockHandleRes1, { jsonrpc: '2.0', method: 'test' });

                expect(mockHandleRes1.writeHead).toHaveBeenCalledWith(403);
                expect(mockHandleRes1.end).toHaveBeenCalledWith('Invalid Origin header: http://evil.com');

                // Invalid host, valid origin
                const mockReq2 = createMockRequest({
                    headers: {
                        host: 'evil.com',
                        origin: 'http://localhost:3000',
                        'content-type': 'application/json'
                    }
                });
                const mockHandleRes2 = createMockResponse();

                await transport.handlePostMessage(mockReq2, mockHandleRes2, { jsonrpc: '2.0', method: 'test' });

                expect(mockHandleRes2.writeHead).toHaveBeenCalledWith(403);
                expect(mockHandleRes2.end).toHaveBeenCalledWith('Invalid Host header: evil.com');

                // Both valid
                const mockReq3 = createMockRequest({
                    headers: {
                        host: 'localhost:3000',
                        origin: 'http://localhost:3000',
                        'content-type': 'application/json'
                    }
                });
                const mockHandleRes3 = createMockResponse();

                await transport.handlePostMessage(mockReq3, mockHandleRes3, { jsonrpc: '2.0', method: 'test' });

                expect(mockHandleRes3.writeHead).toHaveBeenCalledWith(202);
                expect(mockHandleRes3.end).toHaveBeenCalledWith('Accepted');
            });
        });
    });
});<|MERGE_RESOLUTION|>--- conflicted
+++ resolved
@@ -2,15 +2,9 @@
 import { jest } from '@jest/globals';
 import { SSEServerTransport } from './sse.js';
 import { McpServer } from './mcp.js';
-<<<<<<< HEAD
 import { createServer, type Server } from "node:http";
 import { AddressInfo } from "node:net";
 import { z } from 'zod/v4';
-=======
-import { createServer, type Server } from 'node:http';
-import { AddressInfo } from 'node:net';
-import { z } from 'zod';
->>>>>>> c5430959
 import { CallToolResult, JSONRPCMessage } from 'src/types.js';
 
 const createMockResponse = () => {
