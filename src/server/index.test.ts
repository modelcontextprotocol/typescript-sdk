--- conflicted
+++ resolved
@@ -3,13 +3,9 @@
 import { Client } from '../client/index.js';
 import { InMemoryTransport } from '../inMemory.js';
 import type { Transport } from '../shared/transport.js';
-<<<<<<< HEAD
 import { toArrayAsync, type ResponseMessage } from '../shared/responseMessage.js';
 import type { CreateMessageResult, ElicitResult, Task } from '../types.js';
-import { createMcpExpressApp } from './index.js';
-=======
 import { createMcpExpressApp } from './express.js';
->>>>>>> 2d2c8ffa
 import {
     CreateMessageRequestSchema,
     CreateMessageResultSchema,
