--- conflicted
+++ resolved
@@ -2,56 +2,6 @@
 import { zodToJsonSchema } from 'zod-to-json-schema';
 import { z, ZodRawShape, ZodObject, ZodString, AnyZodObject, ZodTypeAny, ZodType, ZodTypeDef, ZodOptional } from 'zod';
 import {
-<<<<<<< HEAD
-  z,
-  ZodRawShape,
-  ZodObject,
-  ZodString,
-  AnyZodObject,
-  ZodTypeAny,
-  ZodType,
-  ZodTypeDef,
-  ZodOptional,
-} from "zod";
-import {
-  Implementation,
-  Tool,
-  ListToolsResult,
-  CallToolResult,
-  McpError,
-  ErrorCode,
-  CompleteRequest,
-  CompleteResult,
-  PromptReference,
-  ResourceTemplateReference,
-  BaseMetadata,
-  Resource,
-  ListResourcesResult,
-  ListResourceTemplatesRequestSchema,
-  ReadResourceRequestSchema,
-  ListToolsRequestSchema,
-  CallToolRequestSchema,
-  ListResourcesRequestSchema,
-  ListPromptsRequestSchema,
-  GetPromptRequestSchema,
-  CompleteRequestSchema,
-  ListPromptsResult,
-  Prompt,
-  PromptArgument,
-  GetPromptResult,
-  ReadResourceResult,
-  ServerRequest,
-  ServerNotification,
-  ToolAnnotations,
-  CallToolResultUnstructured,
-  CallToolResultStructured,
-  LoggingMessageNotification,
-} from "../types.js";
-import { Completable, CompletableDef } from "./completable.js";
-import { UriTemplate, Variables } from "../shared/uriTemplate.js";
-import { RequestHandlerExtra } from "../shared/protocol.js";
-import { Transport } from "../shared/transport.js";
-=======
     Implementation,
     Tool,
     ListToolsResult,
@@ -81,13 +31,15 @@
     ServerRequest,
     ServerNotification,
     ToolAnnotations,
-    LoggingMessageNotification
+    LoggingMessageNotification,
+    CallToolResultStructured,
+    CallToolResultUnstructured
 } from '../types.js';
 import { Completable, CompletableDef } from './completable.js';
 import { UriTemplate, Variables } from '../shared/uriTemplate.js';
 import { RequestHandlerExtra } from '../shared/protocol.js';
 import { Transport } from '../shared/transport.js';
->>>>>>> 783d53be
+
 
 /**
  * High-level MCP server that provides a simpler API for working with resources, tools, and prompts.
@@ -839,7 +791,7 @@
     /**
      * Registers a tool with a config object and callback.
      */
-    registerTool<InputArgs extends ZodRawShape, OutputArgs extends ZodRawShape>(
+    registerTool<InputArgs extends ZodRawShape, OutputArgs extends ZodRawShape | undefined>(
         name: string,
         config: {
             title?: string;
@@ -849,7 +801,7 @@
             annotations?: ToolAnnotations;
             _meta?: Record<string, unknown>;
         },
-        cb: ToolCallback<InputArgs>
+        cb: ToolCallback<InputArgs, OutputArgs>
     ): RegisteredTool {
         if (this._registeredTools[name]) {
             throw new Error(`Tool ${name} is already registered`);
@@ -908,39 +860,6 @@
         if (rest.length > 1) {
             argsSchema = rest.shift() as PromptArgsRawShape;
         }
-<<<<<<< HEAD
-      } else if (typeof firstArg === "object" && firstArg !== null) {
-        // Not a ZodRawShape, so must be annotations in this position
-        // Case: tool(name, annotations, cb)
-        // Or: tool(name, description, annotations, cb)
-        annotations = rest.shift() as ToolAnnotations;
-      }
-    }
-    const callback = rest[0] as ToolCallback<ZodRawShape | undefined>;
-
-    return this._createRegisteredTool(name, undefined, description, inputSchema, outputSchema, annotations, undefined, callback)
-  }
-
-  /**
-   * Registers a tool with a config object and callback.
-   */
-  registerTool<InputArgs extends ZodRawShape, OutputArgs extends ZodRawShape | undefined>(
-    name: string,
-    config: {
-      title?: string;
-      description?: string;
-      inputSchema?: InputArgs;
-      outputSchema?: OutputArgs;
-      annotations?: ToolAnnotations;
-      _meta?: Record<string, unknown>;
-    },
-    cb: ToolCallback<InputArgs, OutputArgs>
-  ): RegisteredTool {
-    if (this._registeredTools[name]) {
-      throw new Error(`Tool ${name} is already registered`);
-    }
-=======
->>>>>>> 783d53be
 
         const cb = rest[0] as PromptCallback<PromptArgsRawShape | undefined>;
         const registeredPrompt = this._createRegisteredPrompt(name, undefined, description, argsSchema, cb);
@@ -1097,7 +1016,6 @@
  * - `content` if the tool does not have an outputSchema OR if an outputSchema is defined, content *SHOULD* have the serialized JSON structuredContent in a text content for backwards compatibility
  * - Both fields are optional but typically one should be provided
  */
-<<<<<<< HEAD
 export type ToolCallback<InputArgs extends undefined | ZodRawShape = undefined, OutputArgs extends undefined | ZodRawShape = undefined> =
   InputArgs extends ZodRawShape
   ? (
@@ -1115,14 +1033,6 @@
       : OutputArgs extends undefined
       ? CallToolResultUnstructured | Promise<CallToolResultUnstructured>
       : never;
-=======
-export type ToolCallback<Args extends undefined | ZodRawShape = undefined> = Args extends ZodRawShape
-    ? (
-          args: z.objectOutputType<Args, ZodTypeAny>,
-          extra: RequestHandlerExtra<ServerRequest, ServerNotification>
-      ) => CallToolResult | Promise<CallToolResult>
-    : (extra: RequestHandlerExtra<ServerRequest, ServerNotification>) => CallToolResult | Promise<CallToolResult>;
->>>>>>> 783d53be
 
 export type RegisteredTool = {
     title?: string;
