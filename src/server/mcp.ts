--- conflicted
+++ resolved
@@ -803,12 +803,8 @@
     inputSchema: ZodRawShape | undefined,
     outputSchema: ZodRawShape | undefined,
     annotations: ToolAnnotations | undefined,
-<<<<<<< HEAD
-    callback: ToolCallback<ZodRawShape | undefined>,
-=======
     _meta: Record<string, unknown> | undefined,
     callback: ToolCallback<ZodRawShape | undefined>
->>>>>>> ebf39330
   ): RegisteredTool {
     const registeredTool: RegisteredTool = {
       title,
@@ -830,21 +826,6 @@
           if (updates.name)
             this._registeredTools[updates.name] = registeredTool;
         }
-<<<<<<< HEAD
-        if (typeof updates.title !== "undefined")
-          registeredTool.title = updates.title;
-        if (typeof updates.description !== "undefined")
-          registeredTool.description = updates.description;
-        if (typeof updates.paramsSchema !== "undefined")
-          registeredTool.inputSchema = z.object(updates.paramsSchema);
-        if (typeof updates.callback !== "undefined")
-          registeredTool.callback = updates.callback;
-        if (typeof updates.annotations !== "undefined")
-          registeredTool.annotations = updates.annotations;
-        if (typeof updates.enabled !== "undefined")
-          registeredTool.enabled = updates.enabled;
-        this.sendToolListChanged();
-=======
         if (typeof updates.title !== "undefined") registeredTool.title = updates.title
         if (typeof updates.description !== "undefined") registeredTool.description = updates.description
         if (typeof updates.paramsSchema !== "undefined") registeredTool.inputSchema = z.object(updates.paramsSchema)
@@ -853,7 +834,6 @@
         if (typeof updates._meta !== "undefined") registeredTool._meta = updates._meta
         if (typeof updates.enabled !== "undefined") registeredTool.enabled = updates.enabled
         this.sendToolListChanged()
->>>>>>> ebf39330
       },
     };
     this._registeredTools[name] = registeredTool;
@@ -973,19 +953,7 @@
     }
     const callback = rest[0] as ToolCallback<ZodRawShape | undefined>;
 
-<<<<<<< HEAD
-    return this._createRegisteredTool(
-      name,
-      undefined,
-      description,
-      inputSchema,
-      outputSchema,
-      annotations,
-      callback,
-    );
-=======
     return this._createRegisteredTool(name, undefined, description, inputSchema, outputSchema, annotations, undefined, callback)
->>>>>>> ebf39330
   }
 
   /**
@@ -1007,12 +975,7 @@
       throw new Error(`Tool ${name} is already registered`);
     }
 
-<<<<<<< HEAD
-    const { title, description, inputSchema, outputSchema, annotations } =
-      config;
-=======
     const { title, description, inputSchema, outputSchema, annotations, _meta } = config;
->>>>>>> ebf39330
 
     return this._createRegisteredTool(
       name,
@@ -1021,12 +984,8 @@
       inputSchema,
       outputSchema,
       annotations,
-<<<<<<< HEAD
-      cb as ToolCallback<ZodRawShape | undefined>,
-=======
       _meta,
       cb as ToolCallback<ZodRawShape | undefined>
->>>>>>> ebf39330
     );
   }
 
@@ -1265,22 +1224,6 @@
   enabled: boolean;
   enable(): void;
   disable(): void;
-<<<<<<< HEAD
-  update<
-    InputArgs extends ZodRawShape,
-    OutputArgs extends ZodRawShape,
-  >(updates: {
-    name?: string | null;
-    title?: string;
-    description?: string;
-    paramsSchema?: InputArgs;
-    outputSchema?: OutputArgs;
-    annotations?: ToolAnnotations;
-    callback?: ToolCallback<InputArgs>;
-    enabled?: boolean;
-  }): void;
-  remove(): void;
-=======
   update<InputArgs extends ZodRawShape, OutputArgs extends ZodRawShape>(
     updates: {
       name?: string | null,
@@ -1294,7 +1237,6 @@
       enabled?: boolean
     }): void
   remove(): void
->>>>>>> ebf39330
 };
 
 const EMPTY_OBJECT_JSON_SCHEMA = {
