--- conflicted
+++ resolved
@@ -6,9 +6,7 @@
     PromptMessageSchema,
     CallToolResultSchema,
     CompleteRequestSchema,
-<<<<<<< HEAD
-    ToolSchema
-=======
+    ToolSchema,
     ToolUseContentSchema,
     ToolResultContentSchema,
     ToolChoiceSchema,
@@ -16,7 +14,6 @@
     CreateMessageRequestSchema,
     CreateMessageResultSchema,
     ClientCapabilitiesSchema
->>>>>>> 43189335
 } from './types.js';
 
 describe('Types', () => {
@@ -323,7 +320,6 @@
         });
     });
 
-<<<<<<< HEAD
     describe('ToolSchema - JSON Schema 2020-12 support', () => {
         test('should accept inputSchema with $schema field', () => {
             const tool = {
@@ -447,7 +443,9 @@
             };
             const result = ToolSchema.safeParse(tool);
             expect(result.success).toBe(true);
-=======
+        });
+    });
+
     describe('ToolUseContent', () => {
         test('should validate a tool call content', () => {
             const toolCall = {
@@ -916,7 +914,6 @@
                 expect(result.data.sampling?.context).toBeDefined();
                 expect(result.data.sampling?.tools).toBeDefined();
             }
->>>>>>> 43189335
         });
     });
 });