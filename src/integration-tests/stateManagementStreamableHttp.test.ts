--- conflicted
+++ resolved
@@ -5,19 +5,8 @@
 import { StreamableHTTPClientTransport } from '../client/streamableHttp.js';
 import { McpServer } from '../server/mcp.js';
 import { StreamableHTTPServerTransport } from '../server/streamableHttp.js';
-<<<<<<< HEAD
 import { CallToolResultSchema, ListToolsResultSchema, ListResourcesResultSchema, ListPromptsResultSchema, LATEST_PROTOCOL_VERSION } from '../types.js';
 import { z } from 'zod/v4';
-=======
-import {
-    CallToolResultSchema,
-    ListToolsResultSchema,
-    ListResourcesResultSchema,
-    ListPromptsResultSchema,
-    LATEST_PROTOCOL_VERSION
-} from '../types.js';
-import { z } from 'zod';
->>>>>>> c5430959
 
 describe('Streamable HTTP Transport Session Management', () => {
     // Function to set up the server with optional session management
