--- conflicted
+++ resolved
@@ -8,93 +8,6 @@
 
 // Create an MCP server with implementation details
 const getServer = () => {
-<<<<<<< HEAD
-  const server = new McpServer({
-    name: 'json-response-streamable-http-server',
-    version: '1.0.0',
-  }, {
-    capabilities: {
-      logging: {},
-    }
-  });
-
-  // Register a simple tool that returns a greeting
-  server.registerTool(
-    'greet',
-    {
-      title: 'Greeting Tool',
-      description: 'A simple greeting tool',
-      inputSchema: {
-        name: z.string().describe('Name to greet'),
-      },
-      outputSchema: {
-        greeting: z.string()
-      }
-    },
-    async ({ name }): Promise<CallToolResult> => {
-      const output = { greeting: `Hello, ${name}!` };
-      return {
-        content: [
-          {
-            type: 'text',
-            text: JSON.stringify(output),
-          },
-        ],
-        structuredContent: output
-      };
-    }
-  );
-
-  // Register a tool that sends multiple greetings with notifications
-  server.registerTool(
-    'multi-greet',
-    {
-      title: 'Multiple Greeting Tool',
-      description: 'A tool that sends different greetings with delays between them',
-      inputSchema: {
-        name: z.string().describe('Name to greet'),
-      },
-      outputSchema: {
-        greeting: z.string()
-      }
-    },
-    async ({ name }, extra): Promise<CallToolResult> => {
-      const sleep = (ms: number) => new Promise(resolve => setTimeout(resolve, ms));
-
-      await server.sendLoggingMessage({
-        level: "debug",
-        data: `Starting multi-greet for ${name}`
-      }, extra.sessionId);
-
-      await sleep(1000); // Wait 1 second before first greeting
-
-      await server.sendLoggingMessage({
-        level: "info",
-        data: `Sending first greeting to ${name}`
-      }, extra.sessionId);
-
-      await sleep(1000); // Wait another second before second greeting
-
-      await server.sendLoggingMessage({
-        level: "info",
-        data: `Sending second greeting to ${name}`
-      }, extra.sessionId);
-
-      const output = { greeting: `Good morning, ${name}!` };
-      return {
-        content: [
-          {
-            type: 'text',
-            text: JSON.stringify(output),
-          }
-        ],
-        structuredContent: output
-      };
-    }
-  );
-  return server;
-}
-=======
     const server = new McpServer(
         {
             name: 'json-response-streamable-http-server',
@@ -176,7 +89,6 @@
     );
     return server;
 };
->>>>>>> 29b65b0c
 
 const app = express();
 app.use(express.json());
