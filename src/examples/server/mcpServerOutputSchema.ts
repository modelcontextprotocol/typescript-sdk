#!/usr/bin/env node
/**
 * Example MCP server using the high-level McpServer API with outputSchema
 * This demonstrates how to easily create tools with structured output
 */

<<<<<<< HEAD
import { McpServer } from "../../server/mcp.js";
import { StdioServerTransport } from "../../server/stdio.js";
import { z } from "zod/v4";
=======
import { McpServer } from '../../server/mcp.js';
import { StdioServerTransport } from '../../server/stdio.js';
import { z } from 'zod';
>>>>>>> c5430959

const server = new McpServer({
    name: 'mcp-output-schema-high-level-example',
    version: '1.0.0'
});

// Define a tool with structured output - Weather data
server.registerTool(
    'get_weather',
    {
        description: 'Get weather information for a city',
        inputSchema: {
            city: z.string().describe('City name'),
            country: z.string().describe('Country code (e.g., US, UK)')
        },
        outputSchema: {
            temperature: z.object({
                celsius: z.number(),
                fahrenheit: z.number()
            }),
            conditions: z.enum(['sunny', 'cloudy', 'rainy', 'stormy', 'snowy']),
            humidity: z.number().min(0).max(100),
            wind: z.object({
                speed_kmh: z.number(),
                direction: z.string()
            })
        }
    },
    async ({ city, country }) => {
        // Parameters are available but not used in this example
        void city;
        void country;
        // Simulate weather API call
        const temp_c = Math.round((Math.random() * 35 - 5) * 10) / 10;
        const conditions = ['sunny', 'cloudy', 'rainy', 'stormy', 'snowy'][Math.floor(Math.random() * 5)];

        const structuredContent = {
            temperature: {
                celsius: temp_c,
                fahrenheit: Math.round(((temp_c * 9) / 5 + 32) * 10) / 10
            },
            conditions,
            humidity: Math.round(Math.random() * 100),
            wind: {
                speed_kmh: Math.round(Math.random() * 50),
                direction: ['N', 'NE', 'E', 'SE', 'S', 'SW', 'W', 'NW'][Math.floor(Math.random() * 8)]
            }
        };

        return {
            content: [
                {
                    type: 'text',
                    text: JSON.stringify(structuredContent, null, 2)
                }
            ],
            structuredContent
        };
    }
);

async function main() {
    const transport = new StdioServerTransport();
    await server.connect(transport);
    console.error('High-level Output Schema Example Server running on stdio');
}

main().catch(error => {
    console.error('Server error:', error);
    process.exit(1);
});<|MERGE_RESOLUTION|>--- conflicted
+++ resolved
@@ -4,15 +4,9 @@
  * This demonstrates how to easily create tools with structured output
  */
 
-<<<<<<< HEAD
 import { McpServer } from "../../server/mcp.js";
 import { StdioServerTransport } from "../../server/stdio.js";
 import { z } from "zod/v4";
-=======
-import { McpServer } from '../../server/mcp.js';
-import { StdioServerTransport } from '../../server/stdio.js';
-import { z } from 'zod';
->>>>>>> c5430959
 
 const server = new McpServer({
     name: 'mcp-output-schema-high-level-example',
