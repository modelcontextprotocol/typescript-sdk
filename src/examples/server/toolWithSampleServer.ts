// Run with: npx tsx src/examples/server/toolWithSampleServer.ts

import { McpServer } from '../../server/mcp.js';
import { StdioServerTransport } from '../../server/stdio.js';
import { z } from 'zod';

const mcpServer = new McpServer({
    name: 'tools-with-sample-server',
    version: '1.0.0'
});

// Tool that uses LLM sampling to summarize any text
mcpServer.registerTool(
    'summarize',
    {
        description: 'Summarize any text using an LLM',
        inputSchema: {
            text: z.string().describe('Text to summarize')
        }
    },
    async ({ text }) => {
        // Call the LLM through MCP sampling
        const response = await mcpServer.server.createMessage({
            messages: [
                {
                    role: 'user',
                    content: {
                        type: 'text',
                        text: `Please summarize the following text concisely:\n\n${text}`
                    }
                }
            ],
            maxTokens: 500
        });

<<<<<<< HEAD
    // Extract all text content blocks from the response
    const parts: string[] = [];
    for (const content of Array.isArray(response.content) ? response.content : [response.content]) {
      if (content.type === "text") {
        parts.push(content.text);
      } else {
        throw new Error(`Unexpected content type: ${content.type}`);
      }
    }

    return {
      content: [
        {
          type: "text",
          text: parts.join('\n'),
        },
      ],
    };
  }
=======
        return {
            content: [
                {
                    type: 'text',
                    text: response.content.type === 'text' ? response.content.text : 'Unable to generate summary'
                }
            ]
        };
    }
>>>>>>> 0e482dbd
);

async function main() {
    const transport = new StdioServerTransport();
    await mcpServer.connect(transport);
    console.log('MCP server is running...');
}

main().catch(error => {
    console.error('Server error:', error);
    process.exit(1);
});<|MERGE_RESOLUTION|>--- conflicted
+++ resolved
@@ -33,37 +33,25 @@
             maxTokens: 500
         });
 
-<<<<<<< HEAD
-    // Extract all text content blocks from the response
-    const parts: string[] = [];
-    for (const content of Array.isArray(response.content) ? response.content : [response.content]) {
-      if (content.type === "text") {
-        parts.push(content.text);
-      } else {
-        throw new Error(`Unexpected content type: ${content.type}`);
-      }
-    }
+        // Extract all text content blocks from the response
+        const parts: string[] = [];
+        for (const content of Array.isArray(response.content) ? response.content : [response.content]) {
+            if (content.type === "text") {
+                parts.push(content.text);
+            } else {
+                throw new Error(`Unexpected content type: ${content.type}`);
+            }
+        }
 
-    return {
-      content: [
-        {
-          type: "text",
-          text: parts.join('\n'),
-        },
-      ],
-    };
-  }
-=======
         return {
             content: [
                 {
-                    type: 'text',
-                    text: response.content.type === 'text' ? response.content.text : 'Unable to generate summary'
-                }
-            ]
+                type: "text",
+                text: parts.join('\n'),
+                },
+            ],
         };
     }
->>>>>>> 0e482dbd
 );
 
 async function main() {
