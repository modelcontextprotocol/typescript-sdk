import { Client } from '../../client/index.js';
import { StreamableHTTPClientTransport } from '../../client/streamableHttp.js';
import { createInterface } from 'node:readline';
import {
    ListToolsRequest,
    ListToolsResultSchema,
    CallToolRequest,
    CallToolResultSchema,
    ListPromptsRequest,
    ListPromptsResultSchema,
    GetPromptRequest,
    GetPromptResultSchema,
    ListResourcesRequest,
    ListResourcesResultSchema,
    LoggingMessageNotificationSchema,
    ResourceListChangedNotificationSchema,
    ElicitRequestSchema,
    ResourceLink,
    ReadResourceRequest,
    ReadResourceResultSchema,
<<<<<<< HEAD
    RELATED_TASK_META_KEY
=======
    ErrorCode,
    McpError
>>>>>>> 0c1cbf0d
} from '../../types.js';
import { getDisplayName } from '../../shared/metadataUtils.js';
import { Ajv } from 'ajv';

// Create readline interface for user input
const readline = createInterface({
    input: process.stdin,
    output: process.stdout
});

// Track received notifications for debugging resumability
let notificationCount = 0;

// Global client and transport for interactive commands
let client: Client | null = null;
let transport: StreamableHTTPClientTransport | null = null;
let serverUrl = 'http://localhost:3000/mcp';
let notificationsToolLastEventId: string | undefined = undefined;
let sessionId: string | undefined = undefined;

async function main(): Promise<void> {
    console.log('MCP Interactive Client');
    console.log('=====================');

    // Connect to server immediately with default settings
    await connect();

    // Print help and start the command loop
    printHelp();
    commandLoop();
}

function printHelp(): void {
    console.log('\nAvailable commands:');
    console.log('  connect [url]              - Connect to MCP server (default: http://localhost:3000/mcp)');
    console.log('  disconnect                 - Disconnect from server');
    console.log('  terminate-session          - Terminate the current session');
    console.log('  reconnect                  - Reconnect to the server');
    console.log('  list-tools                 - List available tools');
    console.log('  call-tool <name> [args]    - Call a tool with optional JSON arguments');
    console.log('  call-tool-task <name> [args] - Call a tool with task-based execution (example: call-tool-task delay {"duration":3000})');
    console.log('  greet [name]               - Call the greet tool');
    console.log('  multi-greet [name]         - Call the multi-greet tool with notifications');
    console.log('  collect-info [type]        - Test form elicitation with collect-user-info tool (contact/preferences/feedback)');
    console.log('  start-notifications [interval] [count] - Start periodic notifications');
    console.log('  run-notifications-tool-with-resumability [interval] [count] - Run notification tool with resumability');
    console.log('  list-prompts               - List available prompts');
    console.log('  get-prompt [name] [args]   - Get a prompt with optional JSON arguments');
    console.log('  list-resources             - List available resources');
    console.log('  read-resource <uri>        - Read a specific resource by URI');
    console.log('  help                       - Show this help');
    console.log('  quit                       - Exit the program');
}

function commandLoop(): void {
    readline.question('\n> ', async input => {
        const args = input.trim().split(/\s+/);
        const command = args[0]?.toLowerCase();

        try {
            switch (command) {
                case 'connect':
                    await connect(args[1]);
                    break;

                case 'disconnect':
                    await disconnect();
                    break;

                case 'terminate-session':
                    await terminateSession();
                    break;

                case 'reconnect':
                    await reconnect();
                    break;

                case 'list-tools':
                    await listTools();
                    break;

                case 'call-tool':
                    if (args.length < 2) {
                        console.log('Usage: call-tool <name> [args]');
                    } else {
                        const toolName = args[1];
                        let toolArgs = {};
                        if (args.length > 2) {
                            try {
                                toolArgs = JSON.parse(args.slice(2).join(' '));
                            } catch {
                                console.log('Invalid JSON arguments. Using empty args.');
                            }
                        }
                        await callTool(toolName, toolArgs);
                    }
                    break;

                case 'greet':
                    await callGreetTool(args[1] || 'MCP User');
                    break;

                case 'multi-greet':
                    await callMultiGreetTool(args[1] || 'MCP User');
                    break;

                case 'collect-info':
                    await callCollectInfoTool(args[1] || 'contact');
                    break;

                case 'start-notifications': {
                    const interval = args[1] ? parseInt(args[1], 10) : 2000;
                    const count = args[2] ? parseInt(args[2], 10) : 10;
                    await startNotifications(interval, count);
                    break;
                }

                case 'run-notifications-tool-with-resumability': {
                    const interval = args[1] ? parseInt(args[1], 10) : 2000;
                    const count = args[2] ? parseInt(args[2], 10) : 10;
                    await runNotificationsToolWithResumability(interval, count);
                    break;
                }

                case 'call-tool-task':
                    if (args.length < 2) {
                        console.log('Usage: call-tool-task <name> [args]');
                    } else {
                        const toolName = args[1];
                        let toolArgs = {};
                        if (args.length > 2) {
                            try {
                                toolArgs = JSON.parse(args.slice(2).join(' '));
                            } catch {
                                console.log('Invalid JSON arguments. Using empty args.');
                            }
                        }
                        await callToolTask(toolName, toolArgs);
                    }
                    break;

                case 'list-prompts':
                    await listPrompts();
                    break;

                case 'get-prompt':
                    if (args.length < 2) {
                        console.log('Usage: get-prompt <name> [args]');
                    } else {
                        const promptName = args[1];
                        let promptArgs = {};
                        if (args.length > 2) {
                            try {
                                promptArgs = JSON.parse(args.slice(2).join(' '));
                            } catch {
                                console.log('Invalid JSON arguments. Using empty args.');
                            }
                        }
                        await getPrompt(promptName, promptArgs);
                    }
                    break;

                case 'list-resources':
                    await listResources();
                    break;

                case 'read-resource':
                    if (args.length < 2) {
                        console.log('Usage: read-resource <uri>');
                    } else {
                        await readResource(args[1]);
                    }
                    break;

                case 'help':
                    printHelp();
                    break;

                case 'quit':
                case 'exit':
                    await cleanup();
                    return;

                default:
                    if (command) {
                        console.log(`Unknown command: ${command}`);
                    }
                    break;
            }
        } catch (error) {
            console.error(`Error executing command: ${error}`);
        }

        // Continue the command loop
        commandLoop();
    });
}

async function connect(url?: string): Promise<void> {
    if (client) {
        console.log('Already connected. Disconnect first.');
        return;
    }

    if (url) {
        serverUrl = url;
    }

    console.log(`Connecting to ${serverUrl}...`);

    try {
        // Create a new client with form elicitation capability
        client = new Client(
            {
                name: 'example-client',
                version: '1.0.0'
            },
            {
                capabilities: {
                    elicitation: {
                        form: {}
                    }
                }
            }
        );
        client.onerror = error => {
            console.error('\x1b[31mClient error:', error, '\x1b[0m');
        };

        // Set up elicitation request handler with proper validation
        client.setRequestHandler(ElicitRequestSchema, async request => {
            if (request.params.mode !== 'form') {
                throw new McpError(ErrorCode.InvalidParams, `Unsupported elicitation mode: ${request.params.mode}`);
            }
            console.log('\n🔔 Elicitation (form) Request Received:');
            console.log(`Message: ${request.params.message}`);
            console.log(`Related Task: ${request.params._meta?.[RELATED_TASK_META_KEY]?.taskId}`);
            console.log('Requested Schema:');
            console.log(JSON.stringify(request.params.requestedSchema, null, 2));

            const schema = request.params.requestedSchema;
            const properties = schema.properties;
            const required = schema.required || [];

            // Set up AJV validator for the requested schema
            const ajv = new Ajv();
            const validate = ajv.compile(schema);

            let attempts = 0;
            const maxAttempts = 3;

            while (attempts < maxAttempts) {
                attempts++;
                console.log(`\nPlease provide the following information (attempt ${attempts}/${maxAttempts}):`);

                const content: Record<string, unknown> = {};
                let inputCancelled = false;

                // Collect input for each field
                for (const [fieldName, fieldSchema] of Object.entries(properties)) {
                    const field = fieldSchema as {
                        type?: string;
                        title?: string;
                        description?: string;
                        default?: unknown;
                        enum?: string[];
                        minimum?: number;
                        maximum?: number;
                        minLength?: number;
                        maxLength?: number;
                        format?: string;
                    };

                    const isRequired = required.includes(fieldName);
                    let prompt = `${field.title || fieldName}`;

                    // Add helpful information to the prompt
                    if (field.description) {
                        prompt += ` (${field.description})`;
                    }
                    if (field.enum) {
                        prompt += ` [options: ${field.enum.join(', ')}]`;
                    }
                    if (field.type === 'number' || field.type === 'integer') {
                        if (field.minimum !== undefined && field.maximum !== undefined) {
                            prompt += ` [${field.minimum}-${field.maximum}]`;
                        } else if (field.minimum !== undefined) {
                            prompt += ` [min: ${field.minimum}]`;
                        } else if (field.maximum !== undefined) {
                            prompt += ` [max: ${field.maximum}]`;
                        }
                    }
                    if (field.type === 'string' && field.format) {
                        prompt += ` [format: ${field.format}]`;
                    }
                    if (isRequired) {
                        prompt += ' *required*';
                    }
                    if (field.default !== undefined) {
                        prompt += ` [default: ${field.default}]`;
                    }

                    prompt += ': ';

                    const answer = await new Promise<string>(resolve => {
                        readline.question(prompt, input => {
                            resolve(input.trim());
                        });
                    });

                    // Check for cancellation
                    if (answer.toLowerCase() === 'cancel' || answer.toLowerCase() === 'c') {
                        inputCancelled = true;
                        break;
                    }

                    // Parse and validate the input
                    try {
                        if (answer === '' && field.default !== undefined) {
                            content[fieldName] = field.default;
                        } else if (answer === '' && !isRequired) {
                            // Skip optional empty fields
                            continue;
                        } else if (answer === '') {
                            throw new Error(`${fieldName} is required`);
                        } else {
                            // Parse the value based on type
                            let parsedValue: unknown;

                            if (field.type === 'boolean') {
                                parsedValue = answer.toLowerCase() === 'true' || answer.toLowerCase() === 'yes' || answer === '1';
                            } else if (field.type === 'number') {
                                parsedValue = parseFloat(answer);
                                if (isNaN(parsedValue as number)) {
                                    throw new Error(`${fieldName} must be a valid number`);
                                }
                            } else if (field.type === 'integer') {
                                parsedValue = parseInt(answer, 10);
                                if (isNaN(parsedValue as number)) {
                                    throw new Error(`${fieldName} must be a valid integer`);
                                }
                            } else if (field.enum) {
                                if (!field.enum.includes(answer)) {
                                    throw new Error(`${fieldName} must be one of: ${field.enum.join(', ')}`);
                                }
                                parsedValue = answer;
                            } else {
                                parsedValue = answer;
                            }

                            content[fieldName] = parsedValue;
                        }
                    } catch (error) {
                        console.log(`❌ Error: ${error}`);
                        // Continue to next attempt
                        break;
                    }
                }

                if (inputCancelled) {
                    return { action: 'cancel' };
                }

                // If we didn't complete all fields due to an error, try again
                if (
                    Object.keys(content).length !==
                    Object.keys(properties).filter(name => required.includes(name) || content[name] !== undefined).length
                ) {
                    if (attempts < maxAttempts) {
                        console.log('Please try again...');
                        continue;
                    } else {
                        console.log('Maximum attempts reached. Declining request.');
                        return { action: 'decline' };
                    }
                }

                // Validate the complete object against the schema
                const isValid = validate(content);

                if (!isValid) {
                    console.log('❌ Validation errors:');
                    validate.errors?.forEach(error => {
                        console.log(`  - ${error.instancePath || 'root'}: ${error.message}`);
                    });

                    if (attempts < maxAttempts) {
                        console.log('Please correct the errors and try again...');
                        continue;
                    } else {
                        console.log('Maximum attempts reached. Declining request.');
                        return { action: 'decline' };
                    }
                }

                // Show the collected data and ask for confirmation
                console.log('\n✅ Collected data:');
                console.log(JSON.stringify(content, null, 2));

                const confirmAnswer = await new Promise<string>(resolve => {
                    readline.question('\nSubmit this information? (yes/no/cancel): ', input => {
                        resolve(input.trim().toLowerCase());
                    });
                });

                if (confirmAnswer === 'yes' || confirmAnswer === 'y') {
                    return {
                        action: 'accept',
                        content
                    };
                } else if (confirmAnswer === 'cancel' || confirmAnswer === 'c') {
                    return { action: 'cancel' };
                } else if (confirmAnswer === 'no' || confirmAnswer === 'n') {
                    if (attempts < maxAttempts) {
                        console.log('Please re-enter the information...');
                        continue;
                    } else {
                        return { action: 'decline' };
                    }
                }
            }

            console.log('Maximum attempts reached. Declining request.');
            return { action: 'decline' };
        });

        transport = new StreamableHTTPClientTransport(new URL(serverUrl), {
            sessionId: sessionId
        });

        // Set up notification handlers
        client.setNotificationHandler(LoggingMessageNotificationSchema, notification => {
            notificationCount++;
            console.log(`\nNotification #${notificationCount}: ${notification.params.level} - ${notification.params.data}`);
            // Re-display the prompt
            process.stdout.write('> ');
        });

        client.setNotificationHandler(ResourceListChangedNotificationSchema, async _ => {
            console.log(`\nResource list changed notification received!`);
            try {
                if (!client) {
                    console.log('Client disconnected, cannot fetch resources');
                    return;
                }
                const resourcesResult = await client.request(
                    {
                        method: 'resources/list',
                        params: {}
                    },
                    ListResourcesResultSchema
                );
                console.log('Available resources count:', resourcesResult.resources.length);
            } catch {
                console.log('Failed to list resources after change notification');
            }
            // Re-display the prompt
            process.stdout.write('> ');
        });

        // Connect the client
        await client.connect(transport);
        sessionId = transport.sessionId;
        console.log('Transport created with session ID:', sessionId);
        console.log('Connected to MCP server');
    } catch (error) {
        console.error('Failed to connect:', error);
        client = null;
        transport = null;
    }
}

async function disconnect(): Promise<void> {
    if (!client || !transport) {
        console.log('Not connected.');
        return;
    }

    try {
        await transport.close();
        console.log('Disconnected from MCP server');
        client = null;
        transport = null;
    } catch (error) {
        console.error('Error disconnecting:', error);
    }
}

async function terminateSession(): Promise<void> {
    if (!client || !transport) {
        console.log('Not connected.');
        return;
    }

    try {
        console.log('Terminating session with ID:', transport.sessionId);
        await transport.terminateSession();
        console.log('Session terminated successfully');

        // Check if sessionId was cleared after termination
        if (!transport.sessionId) {
            console.log('Session ID has been cleared');
            sessionId = undefined;

            // Also close the transport and clear client objects
            await transport.close();
            console.log('Transport closed after session termination');
            client = null;
            transport = null;
        } else {
            console.log('Server responded with 405 Method Not Allowed (session termination not supported)');
            console.log('Session ID is still active:', transport.sessionId);
        }
    } catch (error) {
        console.error('Error terminating session:', error);
    }
}

async function reconnect(): Promise<void> {
    if (client) {
        await disconnect();
    }
    await connect();
}

async function listTools(): Promise<void> {
    if (!client) {
        console.log('Not connected to server.');
        return;
    }

    try {
        const toolsRequest: ListToolsRequest = {
            method: 'tools/list',
            params: {}
        };
        const toolsResult = await client.request(toolsRequest, ListToolsResultSchema);

        console.log('Available tools:');
        if (toolsResult.tools.length === 0) {
            console.log('  No tools available');
        } else {
            for (const tool of toolsResult.tools) {
                console.log(`  - id: ${tool.name}, name: ${getDisplayName(tool)}, description: ${tool.description}`);
            }
        }
    } catch (error) {
        console.log(`Tools not supported by this server (${error})`);
    }
}

async function callTool(name: string, args: Record<string, unknown>): Promise<void> {
    if (!client) {
        console.log('Not connected to server.');
        return;
    }

    try {
        const request: CallToolRequest = {
            method: 'tools/call',
            params: {
                name,
                arguments: args
            }
        };

        console.log(`Calling tool '${name}' with args:`, args);
        const result = await client.request(request, CallToolResultSchema);

        console.log('Tool result:');
        const resourceLinks: ResourceLink[] = [];

        result.content.forEach(item => {
            if (item.type === 'text') {
                console.log(`  ${item.text}`);
            } else if (item.type === 'resource_link') {
                const resourceLink = item as ResourceLink;
                resourceLinks.push(resourceLink);
                console.log(`  📁 Resource Link: ${resourceLink.name}`);
                console.log(`     URI: ${resourceLink.uri}`);
                if (resourceLink.mimeType) {
                    console.log(`     Type: ${resourceLink.mimeType}`);
                }
                if (resourceLink.description) {
                    console.log(`     Description: ${resourceLink.description}`);
                }
            } else if (item.type === 'resource') {
                console.log(`  [Embedded Resource: ${item.resource.uri}]`);
            } else if (item.type === 'image') {
                console.log(`  [Image: ${item.mimeType}]`);
            } else if (item.type === 'audio') {
                console.log(`  [Audio: ${item.mimeType}]`);
            } else {
                console.log(`  [Unknown content type]:`, item);
            }
        });

        // Offer to read resource links
        if (resourceLinks.length > 0) {
            console.log(`\nFound ${resourceLinks.length} resource link(s). Use 'read-resource <uri>' to read their content.`);
        }
    } catch (error) {
        console.log(`Error calling tool ${name}: ${error}`);
    }
}

async function callGreetTool(name: string): Promise<void> {
    await callTool('greet', { name });
}

async function callMultiGreetTool(name: string): Promise<void> {
    console.log('Calling multi-greet tool with notifications...');
    await callTool('multi-greet', { name });
}

async function callCollectInfoTool(infoType: string): Promise<void> {
    console.log(`Testing form elicitation with collect-user-info tool (${infoType})...`);
    await callTool('collect-user-info', { infoType });
}

async function startNotifications(interval: number, count: number): Promise<void> {
    console.log(`Starting notification stream: interval=${interval}ms, count=${count || 'unlimited'}`);
    await callTool('start-notification-stream', { interval, count });
}

async function runNotificationsToolWithResumability(interval: number, count: number): Promise<void> {
    if (!client) {
        console.log('Not connected to server.');
        return;
    }

    try {
        console.log(`Starting notification stream with resumability: interval=${interval}ms, count=${count || 'unlimited'}`);
        console.log(`Using resumption token: ${notificationsToolLastEventId || 'none'}`);

        const request: CallToolRequest = {
            method: 'tools/call',
            params: {
                name: 'start-notification-stream',
                arguments: { interval, count }
            }
        };

        const onLastEventIdUpdate = (event: string) => {
            notificationsToolLastEventId = event;
            console.log(`Updated resumption token: ${event}`);
        };

        const result = await client.request(request, CallToolResultSchema, {
            resumptionToken: notificationsToolLastEventId,
            onresumptiontoken: onLastEventIdUpdate
        });

        console.log('Tool result:');
        result.content.forEach(item => {
            if (item.type === 'text') {
                console.log(`  ${item.text}`);
            } else {
                console.log(`  ${item.type} content:`, item);
            }
        });
    } catch (error) {
        console.log(`Error starting notification stream: ${error}`);
    }
}

async function listPrompts(): Promise<void> {
    if (!client) {
        console.log('Not connected to server.');
        return;
    }

    try {
        const promptsRequest: ListPromptsRequest = {
            method: 'prompts/list',
            params: {}
        };
        const promptsResult = await client.request(promptsRequest, ListPromptsResultSchema);
        console.log('Available prompts:');
        if (promptsResult.prompts.length === 0) {
            console.log('  No prompts available');
        } else {
            for (const prompt of promptsResult.prompts) {
                console.log(`  - id: ${prompt.name}, name: ${getDisplayName(prompt)}, description: ${prompt.description}`);
            }
        }
    } catch (error) {
        console.log(`Prompts not supported by this server (${error})`);
    }
}

async function getPrompt(name: string, args: Record<string, unknown>): Promise<void> {
    if (!client) {
        console.log('Not connected to server.');
        return;
    }

    try {
        const promptRequest: GetPromptRequest = {
            method: 'prompts/get',
            params: {
                name,
                arguments: args as Record<string, string>
            }
        };

        const promptResult = await client.request(promptRequest, GetPromptResultSchema);
        console.log('Prompt template:');
        promptResult.messages.forEach((msg, index) => {
            console.log(`  [${index + 1}] ${msg.role}: ${msg.content.type === 'text' ? msg.content.text : JSON.stringify(msg.content)}`);
        });
    } catch (error) {
        console.log(`Error getting prompt ${name}: ${error}`);
    }
}

async function listResources(): Promise<void> {
    if (!client) {
        console.log('Not connected to server.');
        return;
    }

    try {
        const resourcesRequest: ListResourcesRequest = {
            method: 'resources/list',
            params: {}
        };
        const resourcesResult = await client.request(resourcesRequest, ListResourcesResultSchema);

        console.log('Available resources:');
        if (resourcesResult.resources.length === 0) {
            console.log('  No resources available');
        } else {
            for (const resource of resourcesResult.resources) {
                console.log(`  - id: ${resource.name}, name: ${getDisplayName(resource)}, description: ${resource.uri}`);
            }
        }
    } catch (error) {
        console.log(`Resources not supported by this server (${error})`);
    }
}

async function readResource(uri: string): Promise<void> {
    if (!client) {
        console.log('Not connected to server.');
        return;
    }

    try {
        const request: ReadResourceRequest = {
            method: 'resources/read',
            params: { uri }
        };

        console.log(`Reading resource: ${uri}`);
        const result = await client.request(request, ReadResourceResultSchema);

        console.log('Resource contents:');
        for (const content of result.contents) {
            console.log(`  URI: ${content.uri}`);
            if (content.mimeType) {
                console.log(`  Type: ${content.mimeType}`);
            }

            if ('text' in content && typeof content.text === 'string') {
                console.log('  Content:');
                console.log('  ---');
                console.log(
                    content.text
                        .split('\n')
                        .map((line: string) => '  ' + line)
                        .join('\n')
                );
                console.log('  ---');
            } else if ('blob' in content && typeof content.blob === 'string') {
                console.log(`  [Binary data: ${content.blob.length} bytes]`);
            }
        }
    } catch (error) {
        console.log(`Error reading resource ${uri}: ${error}`);
    }
}

async function callToolTask(name: string, args: Record<string, unknown>): Promise<void> {
    if (!client) {
        console.log('Not connected to server.');
        return;
    }

    console.log(`Calling tool '${name}' with task-based execution...`);
    console.log('Arguments:', args);

    // Use task-based execution - call now, fetch later
    console.log('This will return immediately while processing continues in the background...');

    try {
        // Call the tool with task metadata using streaming API
        const stream = client.callToolStream(
            {
                name,
                arguments: args
            },
            CallToolResultSchema,
            {
                task: {
                    ttl: 60000 // Keep results for 60 seconds
                }
            }
        );

        console.log('Waiting for task completion...');

        let lastStatus = '';
        for await (const message of stream) {
            switch (message.type) {
                case 'taskCreated':
                    console.log('Task created successfully');
                    break;
                case 'taskStatus':
                    if (lastStatus !== message.task.status) {
                        console.log(`  ${message.task.status}${message.task.statusMessage ? ` - ${message.task.statusMessage}` : ''}`);
                    }
                    lastStatus = message.task.status;
                    break;
                case 'result':
                    console.log('Task completed!');
                    console.log('Tool result:');
                    message.result.content.forEach(item => {
                        if (item.type === 'text') {
                            console.log(`  ${item.text}`);
                        }
                    });
                    break;
                case 'error':
                    throw message.error;
            }
        }
    } catch (error) {
        console.log(`Error with task-based execution: ${error}`);
    }
}

async function cleanup(): Promise<void> {
    if (client && transport) {
        try {
            // First try to terminate the session gracefully
            if (transport.sessionId) {
                try {
                    console.log('Terminating session before exit...');
                    await transport.terminateSession();
                    console.log('Session terminated successfully');
                } catch (error) {
                    console.error('Error terminating session:', error);
                }
            }

            // Then close the transport
            await transport.close();
        } catch (error) {
            console.error('Error closing transport:', error);
        }
    }

    process.stdin.setRawMode(false);
    readline.close();
    console.log('\nGoodbye!');
    process.exit(0);
}

// Set up raw mode for keyboard input to capture Escape key
process.stdin.setRawMode(true);
process.stdin.on('data', async data => {
    // Check for Escape key (27)
    if (data.length === 1 && data[0] === 27) {
        console.log('\nESC key pressed. Disconnecting from server...');

        // Abort current operation and disconnect from server
        if (client && transport) {
            await disconnect();
            console.log('Disconnected. Press Enter to continue.');
        } else {
            console.log('Not connected to server.');
        }

        // Re-display the prompt
        process.stdout.write('> ');
    }
});

// Handle Ctrl+C
process.on('SIGINT', async () => {
    console.log('\nReceived SIGINT. Cleaning up...');
    await cleanup();
});

// Start the interactive client
main().catch((error: unknown) => {
    console.error('Error running MCP client:', error);
    process.exit(1);
});<|MERGE_RESOLUTION|>--- conflicted
+++ resolved
@@ -18,12 +18,9 @@
     ResourceLink,
     ReadResourceRequest,
     ReadResourceResultSchema,
-<<<<<<< HEAD
-    RELATED_TASK_META_KEY
-=======
+    RELATED_TASK_META_KEY,
     ErrorCode,
     McpError
->>>>>>> 0c1cbf0d
 } from '../../types.js';
 import { getDisplayName } from '../../shared/metadataUtils.js';
 import { Ajv } from 'ajv';
