# MCP TypeScript SDK ![NPM Version](https://img.shields.io/npm/v/%40modelcontextprotocol%2Fsdk) ![MIT licensed](https://img.shields.io/npm/l/%40modelcontextprotocol%2Fsdk)

<details>
<summary>Table of Contents</summary>

- [Overview](#overview)
- [Installation](#installation)
- [Quick Start](#quick-start)
- [Core Concepts](#core-concepts)
    - [Server](#server)
    - [Tools](#tools)
    - [Resources](#resources)
    - [Prompts](#prompts)
    - [Completions](#completions)
    - [Display Names and Metadata](#display-names-and-metadata)
    - [Sampling](#sampling)
- [Running Your Server](#running-your-server)
    - [Streamable HTTP](#streamable-http)
    - [stdio](#stdio)
    - [Testing and Debugging](#testing-and-debugging)
- [Examples](#examples)
    - [Echo Server](#echo-server)
    - [SQLite Explorer](#sqlite-explorer)
- [Advanced Usage](#advanced-usage)
    - [Dynamic Servers](#dynamic-servers)
    - [Improving Network Efficiency with Notification Debouncing](#improving-network-efficiency-with-notification-debouncing)
    - [Low-Level Server](#low-level-server)
    - [Eliciting User Input](#eliciting-user-input)
    - [Task-Based Execution](#task-based-execution)
    - [Writing MCP Clients](#writing-mcp-clients)
    - [Proxy Authorization Requests Upstream](#proxy-authorization-requests-upstream)
    - [Backwards Compatibility](#backwards-compatibility)
- [Documentation](#documentation)
- [Contributing](#contributing)
- [License](#license)

</details>

## Overview

The Model Context Protocol allows applications to provide context for LLMs in a standardized way, separating the concerns of providing context from the actual LLM interaction. This TypeScript SDK implements
[the full MCP specification](https://modelcontextprotocol.io/specification/draft), making it easy to:

- Create MCP servers that expose resources, prompts and tools
- Build MCP clients that can connect to any MCP server
- Use standard transports like stdio and Streamable HTTP

## Installation

```bash
npm install @modelcontextprotocol/sdk zod
```

This SDK has a **required peer dependency** on `zod` for schema validation. The SDK internally imports from `zod/v4`, but maintains backwards compatibility with projects using Zod v3.25 or later. You can use either API in your code by importing from `zod/v3` or `zod/v4`:

## Quick Start

Let's create a simple MCP server that exposes a calculator tool and some data. Save the following as `server.ts`:

```typescript
import { McpServer, ResourceTemplate } from '@modelcontextprotocol/sdk/server/mcp.js';
import { StreamableHTTPServerTransport } from '@modelcontextprotocol/sdk/server/streamableHttp.js';
import express from 'express';
import * as z from 'zod/v4';

// Create an MCP server
const server = new McpServer({
    name: 'demo-server',
    version: '1.0.0'
});

// Add an addition tool
server.registerTool(
    'add',
    {
        title: 'Addition Tool',
        description: 'Add two numbers',
        inputSchema: { a: z.number(), b: z.number() },
        outputSchema: { result: z.number() }
    },
    async ({ a, b }) => {
        const output = { result: a + b };
        return {
            content: [{ type: 'text', text: JSON.stringify(output) }],
            structuredContent: output
        };
    }
);

// Add a dynamic greeting resource
server.registerResource(
    'greeting',
    new ResourceTemplate('greeting://{name}', { list: undefined }),
    {
        title: 'Greeting Resource', // Display name for UI
        description: 'Dynamic greeting generator'
    },
    async (uri, { name }) => ({
        contents: [
            {
                uri: uri.href,
                text: `Hello, ${name}!`
            }
        ]
    })
);

// Set up Express and HTTP transport
const app = express();
app.use(express.json());

app.post('/mcp', async (req, res) => {
    // Create a new transport for each request to prevent request ID collisions
    const transport = new StreamableHTTPServerTransport({
        sessionIdGenerator: undefined,
        enableJsonResponse: true
    });

    res.on('close', () => {
        transport.close();
    });

    await server.connect(transport);
    await transport.handleRequest(req, res, req.body);
});

const port = parseInt(process.env.PORT || '3000');
app.listen(port, () => {
    console.log(`Demo MCP Server running on http://localhost:${port}/mcp`);
}).on('error', error => {
    console.error('Server error:', error);
    process.exit(1);
});
```

Install the deps with `npm install @modelcontextprotocol/sdk express zod`, and run with `npx -y tsx server.ts`.

You can connect to it using any MCP client that supports streamable http, such as:

- [MCP Inspector](https://modelcontextprotocol.io/docs/tools/inspector): `npx @modelcontextprotocol/inspector` and connect to the streamable HTTP URL `http://localhost:3000/mcp`
- [Claude Code](https://docs.claude.com/en/docs/claude-code/mcp): `claude mcp add --transport http my-server http://localhost:3000/mcp`
- [VS Code](https://code.visualstudio.com/docs/copilot/customization/mcp-servers): `code --add-mcp "{\"name\":\"my-server\",\"type\":\"http\",\"url\":\"http://localhost:3000/mcp\"}"`
- [Cursor](https://cursor.com/docs/context/mcp): Click [this deeplink](cursor://anysphere.cursor-deeplink/mcp/install?name=my-server&config=eyJ1cmwiOiJodHRwOi8vbG9jYWxob3N0OjMwMDAvbWNwIn0%3D)

Then try asking your agent to add two numbers using its new tool!

## Core Concepts

### Server

The McpServer is your core interface to the MCP protocol. It handles connection management, protocol compliance, and message routing:

```typescript
const server = new McpServer({
    name: 'my-app',
    version: '1.0.0'
});
```

### Tools

[Tools](https://modelcontextprotocol.io/specification/draft/server/tools) let LLMs take actions through your server. Tools can perform computation, fetch data and have side effects. Tools should be designed to be model-controlled - i.e. AI models will decide which tools to call,
and the arguments.

```typescript
// Simple tool with parameters
server.registerTool(
    'calculate-bmi',
    {
        title: 'BMI Calculator',
        description: 'Calculate Body Mass Index',
        inputSchema: {
            weightKg: z.number(),
            heightM: z.number()
        },
        outputSchema: { bmi: z.number() }
    },
    async ({ weightKg, heightM }) => {
        const output = { bmi: weightKg / (heightM * heightM) };
        return {
            content: [
                {
                    type: 'text',
                    text: JSON.stringify(output)
                }
            ],
            structuredContent: output
        };
    }
);

// Async tool with external API call
server.registerTool(
    'fetch-weather',
    {
        title: 'Weather Fetcher',
        description: 'Get weather data for a city',
        inputSchema: { city: z.string() },
        outputSchema: { temperature: z.number(), conditions: z.string() }
    },
    async ({ city }) => {
        const response = await fetch(`https://api.weather.com/${city}`);
        const data = await response.json();
        const output = { temperature: data.temp, conditions: data.conditions };
        return {
            content: [{ type: 'text', text: JSON.stringify(output) }],
            structuredContent: output
        };
    }
);

// Tool that returns ResourceLinks
server.registerTool(
    'list-files',
    {
        title: 'List Files',
        description: 'List project files',
        inputSchema: { pattern: z.string() },
        outputSchema: {
            count: z.number(),
            files: z.array(z.object({ name: z.string(), uri: z.string() }))
        }
    },
    async ({ pattern }) => {
        const output = {
            count: 2,
            files: [
                { name: 'README.md', uri: 'file:///project/README.md' },
                { name: 'index.ts', uri: 'file:///project/src/index.ts' }
            ]
        };
        return {
            content: [
                { type: 'text', text: JSON.stringify(output) },
                // ResourceLinks let tools return references without file content
                {
                    type: 'resource_link',
                    uri: 'file:///project/README.md',
                    name: 'README.md',
                    mimeType: 'text/markdown',
                    description: 'A README file'
                },
                {
                    type: 'resource_link',
                    uri: 'file:///project/src/index.ts',
                    name: 'index.ts',
                    mimeType: 'text/typescript',
                    description: 'An index file'
                }
            ],
            structuredContent: output
        };
    }
);
```

#### ResourceLinks

Tools can return `ResourceLink` objects to reference resources without embedding their full content. This can be helpful for performance when dealing with large files or many resources - clients can then selectively read only the resources they need using the provided URIs.

### Resources

[Resources](https://modelcontextprotocol.io/specification/draft/server/resources) can also expose data to LLMs, but unlike tools shouldn't perform significant computation or have side effects.

Resources are designed to be used in an application-driven way, meaning MCP client applications can decide how to expose them. For example, a client could expose a resource picker to the human, or could expose them to the model directly.

```typescript
// Static resource
server.registerResource(
    'config',
    'config://app',
    {
        title: 'Application Config',
        description: 'Application configuration data',
        mimeType: 'text/plain'
    },
    async uri => ({
        contents: [
            {
                uri: uri.href,
                text: 'App configuration here'
            }
        ]
    })
);

// Dynamic resource with parameters
server.registerResource(
    'user-profile',
    new ResourceTemplate('users://{userId}/profile', { list: undefined }),
    {
        title: 'User Profile',
        description: 'User profile information'
    },
    async (uri, { userId }) => ({
        contents: [
            {
                uri: uri.href,
                text: `Profile data for user ${userId}`
            }
        ]
    })
);

// Resource with context-aware completion
server.registerResource(
    'repository',
    new ResourceTemplate('github://repos/{owner}/{repo}', {
        list: undefined,
        complete: {
            // Provide intelligent completions based on previously resolved parameters
            repo: (value, context) => {
                if (context?.arguments?.['owner'] === 'org1') {
                    return ['project1', 'project2', 'project3'].filter(r => r.startsWith(value));
                }
                return ['default-repo'].filter(r => r.startsWith(value));
            }
        }
    }),
    {
        title: 'GitHub Repository',
        description: 'Repository information'
    },
    async (uri, { owner, repo }) => ({
        contents: [
            {
                uri: uri.href,
                text: `Repository: ${owner}/${repo}`
            }
        ]
    })
);
```

### Prompts

[Prompts](https://modelcontextprotocol.io/specification/draft/server/prompts) are reusable templates that help humans prompt models to interact with your server. They're designed to be user-driven, and might appear as slash commands in a chat interface.

```typescript
import { completable } from '@modelcontextprotocol/sdk/server/completable.js';

server.registerPrompt(
    'review-code',
    {
        title: 'Code Review',
        description: 'Review code for best practices and potential issues',
        argsSchema: { code: z.string() }
    },
    ({ code }) => ({
        messages: [
            {
                role: 'user',
                content: {
                    type: 'text',
                    text: `Please review this code:\n\n${code}`
                }
            }
        ]
    })
);

// Prompt with context-aware completion
server.registerPrompt(
    'team-greeting',
    {
        title: 'Team Greeting',
        description: 'Generate a greeting for team members',
        argsSchema: {
            department: completable(z.string(), value => {
                // Department suggestions
                return ['engineering', 'sales', 'marketing', 'support'].filter(d => d.startsWith(value));
            }),
            name: completable(z.string(), (value, context) => {
                // Name suggestions based on selected department
                const department = context?.arguments?.['department'];
                if (department === 'engineering') {
                    return ['Alice', 'Bob', 'Charlie'].filter(n => n.startsWith(value));
                } else if (department === 'sales') {
                    return ['David', 'Eve', 'Frank'].filter(n => n.startsWith(value));
                } else if (department === 'marketing') {
                    return ['Grace', 'Henry', 'Iris'].filter(n => n.startsWith(value));
                }
                return ['Guest'].filter(n => n.startsWith(value));
            })
        }
    },
    ({ department, name }) => ({
        messages: [
            {
                role: 'assistant',
                content: {
                    type: 'text',
                    text: `Hello ${name}, welcome to the ${department} team!`
                }
            }
        ]
    })
);
```

### Completions

MCP supports argument completions to help users fill in prompt arguments and resource template parameters. See the examples above for [resource completions](#resources) and [prompt completions](#prompts).

#### Client Usage

```typescript
// Request completions for any argument
const result = await client.complete({
    ref: {
        type: 'ref/prompt', // or "ref/resource"
        name: 'example' // or uri: "template://..."
    },
    argument: {
        name: 'argumentName',
        value: 'partial' // What the user has typed so far
    },
    context: {
        // Optional: Include previously resolved arguments
        arguments: {
            previousArg: 'value'
        }
    }
});
```

### Display Names and Metadata

All resources, tools, and prompts support an optional `title` field for better UI presentation. The `title` is used as a display name (e.g. 'Create a new issue'), while `name` remains the unique identifier (e.g. `create_issue`).

**Note:** The `register*` methods (`registerTool`, `registerPrompt`, `registerResource`) are the recommended approach for new code. The older methods (`tool`, `prompt`, `resource`) remain available for backwards compatibility.

#### Title Precedence for Tools

For tools specifically, there are two ways to specify a title:

- `title` field in the tool configuration
- `annotations.title` field (when using the older `tool()` method with annotations)

The precedence order is: `title` → `annotations.title` → `name`

```typescript
// Using registerTool (recommended)
server.registerTool(
    'my_tool',
    {
        title: 'My Tool', // This title takes precedence
        annotations: {
            title: 'Annotation Title' // This is ignored if title is set
        }
    },
    handler
);

// Using tool with annotations (older API)
server.tool(
    'my_tool',
    'description',
    {
        title: 'Annotation Title' // This is used as title
    },
    handler
);
```

When building clients, use the provided utility to get the appropriate display name:

```typescript
import { getDisplayName } from '@modelcontextprotocol/sdk/shared/metadataUtils.js';

// Automatically handles the precedence: title → annotations.title → name
const displayName = getDisplayName(tool);
```

### Sampling

MCP servers can request LLM completions from connected clients that support sampling.

```typescript
import { McpServer } from '@modelcontextprotocol/sdk/server/mcp.js';
import { StreamableHTTPServerTransport } from '@modelcontextprotocol/sdk/server/streamableHttp.js';
import express from 'express';
import * as z from 'zod/v4';

const mcpServer = new McpServer({
    name: 'tools-with-sample-server',
    version: '1.0.0'
});

// Tool that uses LLM sampling to summarize any text
mcpServer.registerTool(
    'summarize',
    {
        title: 'Text Summarizer',
        description: 'Summarize any text using an LLM',
        inputSchema: {
            text: z.string().describe('Text to summarize')
        },
        outputSchema: { summary: z.string() }
    },
    async ({ text }) => {
        // Call the LLM through MCP sampling
        const response = await mcpServer.server.createMessage({
            messages: [
                {
                    role: 'user',
                    content: {
                        type: 'text',
                        text: `Please summarize the following text concisely:\n\n${text}`
                    }
                }
            ],
            maxTokens: 500
        });

        const summary = response.content.type === 'text' ? response.content.text : 'Unable to generate summary';
        const output = { summary };
        return {
            content: [{ type: 'text', text: JSON.stringify(output) }],
            structuredContent: output
        };
    }
);

const app = express();
app.use(express.json());

app.post('/mcp', async (req, res) => {
    const transport = new StreamableHTTPServerTransport({
        sessionIdGenerator: undefined,
        enableJsonResponse: true
    });

    res.on('close', () => {
        transport.close();
    });

    await mcpServer.connect(transport);
    await transport.handleRequest(req, res, req.body);
});

const port = parseInt(process.env.PORT || '3000');
app.listen(port, () => {
    console.log(`MCP Server running on http://localhost:${port}/mcp`);
}).on('error', error => {
    console.error('Server error:', error);
    process.exit(1);
});
```

## Running Your Server

MCP servers in TypeScript need to be connected to a transport to communicate with clients. How you start the server depends on the choice of transport:

### Streamable HTTP

For remote servers, use the Streamable HTTP transport.

#### Without Session Management (Recommended)

For most use cases where session management isn't needed:

```typescript
import { McpServer } from '@modelcontextprotocol/sdk/server/mcp.js';
import { StreamableHTTPServerTransport } from '@modelcontextprotocol/sdk/server/streamableHttp.js';
import express from 'express';
import * as z from 'zod/v4';

const app = express();
app.use(express.json());

// Create the MCP server once (can be reused across requests)
const server = new McpServer({
    name: 'example-server',
    version: '1.0.0'
});

// Set up your tools, resources, and prompts
server.registerTool(
    'echo',
    {
        title: 'Echo Tool',
        description: 'Echoes back the provided message',
        inputSchema: { message: z.string() },
        outputSchema: { echo: z.string() }
    },
    async ({ message }) => {
        const output = { echo: `Tool echo: ${message}` };
        return {
            content: [{ type: 'text', text: JSON.stringify(output) }],
            structuredContent: output
        };
    }
);

app.post('/mcp', async (req, res) => {
    // In stateless mode, create a new transport for each request to prevent
    // request ID collisions. Different clients may use the same JSON-RPC request IDs,
    // which would cause responses to be routed to the wrong HTTP connections if
    // the transport state is shared.

    try {
        const transport = new StreamableHTTPServerTransport({
            sessionIdGenerator: undefined,
            enableJsonResponse: true
        });

        res.on('close', () => {
            transport.close();
        });

        await server.connect(transport);
        await transport.handleRequest(req, res, req.body);
    } catch (error) {
        console.error('Error handling MCP request:', error);
        if (!res.headersSent) {
            res.status(500).json({
                jsonrpc: '2.0',
                error: {
                    code: -32603,
                    message: 'Internal server error'
                },
                id: null
            });
        }
    }
});

// Handle GET requests when session management is not supported - the server must return an HTTP 405 status code in this case
app.get('/mcp', (req, res) => {
    res.status(405).end();
});

const port = parseInt(process.env.PORT || '3000');
app.listen(port, () => {
    console.log(`MCP Server running on http://localhost:${port}/mcp`);
}).on('error', error => {
    console.error('Server error:', error);
    process.exit(1);
});
```

#### With Session Management

In some cases, servers need stateful sessions. This can be achieved by [session management](https://modelcontextprotocol.io/specification/2025-03-26/basic/transports#session-management) in the MCP protocol.

```typescript
import express from 'express';
import { randomUUID } from 'node:crypto';
import { McpServer } from '@modelcontextprotocol/sdk/server/mcp.js';
import { StreamableHTTPServerTransport } from '@modelcontextprotocol/sdk/server/streamableHttp.js';
import { isInitializeRequest } from '@modelcontextprotocol/sdk/types.js';

const app = express();
app.use(express.json());

// Map to store transports by session ID
const transports: { [sessionId: string]: StreamableHTTPServerTransport } = {};

// Handle POST requests for client-to-server communication
app.post('/mcp', async (req, res) => {
    // Check for existing session ID
    const sessionId = req.headers['mcp-session-id'] as string | undefined;
    let transport: StreamableHTTPServerTransport;

    if (sessionId && transports[sessionId]) {
        // Reuse existing transport
        transport = transports[sessionId];
    } else if (!sessionId && isInitializeRequest(req.body)) {
        // New initialization request
        transport = new StreamableHTTPServerTransport({
            sessionIdGenerator: () => randomUUID(),
            onsessioninitialized: sessionId => {
                // Store the transport by session ID
                transports[sessionId] = transport;
            }
            // DNS rebinding protection is disabled by default for backwards compatibility. If you are running this server
            // locally, make sure to set:
            // enableDnsRebindingProtection: true,
            // allowedHosts: ['127.0.0.1'],
        });

        // Clean up transport when closed
        transport.onclose = () => {
            if (transport.sessionId) {
                delete transports[transport.sessionId];
            }
        };
        const server = new McpServer({
            name: 'example-server',
            version: '1.0.0'
        });

        // ... set up server resources, tools, and prompts ...

        // Connect to the MCP server
        await server.connect(transport);
    } else {
        // Invalid request
        res.status(400).json({
            jsonrpc: '2.0',
            error: {
                code: -32000,
                message: 'Bad Request: No valid session ID provided'
            },
            id: null
        });
        return;
    }

    // Handle the request
    await transport.handleRequest(req, res, req.body);
});

// Reusable handler for GET and DELETE requests
const handleSessionRequest = async (req: express.Request, res: express.Response) => {
    const sessionId = req.headers['mcp-session-id'] as string | undefined;
    if (!sessionId || !transports[sessionId]) {
        res.status(400).send('Invalid or missing session ID');
        return;
    }

    const transport = transports[sessionId];
    await transport.handleRequest(req, res);
};

// Handle GET requests for server-to-client notifications via SSE
app.get('/mcp', handleSessionRequest);

// Handle DELETE requests for session termination
app.delete('/mcp', handleSessionRequest);

app.listen(3000);
```

#### CORS Configuration for Browser-Based Clients

If you'd like your server to be accessible by browser-based MCP clients, you'll need to configure CORS headers. The `Mcp-Session-Id` header must be exposed for browser clients to access it:

```typescript
import cors from 'cors';

// Add CORS middleware before your MCP routes
app.use(
    cors({
        origin: '*', // Configure appropriately for production, for example:
        // origin: ['https://your-remote-domain.com', 'https://your-other-remote-domain.com'],
        exposedHeaders: ['Mcp-Session-Id'],
        allowedHeaders: ['Content-Type', 'mcp-session-id']
    })
);
```

This configuration is necessary because:

- The MCP streamable HTTP transport uses the `Mcp-Session-Id` header for session management
- Browsers restrict access to response headers unless explicitly exposed via CORS
- Without this configuration, browser-based clients won't be able to read the session ID from initialization responses

#### DNS Rebinding Protection

The Streamable HTTP transport includes DNS rebinding protection to prevent security vulnerabilities. By default, this protection is **disabled** for backwards compatibility.

**Important**: If you are running this server locally, enable DNS rebinding protection:

```typescript
const transport = new StreamableHTTPServerTransport({
  sessionIdGenerator: () => randomUUID(),
  enableDnsRebindingProtection: true,

  allowedHosts: ['127.0.0.1', ...],
  allowedOrigins: ['https://yourdomain.com', 'https://www.yourdomain.com']
});
```

### stdio

For local integrations spawned by another process, you can use the stdio transport:

```typescript
import { McpServer } from '@modelcontextprotocol/sdk/server/mcp.js';
import { StdioServerTransport } from '@modelcontextprotocol/sdk/server/stdio.js';

const server = new McpServer({
    name: 'example-server',
    version: '1.0.0'
});

// ... set up server resources, tools, and prompts ...

const transport = new StdioServerTransport();
await server.connect(transport);
```

### Testing and Debugging

To test your server, you can use the [MCP Inspector](https://github.com/modelcontextprotocol/inspector). See its README for more information.

## Examples

### Echo Server

A simple server demonstrating resources, tools, and prompts:

```typescript
import { McpServer, ResourceTemplate } from '@modelcontextprotocol/sdk/server/mcp.js';
import * as z from 'zod/v4';

const server = new McpServer({
    name: 'echo-server',
    version: '1.0.0'
});

server.registerTool(
    'echo',
    {
        title: 'Echo Tool',
        description: 'Echoes back the provided message',
        inputSchema: { message: z.string() },
        outputSchema: { echo: z.string() }
    },
    async ({ message }) => {
        const output = { echo: `Tool echo: ${message}` };
        return {
            content: [{ type: 'text', text: JSON.stringify(output) }],
            structuredContent: output
        };
    }
);

server.registerResource(
    'echo',
    new ResourceTemplate('echo://{message}', { list: undefined }),
    {
        title: 'Echo Resource',
        description: 'Echoes back messages as resources'
    },
    async (uri, { message }) => ({
        contents: [
            {
                uri: uri.href,
                text: `Resource echo: ${message}`
            }
        ]
    })
);

server.registerPrompt(
    'echo',
    {
        title: 'Echo Prompt',
        description: 'Creates a prompt to process a message',
        argsSchema: { message: z.string() }
    },
    ({ message }) => ({
        messages: [
            {
                role: 'user',
                content: {
                    type: 'text',
                    text: `Please process this message: ${message}`
                }
            }
        ]
    })
);
```

### SQLite Explorer

A more complex example showing database integration:

```typescript
import { McpServer } from '@modelcontextprotocol/sdk/server/mcp.js';
import sqlite3 from 'sqlite3';
import { promisify } from 'util';
import * as z from 'zod/v4';

const server = new McpServer({
    name: 'sqlite-explorer',
    version: '1.0.0'
});

// Helper to create DB connection
const getDb = () => {
    const db = new sqlite3.Database('database.db');
    return {
        all: promisify<string, any[]>(db.all.bind(db)),
        close: promisify(db.close.bind(db))
    };
};

server.registerResource(
    'schema',
    'schema://main',
    {
        title: 'Database Schema',
        description: 'SQLite database schema',
        mimeType: 'text/plain'
    },
    async uri => {
        const db = getDb();
        try {
            const tables = await db.all("SELECT sql FROM sqlite_master WHERE type='table'");
            return {
                contents: [
                    {
                        uri: uri.href,
                        text: tables.map((t: { sql: string }) => t.sql).join('\n')
                    }
                ]
            };
        } finally {
            await db.close();
        }
    }
);

server.registerTool(
    'query',
    {
        title: 'SQL Query',
        description: 'Execute SQL queries on the database',
        inputSchema: { sql: z.string() },
        outputSchema: {
            rows: z.array(z.record(z.any())),
            rowCount: z.number()
        }
    },
    async ({ sql }) => {
        const db = getDb();
        try {
            const results = await db.all(sql);
            const output = { rows: results, rowCount: results.length };
            return {
                content: [
                    {
                        type: 'text',
                        text: JSON.stringify(output, null, 2)
                    }
                ],
                structuredContent: output
            };
        } catch (err: unknown) {
            const error = err as Error;
            return {
                content: [
                    {
                        type: 'text',
                        text: `Error: ${error.message}`
                    }
                ],
                isError: true
            };
        } finally {
            await db.close();
        }
    }
);
```

## Advanced Usage

### Dynamic Servers

If you want to offer an initial set of tools/prompts/resources, but later add additional ones based on user action or external state change, you can add/update/remove them _after_ the Server is connected. This will automatically emit the corresponding `listChanged` notifications:

```typescript
import { McpServer } from '@modelcontextprotocol/sdk/server/mcp.js';
import { StreamableHTTPServerTransport } from '@modelcontextprotocol/sdk/server/streamableHttp.js';
import express from 'express';
import * as z from 'zod/v4';

const server = new McpServer({
    name: 'Dynamic Example',
    version: '1.0.0'
});

const listMessageTool = server.registerTool(
    'listMessages',
    {
        title: 'List Messages',
        description: 'List messages in a channel',
        inputSchema: { channel: z.string() },
        outputSchema: { messages: z.array(z.string()) }
    },
    async ({ channel }) => {
        const messages = await listMessages(channel);
        const output = { messages };
        return {
            content: [{ type: 'text', text: JSON.stringify(output) }],
            structuredContent: output
        };
    }
);

const putMessageTool = server.registerTool(
    'putMessage',
    {
        title: 'Put Message',
        description: 'Send a message to a channel',
        inputSchema: { channel: z.string(), message: z.string() },
        outputSchema: { success: z.boolean() }
    },
    async ({ channel, message }) => {
        await putMessage(channel, message);
        const output = { success: true };
        return {
            content: [{ type: 'text', text: JSON.stringify(output) }],
            structuredContent: output
        };
    }
);
// Until we upgrade auth, `putMessage` is disabled (won't show up in listTools)
putMessageTool.disable();

const upgradeAuthTool = server.registerTool(
    'upgradeAuth',
    {
        title: 'Upgrade Authorization',
        description: 'Upgrade user authorization level',
        inputSchema: { permission: z.enum(['write', 'admin']) },
        outputSchema: {
            success: z.boolean(),
            newPermission: z.string()
        }
    },
    // Any mutations here will automatically emit `listChanged` notifications
    async ({ permission }) => {
        const { ok, err, previous } = await upgradeAuthAndStoreToken(permission);
        if (!ok) {
            return {
                content: [{ type: 'text', text: `Error: ${err}` }],
                isError: true
            };
        }

        // If we previously had read-only access, 'putMessage' is now available
        if (previous === 'read') {
            putMessageTool.enable();
        }

        if (permission === 'write') {
            // If we've just upgraded to 'write' permissions, we can still call 'upgradeAuth'
            // but can only upgrade to 'admin'.
            upgradeAuthTool.update({
                paramsSchema: { permission: z.enum(['admin']) } // change validation rules
            });
        } else {
            // If we're now an admin, we no longer have anywhere to upgrade to, so fully remove that tool
            upgradeAuthTool.remove();
        }

        const output = { success: true, newPermission: permission };
        return {
            content: [{ type: 'text', text: JSON.stringify(output) }],
            structuredContent: output
        };
    }
);

// Connect with HTTP transport
const app = express();
app.use(express.json());

app.post('/mcp', async (req, res) => {
    const transport = new StreamableHTTPServerTransport({
        sessionIdGenerator: undefined,
        enableJsonResponse: true
    });

    res.on('close', () => {
        transport.close();
    });

    await server.connect(transport);
    await transport.handleRequest(req, res, req.body);
});

const port = parseInt(process.env.PORT || '3000');
app.listen(port, () => {
    console.log(`MCP Server running on http://localhost:${port}/mcp`);
});
```

### Improving Network Efficiency with Notification Debouncing

When performing bulk updates that trigger notifications (e.g., enabling or disabling multiple tools in a loop), the SDK can send a large number of messages in a short period. To improve performance and reduce network traffic, you can enable notification debouncing.

This feature coalesces multiple, rapid calls for the same notification type into a single message. For example, if you disable five tools in a row, only one `notifications/tools/list_changed` message will be sent instead of five.

> [!IMPORTANT] This feature is designed for "simple" notifications that do not carry unique data in their parameters. To prevent silent data loss, debouncing is **automatically bypassed** for any notification that contains a `params` object or a `relatedRequestId`. Such
> notifications will always be sent immediately.

This is an opt-in feature configured during server initialization.

```typescript
import { McpServer } from "@modelcontextprotocol/sdk/server/mcp.js";

const server = new McpServer(
  {
    name: "efficient-server",
    version: "1.0.0"
  },
  {
    // Enable notification debouncing for specific methods
    debouncedNotificationMethods: [
      'notifications/tools/list_changed',
      'notifications/resources/list_changed',
      'notifications/prompts/list_changed'
    ]
  }
);

// Now, any rapid changes to tools, resources, or prompts will result
// in a single, consolidated notification for each type.
server.registerTool("tool1", ...).disable();
server.registerTool("tool2", ...).disable();
server.registerTool("tool3", ...).disable();
// Only one 'notifications/tools/list_changed' is sent.
```

### Low-Level Server

For more control, you can use the low-level Server class directly:

```typescript
import { Server } from '@modelcontextprotocol/sdk/server/index.js';
import { StdioServerTransport } from '@modelcontextprotocol/sdk/server/stdio.js';
import { ListPromptsRequestSchema, GetPromptRequestSchema } from '@modelcontextprotocol/sdk/types.js';

const server = new Server(
    {
        name: 'example-server',
        version: '1.0.0'
    },
    {
        capabilities: {
            prompts: {}
        }
    }
);

server.setRequestHandler(ListPromptsRequestSchema, async () => {
    return {
        prompts: [
            {
                name: 'example-prompt',
                description: 'An example prompt template',
                arguments: [
                    {
                        name: 'arg1',
                        description: 'Example argument',
                        required: true
                    }
                ]
            }
        ]
    };
});

server.setRequestHandler(GetPromptRequestSchema, async request => {
    if (request.params.name !== 'example-prompt') {
        throw new Error('Unknown prompt');
    }
    return {
        description: 'Example prompt',
        messages: [
            {
                role: 'user',
                content: {
                    type: 'text',
                    text: 'Example prompt text'
                }
            }
        ]
    };
});

const transport = new StdioServerTransport();
await server.connect(transport);
```

### Eliciting User Input

MCP servers can request non-sensitive information from users through the form elicitation capability. This is useful for interactive workflows where the server needs user input or confirmation:

```typescript
// Server-side: Restaurant booking tool that asks for alternatives
server.registerTool(
    'book-restaurant',
    {
        title: 'Book Restaurant',
        description: 'Book a table at a restaurant',
        inputSchema: {
            restaurant: z.string(),
            date: z.string(),
            partySize: z.number()
        },
        outputSchema: {
            success: z.boolean(),
            booking: z
                .object({
                    restaurant: z.string(),
                    date: z.string(),
                    partySize: z.number()
                })
                .optional(),
            alternatives: z.array(z.string()).optional()
        }
    },
    async ({ restaurant, date, partySize }) => {
        // Check availability
        const available = await checkAvailability(restaurant, date, partySize);

        if (!available) {
            // Ask user if they want to try alternative dates
            const result = await server.server.elicitInput({
                mode: 'form',
                message: `No tables available at ${restaurant} on ${date}. Would you like to check alternative dates?`,
                requestedSchema: {
                    type: 'object',
                    properties: {
                        checkAlternatives: {
                            type: 'boolean',
                            title: 'Check alternative dates',
                            description: 'Would you like me to check other dates?'
                        },
                        flexibleDates: {
                            type: 'string',
                            title: 'Date flexibility',
                            description: 'How flexible are your dates?',
                            enum: ['next_day', 'same_week', 'next_week'],
                            enumNames: ['Next day', 'Same week', 'Next week']
                        }
                    },
                    required: ['checkAlternatives']
                }
            });

            if (result.action === 'accept' && result.content?.checkAlternatives) {
                const alternatives = await findAlternatives(restaurant, date, partySize, result.content.flexibleDates as string);
                const output = { success: false, alternatives };
                return {
                    content: [
                        {
                            type: 'text',
                            text: JSON.stringify(output)
                        }
                    ],
                    structuredContent: output
                };
            }

            const output = { success: false };
            return {
                content: [
                    {
                        type: 'text',
                        text: JSON.stringify(output)
                    }
                ],
                structuredContent: output
            };
        }

        // Book the table
        await makeBooking(restaurant, date, partySize);
        const output = {
            success: true,
            booking: { restaurant, date, partySize }
        };
        return {
            content: [
                {
                    type: 'text',
                    text: JSON.stringify(output)
                }
            ],
            structuredContent: output
        };
    }
);
```

On the client side, handle form elicitation requests:

```typescript
// This is a placeholder - implement based on your UI framework
async function getInputFromUser(
    message: string,
    schema: any
): Promise<{
    action: 'accept' | 'decline' | 'cancel';
    data?: Record<string, any>;
}> {
    // This should be implemented depending on the app
    throw new Error('getInputFromUser must be implemented for your platform');
}

client.setRequestHandler(ElicitRequestSchema, async request => {
    const userResponse = await getInputFromUser(request.params.message, request.params.requestedSchema);

    return {
        action: userResponse.action,
        content: userResponse.action === 'accept' ? userResponse.data : undefined
    };
});
```

When calling `server.elicitInput`, prefer to explicitly set `mode: 'form'` for new code. Omitting the mode continues to work for backwards compatibility and defaults to form elicitation.

Elicitation is a client capability. Clients must declare the `elicitation` capability during initialization:

```typescript
const client = new Client(
    {
        name: 'example-client',
        version: '1.0.0'
    },
    {
        capabilities: {
            elicitation: {
                form: {}
            }
        }
    }
);
```

**Note**: Form elicitation **must** only be used to gather non-sensitive information. For sensitive information such as API keys or secrets, use URL elicitation instead.

### Eliciting URL Actions

MCP servers can prompt the user to perform a URL-based action through URL elicitation. This is useful for securely gathering sensitive information such as API keys or secrets, or for redirecting users to secure web-based flows.

```typescript
// Server-side: Prompt the user to navigate to a URL
const result = await server.server.elicitInput({
    mode: 'url',
    message: 'Please enter your API key',
    elicitationId: '550e8400-e29b-41d4-a716-446655440000',
    url: 'http://localhost:3000/api-key'
});

// Alternative, return an error from within a tool:
throw new UrlElicitationRequiredError([
    {
        mode: 'url',
        message: 'This tool requires a payment confirmation. Open the link to confirm payment!',
        url: `http://localhost:${MCP_PORT}/confirm-payment?session=${sessionId}&elicitation=${elicitationId}&cartId=${encodeURIComponent(cartId)}`,
        elicitationId: '550e8400-e29b-41d4-a716-446655440000'
    }
]);
```

On the client side, handle URL elicitation requests:

```typescript
client.setRequestHandler(ElicitRequestSchema, async request => {
    if (request.params.mode !== 'url') {
        throw new McpError(ErrorCode.InvalidParams, `Unsupported elicitation mode: ${request.params.mode}`);
    }

    // At a minimum, implement a UI that:
    // - Display the full URL and server reason to prevent phishing
    // - Explicitly ask the user for consent, with clear decline/cancel options
    // - Open the URL in the system (not embedded) browser
    // Optionally, listen for a `nofifications/elicitation/complete` message from the server
});
```

Elicitation is a client capability. Clients must declare the `elicitation` capability during initialization:

```typescript
const client = new Client(
    {
        name: 'example-client',
        version: '1.0.0'
    },
    {
        capabilities: {
            elicitation: {
                url: {}
            }
        }
    }
);
```

### Task-Based Execution

> **⚠️ Experimental API**: Task-based execution is an experimental feature and may change without notice. Access these APIs via the `.experimental.tasks` namespace.

Task-based execution enables "call-now, fetch-later" patterns for long-running operations. This is useful for tools that take significant time to complete, where clients may want to disconnect and check on progress or retrieve results later.

Common use cases include:

- Long-running data processing or analysis
- Code migration or refactoring operations
- Complex computational tasks
- Operations that require periodic status updates

#### Server-Side: Implementing Task Support

To enable task-based execution, configure your server with a `TaskStore` implementation. The SDK doesn't provide a built-in TaskStore—you'll need to implement one backed by your database of choice:

```typescript
import { Server } from '@modelcontextprotocol/sdk/server/index.js';
import { TaskStore } from '@modelcontextprotocol/sdk/experimental';
import { CallToolRequestSchema, ListToolsRequestSchema } from '@modelcontextprotocol/sdk/types.js';

// Implement TaskStore backed by your database (e.g., PostgreSQL, Redis, etc.)
class MyTaskStore implements TaskStore {
    async createTask(taskParams, requestId, request, sessionId?): Promise<Task> {
        // Generate unique taskId and lastUpdatedAt/createdAt timestamps
        // Store task in your database, using the session ID as a proxy to restrict unauthorized access
        // Return final Task object
    }

    async getTask(taskId): Promise<Task | null> {
        // Retrieve task from your database
    }

    async updateTaskStatus(taskId, status, statusMessage?): Promise<void> {
        // Update task status in your database
    }

    async storeTaskResult(taskId, result): Promise<void> {
        // Store task result in your database
    }

    async getTaskResult(taskId): Promise<Result> {
        // Retrieve task result from your database
    }

    async listTasks(cursor?, sessionId?): Promise<{ tasks: Task[]; nextCursor?: string }> {
        // List tasks with pagination support
    }
}

const taskStore = new MyTaskStore();

const server = new Server(
    {
        name: 'task-enabled-server',
        version: '1.0.0'
    },
    {
        capabilities: {
            tools: {},
            // Declare capabilities
            tasks: {
                list: {},
                cancel: {},
                requests: {
                    tools: {
                        // Declares support for tasks on tools/call
                        call: {}
                    }
                }
            }
        },
        taskStore // Enable task support
    }
);

// Register a tool that supports tasks using the experimental API
server.experimental.tasks.registerToolTask(
    'my-echo-tool',
    {
        title: 'My Echo Tool',
        description: 'A simple task-based echo tool.',
        inputSchema: {
            message: z.string().describe('Message to send')
        }
    },
    {
        async createTask({ message }, { taskStore, taskRequestedTtl, requestId }) {
            // Create the task
            const task = await taskStore.createTask({
                ttl: taskRequestedTtl
            });

            // Simulate out-of-band work
            (async () => {
                await new Promise(resolve => setTimeout(resolve, 5000));
                await taskStore.storeTaskResult(task.taskId, 'completed', {
                    content: [
                        {
                            type: 'text',
                            text: message
                        }
                    ]
                });
            })();

            // Return CreateTaskResult with the created task
            return { task };
        },
        async getTask(_args, { taskId, taskStore }) {
            // Retrieve the task
            return await taskStore.getTask(taskId);
        },
        async getTaskResult(_args, { taskId, taskStore }) {
            // Retrieve the result of the task
            const result = await taskStore.getTaskResult(taskId);
            return result as CallToolResult;
        }
    }
);
```

**Note**: See `src/examples/shared/inMemoryTaskStore.ts` in the SDK source for a reference task store implementation suitable for development and testing.

#### Client-Side: Using Task-Based Execution

Clients use `experimental.tasks.callToolStream()` to initiate task-augmented tool calls. The returned `AsyncGenerator` abstracts automatic polling and status updates:

```typescript
import { Client } from '@modelcontextprotocol/sdk/client/index.js';
import { CallToolResultSchema } from '@modelcontextprotocol/sdk/types.js';

const client = new Client({
    name: 'task-client',
    version: '1.0.0'
});

// ... connect to server ...

// Call the tool with task metadata using the experimental streaming API
const stream = client.experimental.tasks.callToolStream(
    {
        name: 'my-echo-tool',
        arguments: { message: 'Hello, world!' }
    },
    CallToolResultSchema
);

// Iterate the stream and handle stream events
let taskId = '';
for await (const message of stream) {
    switch (message.type) {
        case 'taskCreated':
            console.log('Task created successfully with ID:', message.task.taskId);
            taskId = message.task.taskId;
            break;
        case 'taskStatus':
            console.log(`  ${message.task.status}${message.task.statusMessage ?? ''}`);
            break;
        case 'result':
            console.log('Task completed! Tool result:');
            message.result.content.forEach(item => {
                if (item.type === 'text') {
                    console.log(`  ${item.text}`);
                }
            });
            break;
        case 'error':
            throw message.error;
    }
}

// Optional: Fire and forget - disconnect and reconnect later
// (useful when you don't want to wait for long-running tasks)
// Later, after disconnecting and reconnecting to the server:
const taskStatus = await client.getTask({ taskId });
console.log('Task status:', taskStatus.status);

if (taskStatus.status === 'completed') {
    const taskResult = await client.getTaskResult({ taskId }, CallToolResultSchema);
    console.log('Retrieved result after reconnect:', taskResult);
}
```

The `experimental.tasks.callToolStream()` method also works with non-task tools, making it a drop-in replacement for `callTool()` in applications that support it. When used to invoke a tool that doesn't support tasks, the `taskCreated` and `taskStatus` events will not be emitted.

#### Task Status Lifecycle

Tasks transition through the following states:

- **working**: Task is actively being processed
- **input_required**: Task is waiting for additional input (e.g., from elicitation)
- **completed**: Task finished successfully
- **failed**: Task encountered an error
- **cancelled**: Task was cancelled by the client

The `ttl` parameter suggests how long the server will manage the task for. If the task duration exceeds this, the server may delete the task prematurely. The client's suggested value may be overridden by the server, and the final TTL will be provided in `Task.ttl` in
`taskCreated` and `taskStatus` events.

### Writing MCP Clients

The SDK provides a high-level client interface:

```typescript
import { Client } from '@modelcontextprotocol/sdk/client/index.js';
import { StdioClientTransport } from '@modelcontextprotocol/sdk/client/stdio.js';

const transport = new StdioClientTransport({
    command: 'node',
    args: ['server.js']
});

const client = new Client({
    name: 'example-client',
    version: '1.0.0'
});

await client.connect(transport);

// List prompts
const prompts = await client.listPrompts();

// Get a prompt
const prompt = await client.getPrompt({
    name: 'example-prompt',
    arguments: {
        arg1: 'value'
    }
});

// List resources
const resources = await client.listResources();

// Read a resource
const resource = await client.readResource({
    uri: 'file:///example.txt'
});

// Call a tool
const result = await client.callTool({
    name: 'example-tool',
    arguments: {
        arg1: 'value'
    }
});
```

### Proxy Authorization Requests Upstream

You can proxy OAuth requests to an external authorization provider:

```typescript
import express from 'express';
import { ProxyOAuthServerProvider } from '@modelcontextprotocol/sdk/server/auth/providers/proxyProvider.js';
import { mcpAuthRouter } from '@modelcontextprotocol/sdk/server/auth/router.js';

const app = express();

const proxyProvider = new ProxyOAuthServerProvider({
    endpoints: {
        authorizationUrl: 'https://auth.external.com/oauth2/v1/authorize',
        tokenUrl: 'https://auth.external.com/oauth2/v1/token',
        revocationUrl: 'https://auth.external.com/oauth2/v1/revoke'
    },
    verifyAccessToken: async token => {
        return {
            token,
            clientId: '123',
            scopes: ['openid', 'email', 'profile']
        };
    },
    getClient: async client_id => {
        return {
            client_id,
            redirect_uris: ['http://localhost:3000/callback']
        };
    }
});

app.use(
    mcpAuthRouter({
        provider: proxyProvider,
        issuerUrl: new URL('http://auth.external.com'),
        baseUrl: new URL('http://mcp.example.com'),
        serviceDocumentationUrl: new URL('https://docs.example.com/')
    })
);
```

This setup allows you to:

- Forward OAuth requests to an external provider
- Add custom token validation logic
- Manage client registrations
- Provide custom documentation URLs
- Maintain control over the OAuth flow while delegating to an external provider

### Backwards Compatibility

Clients and servers with StreamableHttp transport can maintain [backwards compatibility](https://modelcontextprotocol.io/specification/2025-03-26/basic/transports#backwards-compatibility) with the deprecated HTTP+SSE transport (from protocol version 2024-11-05) as follows

#### Client-Side Compatibility

For clients that need to work with both Streamable HTTP and older SSE servers:

```typescript
import { Client } from '@modelcontextprotocol/sdk/client/index.js';
import { StreamableHTTPClientTransport } from '@modelcontextprotocol/sdk/client/streamableHttp.js';
import { SSEClientTransport } from '@modelcontextprotocol/sdk/client/sse.js';
let client: Client | undefined = undefined;
const baseUrl = new URL(url);
try {
<<<<<<< HEAD
  client = new Client({
    name: 'streamable-http-client',
    version: '1.0.0'
  });
  const transport = new StreamableHTTPClientTransport(baseUrl);
  await client.connect(transport);
  console.log("Connected using Streamable HTTP transport");
=======
    client = new Client({
        name: 'streamable-http-client',
        version: '1.0.0'
    });
    const transport = new StreamableHTTPClientTransport(new URL(baseUrl));
    await client.connect(transport);
    console.log('Connected using Streamable HTTP transport');
>>>>>>> 92030912
} catch (error) {
    // If that fails with a 4xx error, try the older SSE transport
    console.log('Streamable HTTP connection failed, falling back to SSE transport');
    client = new Client({
        name: 'sse-client',
        version: '1.0.0'
    });
    const sseTransport = new SSEClientTransport(baseUrl);
    await client.connect(sseTransport);
    console.log('Connected using SSE transport');
}
```

#### Server-Side Compatibility

For servers that need to support both Streamable HTTP and older clients:

```typescript
import express from 'express';
import { McpServer } from '@modelcontextprotocol/sdk/server/mcp.js';
import { StreamableHTTPServerTransport } from '@modelcontextprotocol/sdk/server/streamableHttp.js';
import { SSEServerTransport } from '@modelcontextprotocol/sdk/server/sse.js';

const server = new McpServer({
    name: 'backwards-compatible-server',
    version: '1.0.0'
});

// ... set up server resources, tools, and prompts ...

const app = express();
app.use(express.json());

// Store transports for each session type
const transports = {
    streamable: {} as Record<string, StreamableHTTPServerTransport>,
    sse: {} as Record<string, SSEServerTransport>
};

// Modern Streamable HTTP endpoint
app.all('/mcp', async (req, res) => {
    // Handle Streamable HTTP transport for modern clients
    // Implementation as shown in the "With Session Management" example
    // ...
});

// Legacy SSE endpoint for older clients
app.get('/sse', async (req, res) => {
    // Create SSE transport for legacy clients
    const transport = new SSEServerTransport('/messages', res);
    transports.sse[transport.sessionId] = transport;

    res.on('close', () => {
        delete transports.sse[transport.sessionId];
    });

    await server.connect(transport);
});

// Legacy message endpoint for older clients
app.post('/messages', async (req, res) => {
    const sessionId = req.query.sessionId as string;
    const transport = transports.sse[sessionId];
    if (transport) {
        await transport.handlePostMessage(req, res, req.body);
    } else {
        res.status(400).send('No transport found for sessionId');
    }
});

app.listen(3000);
```

**Note**: The SSE transport is now deprecated in favor of Streamable HTTP. New implementations should use Streamable HTTP, and existing SSE implementations should plan to migrate.

## Documentation

- [Model Context Protocol documentation](https://modelcontextprotocol.io)
- [MCP Specification](https://spec.modelcontextprotocol.io)
- [Example Servers](https://github.com/modelcontextprotocol/servers)

## Contributing

Issues and pull requests are welcome on GitHub at <https://github.com/modelcontextprotocol/typescript-sdk>.

## License

This project is licensed under the MIT License—see the [LICENSE](LICENSE) file for details.<|MERGE_RESOLUTION|>--- conflicted
+++ resolved
@@ -1701,7 +1701,6 @@
 let client: Client | undefined = undefined;
 const baseUrl = new URL(url);
 try {
-<<<<<<< HEAD
   client = new Client({
     name: 'streamable-http-client',
     version: '1.0.0'
@@ -1709,15 +1708,6 @@
   const transport = new StreamableHTTPClientTransport(baseUrl);
   await client.connect(transport);
   console.log("Connected using Streamable HTTP transport");
-=======
-    client = new Client({
-        name: 'streamable-http-client',
-        version: '1.0.0'
-    });
-    const transport = new StreamableHTTPClientTransport(new URL(baseUrl));
-    await client.connect(transport);
-    console.log('Connected using Streamable HTTP transport');
->>>>>>> 92030912
 } catch (error) {
     // If that fails with a 4xx error, try the older SSE transport
     console.log('Streamable HTTP connection failed, falling back to SSE transport');
