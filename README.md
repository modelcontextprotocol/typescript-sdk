--- conflicted
+++ resolved
@@ -35,7 +35,8 @@
 
 ## Overview
 
-The Model Context Protocol allows applications to provide context for LLMs in a standardized way, separating the concerns of providing context from the actual LLM interaction. This TypeScript SDK implements [the full MCP specification](https://modelcontextprotocol.io/specification/latest), making it easy to:
+The Model Context Protocol allows applications to provide context for LLMs in a standardized way, separating the concerns of providing context from the actual LLM interaction. This TypeScript SDK implements
+[the full MCP specification](https://modelcontextprotocol.io/specification/latest), making it easy to:
 
 - Create MCP servers that expose resources, prompts and tools
 - Build MCP clients that can connect to any MCP server
@@ -52,16 +53,10 @@
 Let's create a simple MCP server that exposes a calculator tool and some data. Save the following as `server.ts`:
 
 ```typescript
-<<<<<<< HEAD
-import { McpServer, ResourceTemplate } from "@modelcontextprotocol/sdk/server/mcp.js";
-import { StreamableHTTPServerTransport } from "@modelcontextprotocol/sdk/server/streamableHttp.js";
-import express from "express";
-import { z } from "zod";
-=======
 import { McpServer, ResourceTemplate } from '@modelcontextprotocol/sdk/server/mcp.js';
-import { StdioServerTransport } from '@modelcontextprotocol/sdk/server/stdio.js';
+import { StreamableHTTPServerTransport } from '@modelcontextprotocol/sdk/server/streamableHttp.js';
+import express from 'express';
 import { z } from 'zod';
->>>>>>> 29b65b0c
 
 // Create an MCP server
 const server = new McpServer({
@@ -70,51 +65,25 @@
 });
 
 // Add an addition tool
-<<<<<<< HEAD
-server.registerTool("add",
-  {
-    title: "Addition Tool",
-    description: "Add two numbers",
-    inputSchema: { a: z.number(), b: z.number() },
-    outputSchema: { result: z.number() }
-  },
-  async ({ a, b }) => {
-    const output = { result: a + b };
-    return {
-      content: [{ type: "text", text: JSON.stringify(output) }],
-      structuredContent: output
-    };
-  }
-=======
 server.registerTool(
     'add',
     {
         title: 'Addition Tool',
         description: 'Add two numbers',
-        inputSchema: { a: z.number(), b: z.number() }
-    },
-    async ({ a, b }) => ({
-        content: [{ type: 'text', text: String(a + b) }]
-    })
->>>>>>> 29b65b0c
+        inputSchema: { a: z.number(), b: z.number() },
+        outputSchema: { result: z.number() }
+    },
+    async ({ a, b }) => {
+        const output = { result: a + b };
+        return {
+            content: [{ type: 'text', text: JSON.stringify(output) }],
+            structuredContent: output
+        };
+    }
 );
 
 // Add a dynamic greeting resource
 server.registerResource(
-<<<<<<< HEAD
-  "greeting",
-  new ResourceTemplate("greeting://{name}", { list: undefined }),
-  {
-    title: "Greeting Resource",      // Display name for UI
-    description: "Dynamic greeting generator"
-  },
-  async (uri, { name }) => ({
-    contents: [{
-      uri: uri.href,
-      text: `Hello, ${name}!`
-    }]
-  })
-=======
     'greeting',
     new ResourceTemplate('greeting://{name}', { list: undefined }),
     {
@@ -129,40 +98,40 @@
             }
         ]
     })
->>>>>>> 29b65b0c
 );
 
 // Set up Express and HTTP transport
 const app = express();
 app.use(express.json());
 
-app.post("/mcp", async (req, res) => {
-  // Create a new transport for each request to prevent request ID collisions
-  const transport = new StreamableHTTPServerTransport({
-    sessionIdGenerator: undefined,
-    enableJsonResponse: true,
-  });
-
-  res.on('close', () => {
-    transport.close();
-  });
-
-  await server.connect(transport);
-  await transport.handleRequest(req, res, req.body);
-});
-
-const port = parseInt(process.env.PORT || "3000");
+app.post('/mcp', async (req, res) => {
+    // Create a new transport for each request to prevent request ID collisions
+    const transport = new StreamableHTTPServerTransport({
+        sessionIdGenerator: undefined,
+        enableJsonResponse: true
+    });
+
+    res.on('close', () => {
+        transport.close();
+    });
+
+    await server.connect(transport);
+    await transport.handleRequest(req, res, req.body);
+});
+
+const port = parseInt(process.env.PORT || '3000');
 app.listen(port, () => {
-  console.log(`Demo MCP Server running on http://localhost:${port}/mcp`);
-}).on("error", (error) => {
-  console.error("Server error:", error);
-  process.exit(1);
+    console.log(`Demo MCP Server running on http://localhost:${port}/mcp`);
+}).on('error', error => {
+    console.error('Server error:', error);
+    process.exit(1);
 });
 ```
 
 Install the deps with `npm install @modelcontextprotocol/sdk express zod@3`, and run with `npx -y tsx server.ts`.
 
 You can connect to it using any MCP client that supports streamable http, such as:
+
 - [MCP Inspector](https://modelcontextprotocol.io/docs/tools/inspector): `npx @modelcontextprotocol/inspector` and connect to the streamable HTTP URL `http://localhost:3000/mcp`
 - [Claude Code](https://docs.claude.com/en/docs/claude-code/mcp): `claude mcp add --transport http my-server http://localhost:3000/mcp`
 - [VS Code](https://code.visualstudio.com/docs/copilot/customization/mcp-servers): `code --add-mcp "{\"name\":\"my-server\",\"type\":\"http\",\"url\":\"http://localhost:3000/mcp\"}"`
@@ -185,95 +154,98 @@
 
 ### Tools
 
-[Tools](https://modelcontextprotocol.io/specification/latest/server/tools) let LLMs take actions through your server. Tools can perform computation, fetch data and have side effects. Tools should be designed to be model-controlled - i.e. AI models will decide which tools to call, and the arguments.
+[Tools](https://modelcontextprotocol.io/specification/latest/server/tools) let LLMs take actions through your server. Tools can perform computation, fetch data and have side effects. Tools should be designed to be model-controlled - i.e. AI models will decide which tools to call,
+and the arguments.
 
 ```typescript
 // Simple tool with parameters
 server.registerTool(
-  "calculate-bmi",
-  {
-    title: "BMI Calculator",
-    description: "Calculate Body Mass Index",
-    inputSchema: {
-      weightKg: z.number(),
-      heightM: z.number()
-    },
-    outputSchema: { bmi: z.number() }
-  },
-  async ({ weightKg, heightM }) => {
-    const output = { bmi: weightKg / (heightM * heightM) };
-    return {
-      content: [{
-        type: "text",
-        text: JSON.stringify(output)
-      }],
-      structuredContent: output
-    };
-  }
+    'calculate-bmi',
+    {
+        title: 'BMI Calculator',
+        description: 'Calculate Body Mass Index',
+        inputSchema: {
+            weightKg: z.number(),
+            heightM: z.number()
+        },
+        outputSchema: { bmi: z.number() }
+    },
+    async ({ weightKg, heightM }) => {
+        const output = { bmi: weightKg / (heightM * heightM) };
+        return {
+            content: [
+                {
+                    type: 'text',
+                    text: JSON.stringify(output)
+                }
+            ],
+            structuredContent: output
+        };
+    }
 );
 
 // Async tool with external API call
 server.registerTool(
-  "fetch-weather",
-  {
-    title: "Weather Fetcher",
-    description: "Get weather data for a city",
-    inputSchema: { city: z.string() },
-    outputSchema: { temperature: z.number(), conditions: z.string() }
-  },
-  async ({ city }) => {
-    const response = await fetch(`https://api.weather.com/${city}`);
-    const data = await response.json();
-    const output = { temperature: data.temp, conditions: data.conditions };
-    return {
-      content: [{ type: "text", text: JSON.stringify(output) }],
-      structuredContent: output
-    };
-  }
+    'fetch-weather',
+    {
+        title: 'Weather Fetcher',
+        description: 'Get weather data for a city',
+        inputSchema: { city: z.string() },
+        outputSchema: { temperature: z.number(), conditions: z.string() }
+    },
+    async ({ city }) => {
+        const response = await fetch(`https://api.weather.com/${city}`);
+        const data = await response.json();
+        const output = { temperature: data.temp, conditions: data.conditions };
+        return {
+            content: [{ type: 'text', text: JSON.stringify(output) }],
+            structuredContent: output
+        };
+    }
 );
 
 // Tool that returns ResourceLinks
 server.registerTool(
-  "list-files",
-  {
-    title: "List Files",
-    description: "List project files",
-    inputSchema: { pattern: z.string() },
-    outputSchema: {
-      count: z.number(),
-      files: z.array(z.object({ name: z.string(), uri: z.string() }))
-    }
-  },
-  async ({ pattern }) => {
-    const output = {
-      count: 2,
-      files: [
-        { name: "README.md", uri: "file:///project/README.md" },
-        { name: "index.ts", uri: "file:///project/src/index.ts" }
-      ]
-    };
-    return {
-      content: [
-        { type: "text", text: JSON.stringify(output) },
-        // ResourceLinks let tools return references without file content
-        {
-          type: "resource_link",
-          uri: "file:///project/README.md",
-          name: "README.md",
-          mimeType: "text/markdown",
-          description: 'A README file'
-        },
-        {
-          type: "resource_link",
-          uri: "file:///project/src/index.ts",
-          name: "index.ts",
-          mimeType: "text/typescript",
-          description: 'An index file'
+    'list-files',
+    {
+        title: 'List Files',
+        description: 'List project files',
+        inputSchema: { pattern: z.string() },
+        outputSchema: {
+            count: z.number(),
+            files: z.array(z.object({ name: z.string(), uri: z.string() }))
         }
-      ],
-      structuredContent: output
-    };
-  }
+    },
+    async ({ pattern }) => {
+        const output = {
+            count: 2,
+            files: [
+                { name: 'README.md', uri: 'file:///project/README.md' },
+                { name: 'index.ts', uri: 'file:///project/src/index.ts' }
+            ]
+        };
+        return {
+            content: [
+                { type: 'text', text: JSON.stringify(output) },
+                // ResourceLinks let tools return references without file content
+                {
+                    type: 'resource_link',
+                    uri: 'file:///project/README.md',
+                    name: 'README.md',
+                    mimeType: 'text/markdown',
+                    description: 'A README file'
+                },
+                {
+                    type: 'resource_link',
+                    uri: 'file:///project/src/index.ts',
+                    name: 'index.ts',
+                    mimeType: 'text/typescript',
+                    description: 'An index file'
+                }
+            ],
+            structuredContent: output
+        };
+    }
 );
 ```
 
@@ -355,87 +327,6 @@
 );
 ```
 
-<<<<<<< HEAD
-=======
-### Tools
-
-Tools let LLMs take actions through your server. Unlike resources, tools are expected to perform computation and have side effects:
-
-```typescript
-// Simple tool with parameters
-server.registerTool(
-    'calculate-bmi',
-    {
-        title: 'BMI Calculator',
-        description: 'Calculate Body Mass Index',
-        inputSchema: {
-            weightKg: z.number(),
-            heightM: z.number()
-        }
-    },
-    async ({ weightKg, heightM }) => ({
-        content: [
-            {
-                type: 'text',
-                text: String(weightKg / (heightM * heightM))
-            }
-        ]
-    })
-);
-
-// Async tool with external API call
-server.registerTool(
-    'fetch-weather',
-    {
-        title: 'Weather Fetcher',
-        description: 'Get weather data for a city',
-        inputSchema: { city: z.string() }
-    },
-    async ({ city }) => {
-        const response = await fetch(`https://api.weather.com/${city}`);
-        const data = await response.text();
-        return {
-            content: [{ type: 'text', text: data }]
-        };
-    }
-);
-
-// Tool that returns ResourceLinks
-server.registerTool(
-    'list-files',
-    {
-        title: 'List Files',
-        description: 'List project files',
-        inputSchema: { pattern: z.string() }
-    },
-    async ({ pattern }) => ({
-        content: [
-            { type: 'text', text: `Found files matching "${pattern}":` },
-            // ResourceLinks let tools return references without file content
-            {
-                type: 'resource_link',
-                uri: 'file:///project/README.md',
-                name: 'README.md',
-                mimeType: 'text/markdown',
-                description: 'A README file'
-            },
-            {
-                type: 'resource_link',
-                uri: 'file:///project/src/index.ts',
-                name: 'index.ts',
-                mimeType: 'text/typescript',
-                description: 'An index file'
-            }
-        ]
-    })
-);
-```
-
-#### ResourceLinks
-
-Tools can return `ResourceLink` objects to reference resources without embedding their full content. This is essential for performance when dealing with large files or many resources - clients can then selectively read only the resources they need using the provided URIs.
-
->>>>>>> 29b65b0c
 ### Prompts
 
 [Prompts](https://modelcontextprotocol.io/specification/latest/server/prompts) are reusable templates that help humans prompt models to interact with your server. They're designed to be user-driven, and might appear as slash commands in a chat interface.
@@ -581,16 +472,10 @@
 MCP servers can request LLM completions from connected clients that support sampling.
 
 ```typescript
-<<<<<<< HEAD
-import { McpServer } from "@modelcontextprotocol/sdk/server/mcp.js";
-import { StreamableHTTPServerTransport } from "@modelcontextprotocol/sdk/server/streamableHttp.js";
-import express from "express";
-import { z } from "zod";
-=======
 import { McpServer } from '@modelcontextprotocol/sdk/server/mcp.js';
-import { StdioServerTransport } from '@modelcontextprotocol/sdk/server/stdio.js';
+import { StreamableHTTPServerTransport } from '@modelcontextprotocol/sdk/server/streamableHttp.js';
+import express from 'express';
 import { z } from 'zod';
->>>>>>> 29b65b0c
 
 const mcpServer = new McpServer({
     name: 'tools-with-sample-server',
@@ -599,70 +484,14 @@
 
 // Tool that uses LLM sampling to summarize any text
 mcpServer.registerTool(
-<<<<<<< HEAD
-  "summarize",
-  {
-    title: "Text Summarizer",
-    description: "Summarize any text using an LLM",
-    inputSchema: {
-      text: z.string().describe("Text to summarize"),
-    },
-    outputSchema: { summary: z.string() }
-  },
-  async ({ text }) => {
-    // Call the LLM through MCP sampling
-    const response = await mcpServer.server.createMessage({
-      messages: [
-        {
-          role: "user",
-          content: {
-            type: "text",
-            text: `Please summarize the following text concisely:\n\n${text}`,
-          },
-        },
-      ],
-      maxTokens: 500,
-    });
-
-    const summary = response.content.type === "text" ? response.content.text : "Unable to generate summary";
-    const output = { summary };
-    return {
-      content: [{ type: "text", text: JSON.stringify(output) }],
-      structuredContent: output
-    };
-  }
-);
-
-const app = express();
-app.use(express.json());
-
-app.post("/mcp", async (req, res) => {
-  const transport = new StreamableHTTPServerTransport({
-    sessionIdGenerator: undefined,
-    enableJsonResponse: true,
-  });
-
-  res.on('close', () => {
-    transport.close();
-  });
-
-  await mcpServer.connect(transport);
-  await transport.handleRequest(req, res, req.body);
-});
-
-const port = parseInt(process.env.PORT || "3000");
-app.listen(port, () => {
-  console.log(`MCP Server running on http://localhost:${port}/mcp`);
-}).on("error", (error) => {
-  console.error("Server error:", error);
-  process.exit(1);
-=======
     'summarize',
     {
+        title: 'Text Summarizer',
         description: 'Summarize any text using an LLM',
         inputSchema: {
             text: z.string().describe('Text to summarize')
-        }
+        },
+        outputSchema: { summary: z.string() }
     },
     async ({ text }) => {
         // Call the LLM through MCP sampling
@@ -679,27 +508,38 @@
             maxTokens: 500
         });
 
+        const summary = response.content.type === 'text' ? response.content.text : 'Unable to generate summary';
+        const output = { summary };
         return {
-            content: [
-                {
-                    type: 'text',
-                    text: response.content.type === 'text' ? response.content.text : 'Unable to generate summary'
-                }
-            ]
+            content: [{ type: 'text', text: JSON.stringify(output) }],
+            structuredContent: output
         };
     }
 );
 
-async function main() {
-    const transport = new StdioServerTransport();
+const app = express();
+app.use(express.json());
+
+app.post('/mcp', async (req, res) => {
+    const transport = new StreamableHTTPServerTransport({
+        sessionIdGenerator: undefined,
+        enableJsonResponse: true
+    });
+
+    res.on('close', () => {
+        transport.close();
+    });
+
     await mcpServer.connect(transport);
-    console.error('MCP server is running...');
-}
-
-main().catch(error => {
+    await transport.handleRequest(req, res, req.body);
+});
+
+const port = parseInt(process.env.PORT || '3000');
+app.listen(port, () => {
+    console.log(`MCP Server running on http://localhost:${port}/mcp`);
+}).on('error', error => {
     console.error('Server error:', error);
     process.exit(1);
->>>>>>> 29b65b0c
 });
 ```
 
@@ -716,87 +556,77 @@
 For most use cases where session management isn't needed:
 
 ```typescript
-<<<<<<< HEAD
-import { McpServer } from "@modelcontextprotocol/sdk/server/mcp.js";
-import { StreamableHTTPServerTransport } from "@modelcontextprotocol/sdk/server/streamableHttp.js";
-import express from "express";
-import { z } from "zod";
+import { McpServer } from '@modelcontextprotocol/sdk/server/mcp.js';
+import { StreamableHTTPServerTransport } from '@modelcontextprotocol/sdk/server/streamableHttp.js';
+import express from 'express';
+import { z } from 'zod';
 
 const app = express();
 app.use(express.json());
-=======
-import { McpServer } from '@modelcontextprotocol/sdk/server/mcp.js';
-import { StdioServerTransport } from '@modelcontextprotocol/sdk/server/stdio.js';
->>>>>>> 29b65b0c
 
 // Create the MCP server once (can be reused across requests)
 const server = new McpServer({
-<<<<<<< HEAD
-  name: 'example-server',
-  version: '1.0.0',
-=======
     name: 'example-server',
     version: '1.0.0'
->>>>>>> 29b65b0c
 });
 
 // Set up your tools, resources, and prompts
 server.registerTool(
-  "echo",
-  {
-    title: "Echo Tool",
-    description: "Echoes back the provided message",
-    inputSchema: { message: z.string() },
-    outputSchema: { echo: z.string() }
-  },
-  async ({ message }) => {
-    const output = { echo: `Tool echo: ${message}` };
-    return {
-      content: [{ type: "text", text: JSON.stringify(output) }],
-      structuredContent: output
-    };
-  }
+    'echo',
+    {
+        title: 'Echo Tool',
+        description: 'Echoes back the provided message',
+        inputSchema: { message: z.string() },
+        outputSchema: { echo: z.string() }
+    },
+    async ({ message }) => {
+        const output = { echo: `Tool echo: ${message}` };
+        return {
+            content: [{ type: 'text', text: JSON.stringify(output) }],
+            structuredContent: output
+        };
+    }
 );
 
 app.post('/mcp', async (req, res) => {
-  // In stateless mode, create a new transport for each request to prevent
-  // request ID collisions. Different clients may use the same JSON-RPC request IDs,
-  // which would cause responses to be routed to the wrong HTTP connections if
-  // the transport state is shared.
-
-  try {
-    const transport = new StreamableHTTPServerTransport({
-      sessionIdGenerator: undefined,
-      enableJsonResponse: true,
-    });
-
-    res.on('close', () => {
-      transport.close();
-    });
-
-    await server.connect(transport);
-    await transport.handleRequest(req, res, req.body);
-  } catch (error) {
-    console.error('Error handling MCP request:', error);
-    if (!res.headersSent) {
-      res.status(500).json({
-        jsonrpc: '2.0',
-        error: {
-          code: -32603,
-          message: 'Internal server error',
-        },
-        id: null,
-      });
-    }
-  }
-});
-
-const port = parseInt(process.env.PORT || "3000");
+    // In stateless mode, create a new transport for each request to prevent
+    // request ID collisions. Different clients may use the same JSON-RPC request IDs,
+    // which would cause responses to be routed to the wrong HTTP connections if
+    // the transport state is shared.
+
+    try {
+        const transport = new StreamableHTTPServerTransport({
+            sessionIdGenerator: undefined,
+            enableJsonResponse: true
+        });
+
+        res.on('close', () => {
+            transport.close();
+        });
+
+        await server.connect(transport);
+        await transport.handleRequest(req, res, req.body);
+    } catch (error) {
+        console.error('Error handling MCP request:', error);
+        if (!res.headersSent) {
+            res.status(500).json({
+                jsonrpc: '2.0',
+                error: {
+                    code: -32603,
+                    message: 'Internal server error'
+                },
+                id: null
+            });
+        }
+    }
+});
+
+const port = parseInt(process.env.PORT || '3000');
 app.listen(port, () => {
-  console.log(`MCP Server running on http://localhost:${port}/mcp`);
-}).on("error", (error) => {
-  console.error("Server error:", error);
-  process.exit(1);
+    console.log(`MCP Server running on http://localhost:${port}/mcp`);
+}).on('error', error => {
+    console.error('Server error:', error);
+    process.exit(1);
 });
 ```
 
@@ -805,19 +635,11 @@
 In some cases, servers need stateful sessions. This can be achieved by [session management](https://modelcontextprotocol.io/specification/2025-03-26/basic/transports#session-management) in the MCP protocol.
 
 ```typescript
-<<<<<<< HEAD
-import express from "express";
-import { randomUUID } from "node:crypto";
-import { McpServer } from "@modelcontextprotocol/sdk/server/mcp.js";
-import { StreamableHTTPServerTransport } from "@modelcontextprotocol/sdk/server/streamableHttp.js";
-import { isInitializeRequest } from "@modelcontextprotocol/sdk/types.js"
-=======
 import express from 'express';
 import { randomUUID } from 'node:crypto';
 import { McpServer } from '@modelcontextprotocol/sdk/server/mcp.js';
 import { StreamableHTTPServerTransport } from '@modelcontextprotocol/sdk/server/streamableHttp.js';
 import { isInitializeRequest } from '@modelcontextprotocol/sdk/types.js';
->>>>>>> 29b65b0c
 
 const app = express();
 app.use(express.json());
@@ -901,11 +723,6 @@
 app.listen(3000);
 ```
 
-<<<<<<< HEAD
-=======
-> [!TIP] When using this in a remote environment, make sure to allow the header parameter `mcp-session-id` in CORS. Otherwise, it may result in a `Bad Request: No valid session ID provided` error. Read the following section for examples.
-
->>>>>>> 29b65b0c
 #### CORS Configuration for Browser-Based Clients
 
 If you'd like your server to be accessible by browser-based MCP clients, you'll need to configure CORS headers. The `Mcp-Session-Id` header must be exposed for browser clients to access it:
@@ -930,103 +747,6 @@
 - Browsers restrict access to response headers unless explicitly exposed via CORS
 - Without this configuration, browser-based clients won't be able to read the session ID from initialization responses
 
-<<<<<<< HEAD
-=======
-#### Without Session Management (Stateless)
-
-For simpler use cases where session management isn't needed:
-
-```typescript
-const app = express();
-app.use(express.json());
-
-app.post('/mcp', async (req: Request, res: Response) => {
-    // In stateless mode, create a new instance of transport and server for each request
-    // to ensure complete isolation. A single instance would cause request ID collisions
-    // when multiple clients connect concurrently.
-
-    try {
-        const server = getServer();
-        const transport: StreamableHTTPServerTransport = new StreamableHTTPServerTransport({
-            sessionIdGenerator: undefined
-        });
-        res.on('close', () => {
-            console.log('Request closed');
-            transport.close();
-            server.close();
-        });
-        await server.connect(transport);
-        await transport.handleRequest(req, res, req.body);
-    } catch (error) {
-        console.error('Error handling MCP request:', error);
-        if (!res.headersSent) {
-            res.status(500).json({
-                jsonrpc: '2.0',
-                error: {
-                    code: -32603,
-                    message: 'Internal server error'
-                },
-                id: null
-            });
-        }
-    }
-});
-
-// SSE notifications not supported in stateless mode
-app.get('/mcp', async (req: Request, res: Response) => {
-    console.log('Received GET MCP request');
-    res.writeHead(405).end(
-        JSON.stringify({
-            jsonrpc: '2.0',
-            error: {
-                code: -32000,
-                message: 'Method not allowed.'
-            },
-            id: null
-        })
-    );
-});
-
-// Session termination not needed in stateless mode
-app.delete('/mcp', async (req: Request, res: Response) => {
-    console.log('Received DELETE MCP request');
-    res.writeHead(405).end(
-        JSON.stringify({
-            jsonrpc: '2.0',
-            error: {
-                code: -32000,
-                message: 'Method not allowed.'
-            },
-            id: null
-        })
-    );
-});
-
-// Start the server
-const PORT = 3000;
-setupServer()
-    .then(() => {
-        app.listen(PORT, error => {
-            if (error) {
-                console.error('Failed to start server:', error);
-                process.exit(1);
-            }
-            console.log(`MCP Stateless Streamable HTTP Server listening on port ${PORT}`);
-        });
-    })
-    .catch(error => {
-        console.error('Failed to set up the server:', error);
-        process.exit(1);
-    });
-```
-
-This stateless approach is useful for:
-
-- Simple API wrappers
-- RESTful scenarios where each request is independent
-- Horizontally scaled deployments without shared session state
-
->>>>>>> 29b65b0c
 #### DNS Rebinding Protection
 
 The Streamable HTTP transport includes DNS rebinding protection to prevent security vulnerabilities. By default, this protection is **disabled** for backwards compatibility.
@@ -1048,12 +768,12 @@
 For local integrations spawned by another process, you can use the stdio transport:
 
 ```typescript
-import { McpServer } from "@modelcontextprotocol/sdk/server/mcp.js";
-import { StdioServerTransport } from "@modelcontextprotocol/sdk/server/stdio.js";
+import { McpServer } from '@modelcontextprotocol/sdk/server/mcp.js';
+import { StdioServerTransport } from '@modelcontextprotocol/sdk/server/stdio.js';
 
 const server = new McpServer({
-  name: "example-server",
-  version: "1.0.0"
+    name: 'example-server',
+    version: '1.0.0'
 });
 
 // ... set up server resources, tools, and prompts ...
@@ -1082,20 +802,20 @@
 });
 
 server.registerTool(
-  "echo",
-  {
-    title: "Echo Tool",
-    description: "Echoes back the provided message",
-    inputSchema: { message: z.string() },
-    outputSchema: { echo: z.string() }
-  },
-  async ({ message }) => {
-    const output = { echo: `Tool echo: ${message}` };
-    return {
-      content: [{ type: "text", text: JSON.stringify(output) }],
-      structuredContent: output
-    };
-  }
+    'echo',
+    {
+        title: 'Echo Tool',
+        description: 'Echoes back the provided message',
+        inputSchema: { message: z.string() },
+        outputSchema: { echo: z.string() }
+    },
+    async ({ message }) => {
+        const output = { echo: `Tool echo: ${message}` };
+        return {
+            content: [{ type: 'text', text: JSON.stringify(output) }],
+            structuredContent: output
+        };
+    }
 );
 
 server.registerResource(
@@ -1115,21 +835,6 @@
     })
 );
 
-<<<<<<< HEAD
-=======
-server.registerTool(
-    'echo',
-    {
-        title: 'Echo Tool',
-        description: 'Echoes back the provided message',
-        inputSchema: { message: z.string() }
-    },
-    async ({ message }) => ({
-        content: [{ type: 'text', text: `Tool echo: ${message}` }]
-    })
-);
-
->>>>>>> 29b65b0c
 server.registerPrompt(
     'echo',
     {
@@ -1202,58 +907,29 @@
 );
 
 server.registerTool(
-<<<<<<< HEAD
-  "query",
-  {
-    title: "SQL Query",
-    description: "Execute SQL queries on the database",
-    inputSchema: { sql: z.string() },
-    outputSchema: {
-      rows: z.array(z.record(z.any())),
-      rowCount: z.number()
-    }
-  },
-  async ({ sql }) => {
-    const db = getDb();
-    try {
-      const results = await db.all(sql);
-      const output = { rows: results, rowCount: results.length };
-      return {
-        content: [{
-          type: "text",
-          text: JSON.stringify(output, null, 2)
-        }],
-        structuredContent: output
-      };
-    } catch (err: unknown) {
-      const error = err as Error;
-      return {
-        content: [{
-          type: "text",
-          text: `Error: ${error.message}`
-        }],
-        isError: true
-      };
-    } finally {
-      await db.close();
-=======
     'query',
     {
         title: 'SQL Query',
         description: 'Execute SQL queries on the database',
-        inputSchema: { sql: z.string() }
+        inputSchema: { sql: z.string() },
+        outputSchema: {
+            rows: z.array(z.record(z.any())),
+            rowCount: z.number()
+        }
     },
     async ({ sql }) => {
         const db = getDb();
         try {
             const results = await db.all(sql);
+            const output = { rows: results, rowCount: results.length };
             return {
                 content: [
                     {
                         type: 'text',
-                        text: JSON.stringify(results, null, 2)
+                        text: JSON.stringify(output, null, 2)
                     }
-                ]
+                ],
+                structuredContent: output
             };
         } catch (err: unknown) {
             const error = err as Error;
@@ -1269,7 +945,6 @@
         } finally {
             await db.close();
         }
->>>>>>> 29b65b0c
     }
 );
 ```
@@ -1280,124 +955,75 @@
 
 If you want to offer an initial set of tools/prompts/resources, but later add additional ones based on user action or external state change, you can add/update/remove them _after_ the Server is connected. This will automatically emit the corresponding `listChanged` notifications:
 
-<<<<<<< HEAD
-```typescript
-import { McpServer } from "@modelcontextprotocol/sdk/server/mcp.js";
-import { StreamableHTTPServerTransport } from "@modelcontextprotocol/sdk/server/streamableHttp.js";
-import express from "express";
-import { z } from "zod";
-=======
-```ts
+```typescript
 import { McpServer } from '@modelcontextprotocol/sdk/server/mcp.js';
+import { StreamableHTTPServerTransport } from '@modelcontextprotocol/sdk/server/streamableHttp.js';
+import express from 'express';
 import { z } from 'zod';
->>>>>>> 29b65b0c
 
 const server = new McpServer({
     name: 'Dynamic Example',
     version: '1.0.0'
 });
 
-<<<<<<< HEAD
 const listMessageTool = server.registerTool(
-  "listMessages",
-  {
-    title: "List Messages",
-    description: "List messages in a channel",
-    inputSchema: { channel: z.string() },
-    outputSchema: { messages: z.array(z.string()) }
-  },
-  async ({ channel }) => {
-    const messages = await listMessages(channel);
-    const output = { messages };
-    return {
-      content: [{ type: "text", text: JSON.stringify(output) }],
-      structuredContent: output
-    };
-  }
+    'listMessages',
+    {
+        title: 'List Messages',
+        description: 'List messages in a channel',
+        inputSchema: { channel: z.string() },
+        outputSchema: { messages: z.array(z.string()) }
+    },
+    async ({ channel }) => {
+        const messages = await listMessages(channel);
+        const output = { messages };
+        return {
+            content: [{ type: 'text', text: JSON.stringify(output) }],
+            structuredContent: output
+        };
+    }
 );
 
 const putMessageTool = server.registerTool(
-  "putMessage",
-  {
-    title: "Put Message",
-    description: "Send a message to a channel",
-    inputSchema: { channel: z.string(), message: z.string() },
-    outputSchema: { success: z.boolean() }
-  },
-  async ({ channel, message }) => {
-    await putMessage(channel, message);
-    const output = { success: true };
-    return {
-      content: [{ type: "text", text: JSON.stringify(output) }],
-      structuredContent: output
-    };
-  }
-);
-=======
-const listMessageTool = server.tool('listMessages', { channel: z.string() }, async ({ channel }) => ({
-    content: [{ type: 'text', text: await listMessages(channel) }]
-}));
-
-const putMessageTool = server.tool('putMessage', { channel: z.string(), message: z.string() }, async ({ channel, message }) => ({
-    content: [{ type: 'text', text: await putMessage(channel, message) }]
-}));
->>>>>>> 29b65b0c
+    'putMessage',
+    {
+        title: 'Put Message',
+        description: 'Send a message to a channel',
+        inputSchema: { channel: z.string(), message: z.string() },
+        outputSchema: { success: z.boolean() }
+    },
+    async ({ channel, message }) => {
+        await putMessage(channel, message);
+        const output = { success: true };
+        return {
+            content: [{ type: 'text', text: JSON.stringify(output) }],
+            structuredContent: output
+        };
+    }
+);
 // Until we upgrade auth, `putMessage` is disabled (won't show up in listTools)
 putMessageTool.disable();
 
-<<<<<<< HEAD
 const upgradeAuthTool = server.registerTool(
-  "upgradeAuth",
-  {
-    title: "Upgrade Authorization",
-    description: "Upgrade user authorization level",
-    inputSchema: { permission: z.enum(["write", "admin"]) },
-    outputSchema: {
-      success: z.boolean(),
-      newPermission: z.string()
-    }
-  },
-  // Any mutations here will automatically emit `listChanged` notifications
-  async ({ permission }) => {
-    const { ok, err, previous } = await upgradeAuthAndStoreToken(permission)
-    if (!ok) {
-      return {
-        content: [{ type: "text", text: `Error: ${err}` }],
-        isError: true
-      };
-    }
-
-    // If we previously had read-only access, 'putMessage' is now available
-    if (previous === "read") {
-      putMessageTool.enable()
-    }
-
-    if (permission === 'write') {
-      // If we've just upgraded to 'write' permissions, we can still call 'upgradeAuth'
-      // but can only upgrade to 'admin'.
-      upgradeAuthTool.update({
-        paramsSchema: { permission: z.enum(["admin"]) }, // change validation rules
-      })
-    } else {
-      // If we're now an admin, we no longer have anywhere to upgrade to, so fully remove that tool
-      upgradeAuthTool.remove()
-    }
-
-    const output = { success: true, newPermission: permission };
-    return {
-      content: [{ type: "text", text: JSON.stringify(output) }],
-      structuredContent: output
-    };
-  }
-)
-=======
-const upgradeAuthTool = server.tool(
     'upgradeAuth',
-    { permission: z.enum(['write', 'admin']) },
+    {
+        title: 'Upgrade Authorization',
+        description: 'Upgrade user authorization level',
+        inputSchema: { permission: z.enum(['write', 'admin']) },
+        outputSchema: {
+            success: z.boolean(),
+            newPermission: z.string()
+        }
+    },
     // Any mutations here will automatically emit `listChanged` notifications
     async ({ permission }) => {
         const { ok, err, previous } = await upgradeAuthAndStoreToken(permission);
-        if (!ok) return { content: [{ type: 'text', text: `Error: ${err}` }] };
+        if (!ok) {
+            return {
+                content: [{ type: 'text', text: `Error: ${err}` }],
+                isError: true
+            };
+        }
 
         // If we previously had read-only access, 'putMessage' is now available
         if (previous === 'read') {
@@ -1414,31 +1040,36 @@
             // If we're now an admin, we no longer have anywhere to upgrade to, so fully remove that tool
             upgradeAuthTool.remove();
         }
-    }
-);
->>>>>>> 29b65b0c
+
+        const output = { success: true, newPermission: permission };
+        return {
+            content: [{ type: 'text', text: JSON.stringify(output) }],
+            structuredContent: output
+        };
+    }
+);
 
 // Connect with HTTP transport
 const app = express();
 app.use(express.json());
 
 app.post('/mcp', async (req, res) => {
-  const transport = new StreamableHTTPServerTransport({
-    sessionIdGenerator: undefined,
-    enableJsonResponse: true,
-  });
-
-  res.on('close', () => {
-    transport.close();
-  });
-
-  await server.connect(transport);
-  await transport.handleRequest(req, res, req.body);
-});
-
-const port = parseInt(process.env.PORT || "3000");
+    const transport = new StreamableHTTPServerTransport({
+        sessionIdGenerator: undefined,
+        enableJsonResponse: true
+    });
+
+    res.on('close', () => {
+        transport.close();
+    });
+
+    await server.connect(transport);
+    await transport.handleRequest(req, res, req.body);
+});
+
+const port = parseInt(process.env.PORT || '3000');
 app.listen(port, () => {
-  console.log(`MCP Server running on http://localhost:${port}/mcp`);
+    console.log(`MCP Server running on http://localhost:${port}/mcp`);
 });
 ```
 
@@ -1546,56 +1177,27 @@
 
 ```typescript
 // Server-side: Restaurant booking tool that asks for alternatives
-<<<<<<< HEAD
 server.registerTool(
-  "book-restaurant",
-  {
-    title: "Book Restaurant",
-    description: "Book a table at a restaurant",
-    inputSchema: {
-      restaurant: z.string(),
-      date: z.string(),
-      partySize: z.number()
-    },
-    outputSchema: {
-      success: z.boolean(),
-      booking: z.object({
-        restaurant: z.string(),
-        date: z.string(),
-        partySize: z.number()
-      }).optional(),
-      alternatives: z.array(z.string()).optional()
-    }
-  },
-  async ({ restaurant, date, partySize }) => {
-    // Check availability
-    const available = await checkAvailability(restaurant, date, partySize);
-
-    if (!available) {
-      // Ask user if they want to try alternative dates
-      const result = await server.server.elicitInput({
-        message: `No tables available at ${restaurant} on ${date}. Would you like to check alternative dates?`,
-        requestedSchema: {
-          type: "object",
-          properties: {
-            checkAlternatives: {
-              type: "boolean",
-              title: "Check alternative dates",
-              description: "Would you like me to check other dates?"
-            },
-            flexibleDates: {
-              type: "string",
-              title: "Date flexibility",
-              description: "How flexible are your dates?",
-              enum: ["next_day", "same_week", "next_week"],
-              enumNames: ["Next day", "Same week", "Next week"]
-=======
-server.tool(
     'book-restaurant',
     {
-        restaurant: z.string(),
-        date: z.string(),
-        partySize: z.number()
+        title: 'Book Restaurant',
+        description: 'Book a table at a restaurant',
+        inputSchema: {
+            restaurant: z.string(),
+            date: z.string(),
+            partySize: z.number()
+        },
+        outputSchema: {
+            success: z.boolean(),
+            booking: z
+                .object({
+                    restaurant: z.string(),
+                    date: z.string(),
+                    partySize: z.number()
+                })
+                .optional(),
+            alternatives: z.array(z.string()).optional()
+        }
     },
     async ({ restaurant, date, partySize }) => {
         // Check availability
@@ -1627,84 +1229,46 @@
 
             if (result.action === 'accept' && result.content?.checkAlternatives) {
                 const alternatives = await findAlternatives(restaurant, date, partySize, result.content.flexibleDates as string);
+                const output = { success: false, alternatives };
                 return {
                     content: [
                         {
                             type: 'text',
-                            text: `Found these alternatives: ${alternatives.join(', ')}`
+                            text: JSON.stringify(output)
                         }
-                    ]
+                    ],
+                    structuredContent: output
                 };
->>>>>>> 29b65b0c
             }
 
+            const output = { success: false };
             return {
                 content: [
                     {
                         type: 'text',
-                        text: 'No booking made. Original date not available.'
+                        text: JSON.stringify(output)
                     }
-                ]
+                ],
+                structuredContent: output
             };
         }
-<<<<<<< HEAD
-      });
-
-      if (result.action === "accept" && result.content?.checkAlternatives) {
-        const alternatives = await findAlternatives(
-          restaurant,
-          date,
-          partySize,
-          result.content.flexibleDates as string
-        );
-        const output = { success: false, alternatives };
-        return {
-          content: [{
-            type: "text",
-            text: JSON.stringify(output)
-          }],
-          structuredContent: output
-        };
-      }
-
-      const output = { success: false };
-      return {
-        content: [{
-          type: "text",
-          text: JSON.stringify(output)
-        }],
-        structuredContent: output
-      };
-    }
-
-    // Book the table
-    await makeBooking(restaurant, date, partySize);
-    const output = {
-      success: true,
-      booking: { restaurant, date, partySize }
-    };
-    return {
-      content: [{
-        type: "text",
-        text: JSON.stringify(output)
-      }],
-      structuredContent: output
-    };
-  }
-=======
 
         // Book the table
         await makeBooking(restaurant, date, partySize);
+        const output = {
+            success: true,
+            booking: { restaurant, date, partySize }
+        };
         return {
             content: [
                 {
                     type: 'text',
-                    text: `Booked table for ${partySize} at ${restaurant} on ${date}`
+                    text: JSON.stringify(output)
                 }
-            ]
+            ],
+            structuredContent: output
         };
     }
->>>>>>> 29b65b0c
 );
 ```
 
