--- conflicted
+++ resolved
@@ -1,8 +1,5 @@
 # MCP TypeScript SDK
 
-<<<<<<< HEAD
-![NPM Version](https://img.shields.io/npm/v/%40modelcontextprotocol%2Fsdk) ![MIT licensed](https://img.shields.io/npm/l/%40modelcontextprotocol%2Fsdk)
-=======
 > [!IMPORTANT]
 > **This is the `main` branch which contains v2 of the SDK (currently in development, pre-alpha).**
 >
@@ -11,7 +8,6 @@
 > For v1 documentation and code, see the [`v1.x` branch](https://github.com/modelcontextprotocol/typescript-sdk/tree/v1.x).
 
 ![NPM Version](https://img.shields.io/npm/v/%40modelcontextprotocol%2Fserver) ![NPM Version](https://img.shields.io/npm/v/%40modelcontextprotocol%2Fclient) ![MIT licensed](https://img.shields.io/npm/l/%40modelcontextprotocol%2Fserver)
->>>>>>> 6b4d99f1
 
 <details>
 <summary>Table of Contents</summary>
@@ -104,10 +100,10 @@
 ## Documentation
 
 - Local SDK docs:
-    - [docs/server.md](docs/server.md) – building MCP servers, transports, tools/resources/prompts, CORS, DNS rebinding, and deployment patterns.
-    - [docs/client.md](docs/client.md) – using the high-level client, transports, backwards compatibility, and OAuth helpers.
-    - [docs/capabilities.md](docs/capabilities.md) – sampling, elicitation (form and URL), and experimental task-based execution.
-    - [docs/faq.md](docs/faq.md) – environment and troubleshooting FAQs (including Node.js Web Crypto support).
+    - [docs/01-server.md](docs/01-server.md) – building MCP servers, transports, tools/resources/prompts, CORS, DNS rebinding, and deployment patterns.
+    - [docs/02-client.md](docs/02-client.md) – using the high-level client, transports, backwards compatibility, and OAuth helpers.
+    - [docs/03-capabilities.md](docs/03-capabilities.md) – sampling, elicitation (form and URL), and experimental task-based execution.
+    - [docs/04-faq.md](docs/04-faq.md) – environment and troubleshooting FAQs (including Node.js Web Crypto support).
 - External references:
     - [SDK API documentation](https://modelcontextprotocol.github.io/typescript-sdk/)
     - [Model Context Protocol documentation](https://modelcontextprotocol.io)
