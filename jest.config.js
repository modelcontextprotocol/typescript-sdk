--- conflicted
+++ resolved
@@ -4,18 +4,6 @@
 
 /** @type {import('ts-jest').JestConfigWithTsJest} **/
 export default {
-<<<<<<< HEAD
-  ...defaultEsmPreset,
-  moduleNameMapper: {
-    "^(\\.{1,2}/.*)\\.js$": "$1",
-    "^pkce-challenge$": "<rootDir>/src/__mocks__/pkce-challenge.ts"
-  },
-  transformIgnorePatterns: [
-    "/node_modules/(?!eventsource)/"
-  ],
-  testPathIgnorePatterns: ["/node_modules/", "/dist/"],
-  modulePathIgnorePatterns: ["<rootDir>/dist"],
-=======
     ...defaultEsmPreset,
     moduleNameMapper: {
         '^(\\.{1,2}/.*)\\.js$': '$1',
@@ -23,5 +11,4 @@
     },
     transformIgnorePatterns: ['/node_modules/(?!eventsource)/'],
     testPathIgnorePatterns: ['/node_modules/', '/dist/']
->>>>>>> c5430959
 };